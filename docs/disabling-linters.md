# Disabling linters and Rules
Linters can often require additional configuration to ensure they work with your codebase and your team's coding style, to avoid flagging false-positives. The **GitHub Super-Linter** has set up some default configurations for each linter which should work reasonably well with common code bases, but many of the linters can be configured to disable certain rules or configure the rules to ignore certain pieces of codes.

To run with your own configuration for a linter, copy the relevant [`TEMPLATE` configuration file for the linter you are using from this repo](https://github.com/github/super-linter/tree/master/TEMPLATES) into the `.github/linters` folder in your own repository, and then edit it to modify, disable - or even add - rules and configuration to suit how you want your code checked.

How the changes are made differ for each linter, and also how much the **Github Super-Linter** has decided to change the linter's defaults. So, for some linters (e.g. [pylint for python](https://github.com/github/super-linter/blob/master/TEMPLATES/.python-lint)), there may be a large configuration file. For others (e.g. [stylelint for CSS](https://github.com/github/super-linter/blob/master/TEMPLATES/.stylelintrc.json)) the default configuration file may initially be nearly empty. And for some (e.g. StandardJS) it may not be possible to change configuration at all so there is no Template file.

Where a configuration file exists in your repo, it will be used in preference to the default one in the **GitHub Super-Linter** `TEMPLATES` directory (not in addition to it), and where one doesn't exist the `TEMPLATES` version will be used. So you should copy the complete configuration file you require to change from the `TEMPLATES` directory and not just the lines of config you want to change.

It is possible to have custom configurations for some linters, and continue to use the default from `TEMPLATES` directory for others, so if you use `Python` and `JavaScript` and only need to tweak the `Python` rules, then you only need to have a custom configuration for *pylint* and continue to use the default `TEMPLATE` from the main repo for *ESLint*, for example.

For some linters it is also possible to override rules on a case by case level with directives in your code. Where this is possible we try to note how to do this in the specific linter sections below, but the official linter documentation will likely give more detail on this.

## Table of Linters
- [Ruby](#ruby)
- [Shell](#shell)
- [Ansible](#ansible)
- [YAML](#yaml)
- [AWS CloudFormation templates](#cfn)
- [Python](#python3)
- [JSON](#json)
- [Markdown](#markdown)
- [Perl](#perl)
- [PHP](#php)
- [XML](#xml)
- [Coffeescript](#coffeescript)
- [Javascript Eslint](#javascript-eslint)
- [Javascript Standard](#javascript-standard)
- [Typescript Eslint](#typescript-eslint)
- [Typescript Standard](#typescript-standard)
- [Golang](#golang)
- [Dockerfile](#dockerfile)
- [Terraform](#terraform)
- [CSS](#css)
- [ENV](#dotenv-linter)
- [Kotlin](#kotlin)
- [OpenAPI](#openapi)
- [Protocol Buffers](#protocol-buffers)
<<<<<<< HEAD
- [EDITORCONFIG-CHECKER](#editorconfig-checker)
=======
- [HTML](#html)
>>>>>>> da4c2ba6

<!-- toc -->

--------------------------------------------------------------------------------

## Ruby
- [RuboCop](https://github.com/rubocop-hq/rubocop)

### RuboCop Config file
- `.github/linters/.ruby-lint.yml`
- You can pass multiple rules and overwrite default rules
- File should be located at: `.github/linters/.ruby-lint.yml`
- **Note:** We use the Default **GitHub** Rule set from [RuboCop-GitHub](https://github.com/github/rubocop-github)

### RuboCop disable single line
```ruby
method(argument) # rubocop:disable SomeRule, SomeOtherRule
```

### RuboCop disable code block
```ruby
# rubocop:disable
This is a long line
var="this is some other stuff"
# rubocop:enable
```

### RuboCop disable entire file
If you need to ignore an entire file, you can update the `.github/linters/.ruby-lint.yml` to ignore certain files and locations

```yml
inherit_from:
  - .rubocop_todo.yml
  - .rubocop_app_overrides.yml

inherit_mode:
  merge:
    - Exclude

Rails:
  Enabled: true

AllCops:
  TargetRubyVersion: 2.5.1
  EnabledByDefault: true
  Exclude:
    - 'db/**/*'
    - 'config/**/*'
    - 'script/**/*'
    - 'bin/{rails,rake}'
    - !ruby/regexp /old_and_unused\.rb$/
```

--------------------------------------------------------------------------------

## Shell
- [Shellcheck](https://github.com/koalaman/shellcheck)

### Shellcheck Config file
- There is no top level *configuration file* available at this time

### Shellcheck disable single line
```bash
echo "Terrible stuff" # shellcheck disable=SC2059,SC2086
```

### Shellcheck disable code block
```bash
# shellcheck disable=SC2059,SC2086
echo "some hot garbage"
echo "More garbage code"
```

### Shellcheck disable entire file
- **Note:** The disable must be on the second line of the code right after the shebang
```bash
#!/bin/sh
# shellcheck disable=SC2059,SC1084

echo "stuff"
moreThings()
```

--------------------------------------------------------------------------------

## Ansible
- [ansible-lint](https://github.com/ansible/ansible-lint)

### Ansible-lint Config file
- `.github/linters/.ansible-lint.yml`
- You can pass multiple rules and overwrite default rules
- File should be located at: `.github/linters/.ansible-lint.yml`

### Ansible-lint disable single line
```yml
- name: this would typically fire GitHasVersionRule 401 and BecomeUserWithoutBecomeRule 501
  become_user: alice  # noqa 401 501
  git: src=/path/to/git/repo dest=checkout
```
### Ansible-lint disable code block
```yml
- name: this would typically fire GitHasVersionRule 401
  git: src=/path/to/git/repo dest=checkout
  tags:
  - skip_ansible_lint
```

### Ansible-lint disable entire file
```yml
- name: this would typically fire GitHasVersionRule 401
  git: src=/path/to/git/repo dest=checkout
  tags:
  - skip_ansible_lint
```
--------------------------------------------------------------------------------

## YAML
- [YamlLint](https://github.com/adrienverge/yamllint)

### Yamllint Config file
- `.github/linters/.yaml-lint.yml`
- You can pass multiple rules and overwrite default rules
- File should be located at: `.github/linters/.yaml-lint.yml`

### Yamllint disable single line
```yml
This line is waaaaaaaaaay too long  # yamllint disable-line
```

### Yamllint disable code block
```yml
# yamllint disable rule:colons
- Key         : value
  dolor       : sit,
  foo         : bar
# yamllint enable
```

### Yamllint disable entire file
If you need to ignore an entire file, you can update the `.github/linters/.yaml-lint.yml` to ignore certain files and locations
```yml
# For all rules
ignore: |
  *.dont-lint-me.yaml
  /bin/
  !/bin/*.lint-me-anyway.yaml

rules:
  key-duplicates:
    ignore: |
      generated
      *.template.yaml
  trailing-spaces:
    ignore: |
      *.ignore-trailing-spaces.yaml
      /ascii-art/*
```

--------------------------------------------------------------------------------

## Python3
- [pylint](https://www.pylint.org/)

### Pylint Config file
- `.github/linters/.python-lint`
- You can pass multiple rules and overwrite default rules
- File should be located at: `.github/linters/.python-lint`

### Pylint disable single line
```python
global VAR # pylint: disable=global-statement
```

### Pylint disable code block
```python
"""pylint option block-disable"""

__revision__ = None

class Foo(object):
    """block-disable test"""

    def __init__(self):
        pass

    def meth1(self, arg):
        """this issues a message"""
        print(self)

    def meth2(self, arg):
        """and this one not"""
        # pylint: disable=unused-argument
        print(self\
              + "foo")

    def meth3(self):
        """test one line disabling"""
        # no error
        print(self.baz) # pylint: disable=no-member
        # error
        print(self.baz)
```

### Pylint disable entire file
```python
#!/bin/python3
# pylint: skip-file

var = "terrible code down here..."
```

--------------------------------------------------------------------------------

## AWS CloudFormation templates
- [cfn-lint](https://github.com/aws-cloudformation/cfn-python-lint/)

### cfn-lint Config file
- `.github/linters/.cfnlintrc.yml`
- You can pass multiple rules and overwrite default rules
- File should be located at: `.github/linters/.cfnlintrc.yml`

### cfn-lint disable single line
- There is currently **No** way to disable rules inline of the file(s)

### cfn-lint disable code block
You can disable both [template](https://github.com/aws-cloudformation/cfn-python-lint/#template-based-metadata) or [resource](https://github.com/aws-cloudformation/cfn-python-lint/#resource-based-metadata) via [metadata](https://github.com/aws-cloudformation/cfn-python-lint/#metadata):
```yaml
Resources:
  myInstance:
    Type: AWS::EC2::Instance
    Metadata:
      cfn-lint:
        config:
          ignore_checks:
          - E3030
    Properties:
      InstanceType: nt.x4superlarge
      ImageId: ami-abc1234
```

### cfn-lint disable entire file
If you need to ignore an entire file, you can update the `.github/linters/.cfnlintrc.yml` to ignore certain files and locations
```yaml
ignore_templates:
- codebuild.yaml
```

--------------------------------------------------------------------------------

## JSON
- [jsonlint](https://github.com/zaach/jsonlint)

### JsonLint Config file
- There is no top level *configuration file* available at this time

### JsonLint disable single line
- There is currently **No** way to disable rules inline of the file(s)

### JsonLint disable code block
- There is currently **No** way to disable rules inline of the file(s)

### JsonLint disable entire file
- There is currently **No** way to disable rules inline of the file(s)

--------------------------------------------------------------------------------

## Markdown
- [markdownlint-cli](https://github.com/igorshubovych/markdownlint-cli#readme)
- [markdownlint rule documentation](https://github.com/DavidAnson/markdownlint/blob/main/doc/Rules.md)
- [markdownlint inline comment syntax](https://github.com/DavidAnson/markdownlint#configuration)

### markdownlint Config file
- `.github/linters/.markdown-lint.yml`
- You can pass multiple rules and overwrite default rules
- File should be located at: `.github/linters/.markdownlint.yml`

### markdownlint disable single line
```markdown
## Here is some document
Here is some random data
<!-- markdownlint-disable -->
any violation you want
<!-- markdownlint-restore -->
Here is more data
```
### markdownlint disable code block
```markdown
## Here is some document
Here is some random data
<!-- markdownlint-disable -->
any violations you want
<!-- markdownlint-restore -->
Here is more data
```

### markdownlint disable entire file
- You can encapsulate the entire file with the *code block format* to disable an entire file from being parsed

--------------------------------------------------------------------------------

## Perl
- [perl](https://pkgs.alpinelinux.org/package/edge/main/x86/perl)

### Perl Config file
- There is no top level *configuration file* available at this time

### Perl disable single line
- There is currently **No** way to disable rules inline of the file(s)

### Perl disable code block
- There is currently **No** way to disable rules inline of the file(s)

### Perl disable entire file
- There is currently **No** way to disable rules inline of the file(s)

--------------------------------------------------------------------------------

## PHP
- [PHP](https://www.php.net/)

### PHP Config file
- There is no top level *configuration file* available at this time

### PHP disable single line
- There is currently **No** way to disable rules inline of the file(s)

### PHP disable code block
- There is currently **No** way to disable rules inline of the file(s)

### PHP disable entire file
- There is currently **No** way to disable rules inline of the file(s)

--------------------------------------------------------------------------------

## XML
- [XML](http://xmlsoft.org/)

### LibXML Config file
- There is no top level *configuration file* available at this time

### LibXML disable single line
- There is currently **No** way to disable rules inline of the file(s)

### LibXML disable code block
- There is currently **No** way to disable rules inline of the file(s)

### LibXML disable entire file
- There is currently **No** way to disable rules inline of the file(s)

--------------------------------------------------------------------------------

## Coffeescript
- [coffeelint](https://coffeelint.github.io/)

### coffeelint Config file
- `.github/linters/.coffee-lint.yml`
- You can pass multiple rules and overwrite default rules
- File should be located at: `.github/linters/.coffee.yml`

### coffeelint disable single line
```Coffeescript
# coffeelint: disable=max_line_length
foo = "some/huge/line/string/with/embed/#{values}.that/surpasses/the/max/column/width"
# coffeelint: enable=max_line_length
```

### coffeelint disable code block
```Coffeescript
# coffeelint: disable
foo = "some/huge/line/string/with/embed/#{values}.that/surpasses/the/max/column/width"
bar = "some/huge/line/string/with/embed/#{values}.that/surpasses/the/max/column/width"
baz = "some/huge/line/string/with/embed/#{values}.that/surpasses/the/max/column/width"
taz = "some/huge/line/string/with/embed/#{values}.that/surpasses/the/max/column/width"
# coffeelint: enable
```

### coffeelint disable entire file
- You can encapsulate the entire file with the *code block format* to disable an entire file from being parsed

--------------------------------------------------------------------------------

## Javascript eslint
- [eslint](https://eslint.org/)

### Javascript eslint Config file
- `.github/linters/.eslintrc.yml`
- You can pass multiple rules and overwrite default rules
- File should be located at: `.github/linters/.eslintrc.yml`

### Javascript eslint disable single line
```javascript
var thing = new Thing(); // eslint-disable-line no-use-before-define
thing.sayHello();

function Thing() {

     this.sayHello = function() { console.log("hello"); };

}
```

### Javascript eslint disable code block
```javascript
/*eslint-disable */

//suppress all warnings between comments
alert('foo')

/*eslint-enable */
```
### Javascript eslint disable entire file
- Place at the top of the file:
```javascript
/* eslint-disable */
```

--------------------------------------------------------------------------------

## Javascript standard
- [standard js](https://standardjs.com/)

### Javascript standard Config file
- There is no top level *configuration file* available at this time

### Javascript standard disable single line
- There is currently **No** way to disable rules inline of the file(s)

### Javascript standard disable code block
- There is currently **No** way to disable rules inline of the file(s)

### Javascript standard disable entire file
- There is currently **No** way to disable rules inline of the file(s)

--------------------------------------------------------------------------------

## Typescript eslint
- [eslint](https://eslint.org/)

### Typescript eslint Config file
- `.github/linters/.eslintrc.yml`
- You can pass multiple rules and overwrite default rules
- File should be located at: `.github/linters/.eslintrc.yml`

### Typescript eslint disable single line
```typescript
var thing = new Thing(); // eslint-disable-line no-use-before-define
thing.sayHello();

function Thing() {

     this.sayHello = function() { console.log("hello"); };

}
```

### Typescript eslint disable code block
```typescript
/*eslint-disable */

//suppress all warnings between comments
alert('foo')

/*eslint-enable */
```
### Typescript eslint disable entire file
```typescript
/* eslint-disable */
```

--------------------------------------------------------------------------------

## Typescript standard
- [standardjs](https://standardjs.com/)

### Typescript standard Config file
- There is no top level *configuration file* available at this time

### Typescript standard disable single line
- There is currently **No** way to disable rules inline of the file(s)

### Typescript standard disable code block
- There is currently **No** way to disable rules inline of the file(s)

### Typescript standard disable entire file
- There is currently **No** way to disable rules inline of the file(s)

--------------------------------------------------------------------------------

## Golang
- [golangci-lint](https://github.com/golangci/golangci-lint)

### golangci-lint standard Config file
- `.github/linters/.golangci.yml`
- You can pass multiple rules and overwrite default rules
- File should be located at: `.github/linters/.golangci.yml`

### golangci-lint disable single line
- There is currently **No** way to disable rules inline of the file(s)

### golangci-lint disable code block
- There is currently **No** way to disable rules inline of the file(s)

### golangci-lint disable entire file
- There is currently **No** way to disable rules inline of the file(s)

--------------------------------------------------------------------------------

## Dockerfile
- [dockerfilelint](https://github.com/replicatedhq/dockerfilelint.git)

### Dockerfilelint standard Config file
- `.github/linters/.dockerfilelintrc`
- You can pass multiple rules and overwrite default rules
- File should be located at: `.github/linters/.dockerfilelintrc`

### Dockerfilelint disable single line
- There is currently **No** way to disable rules inline of the file(s)

### Dockerfilelint disable code block
- There is currently **No** way to disable rules inline of the file(s)

### Dockerfilelint disable entire file
- There is currently **No** way to disable rules inline of the file(s)

--------------------------------------------------------------------------------

## Terraform
- [tflint](https://github.com/terraform-linters/tflint)

### tflint standard Config file
- `.github/linters/.tflint.hcl`
- You can pass multiple rules and overwrite default rules
- File should be located at: `.github/linters/.tflint.hcl`

### tflint disable single line
- There is currently **No** way to disable rules inline of the file(s)

### tflint disable code block
- There is currently **No** way to disable rules inline of the file(s)

### tflint disable entire file
- There is currently **No** way to disable rules inline of the file(s)

--------------------------------------------------------------------------------

## CSS
- [stylelint](https://stylelint.io/)

### stylelint standard Config file
- `.github/linters/.stylelintrc.json`

### stylelint disable single line
```css
#id {
  /* stylelint-disable-next-line declaration-no-important */
  color: pink !important;
}
```

### stylelint disable code block
```css
/* stylelint-disable */
a {}
/* stylelint-enable */
```

### stylelint disable entire file
- You can disable entire files with the `ignoreFiles` property in `.stylelintrc.json`
```json
{
  "ignoreFiles": [
    "styles/ignored/wildcards/*.css",
    "styles/ignored/specific-file.css"
   ]
}
```

--------------------------------------------------------------------------------

## ENV
- [dotenv-linter](https://github.com/dotenv-linter/dotenv-linter)

### dotenv-linter Config file
- There is no top level *configuration file* available at this time

### dotenv-linter disable single line
```env
# Comment line will be ignored
```

### dotenv-linter disable code block
- There is currently **No** way to disable rules inline of the file(s)

### dotenv-linter disable entire file
- There is currently **No** way to disable rules inline of the file(s)

--------------------------------------------------------------------------------

## Kotlin
- [ktlint](https://github.com/pinterest/ktlint)

### ktlint Config file
- There is no top level *configuration file* available at this time

### ktlint disable single line
```kotlin
import package.* // ktlint-disable no-wildcard-imports
```

### ktlint disable code block
```kotlin
/* ktlint-disable no-wildcard-imports */
import package.a.*
import package.b.*
/* ktlint-enable no-wildcard-imports */
```

### ktlint disable entire file
- There is currently **No** way to disable rules inline of the file(s)

--------------------------------------------------------------------------------

## OpenAPI
- [spectral](https://github.com/stoplightio/spectral)

### OpenAPI Config file
- `.github/linters/.openapirc.yml`
- You can add, extend, and disable rules
- Documentation at [Spectral Custom Rulesets](https://stoplight.io/p/docs/gh/stoplightio/spectral/docs/guides/4-custom-rulesets.md)
- File should be located at: `.github/linters/.openapirc.yml`

### OpenAPI disable single line
- There is currently **No** way to disable rules inline of the file(s)

### OpenAPI disable code block
- There is currently **No** way to disable rules inline of the file(s)

### OpenAPI disable entire file
- There is currently **No** way to disable rules inline of the file(s)
- However, you can make [rule exceptions](https://stoplight.io/p/docs/gh/stoplightio/spectral/docs/guides/6-exceptions.md?srn=gh/stoplightio/spectral/docs/guides/6-exceptions.md) in the config for individual file(s).

--------------------------------------------------------------------------------

## Protocol Buffers

- [protolint](https://github.com/yoheimuta/protolint)

### protolint Config file

- `.github/linters/.protolintrc.yml`
- You can add, extend, and disable rules
- Documentation at [Rules](https://github.com/yoheimuta/protolint#rules) and [Configuring](https://github.com/yoheimuta/protolint#configuring)

### protolint disable single line

```protobuf
enum Foo {
  // protolint:disable:next ENUM_FIELD_NAMES_UPPER_SNAKE_CASE
  firstValue = 0;
  second_value = 1;  // protolint:disable:this ENUM_FIELD_NAMES_UPPER_SNAKE_CASE
  THIRD_VALUE = 2;
}
```

### protolint disable code block

```protobuf
// protolint:disable ENUM_FIELD_NAMES_UPPER_SNAKE_CASE
enum Foo {
  firstValue = 0;
  second_value = 1;
  THIRD_VALUE = 2;
}
// protolint:enable ENUM_FIELD_NAMES_UPPER_SNAKE_CASE
```

### protolint disable entire file

- You can disable entire files with the `lint.files.exclude` property in `.protolintrc.yml`

```yaml
# Lint directives.
lint:
  # Linter files to walk.
  files:
    # The specific files to exclude.
    exclude:
      - path/to/file
```

## Clojure
- [clj-kondo](https://github.com/borkdude/clj-kondo)
- Since clj-kondo approaches static analysis in a very Clojure way, it is advised to read the [configuration docs](https://github.com/borkdude/clj-kondo/blob/master/doc/config.md)

### clj-kondo standard Config file
- `.github/linters/.clj-kondo/config.edn`

### clj-kondo disable single line
- There is currently **No** way to disable rules in a single line

### clj-kondo disable code block
- There is currently **No** way to disable rules in a code block

### clj-kondo disable entire file
```clojure
{:output {:exclude-files ["path/to/file"]}}
<<<<<<< HEAD

## EDITORCONFIG-CHECKER
- [editorconfig-checker](https://github.com/editorconfig-checker/editorconfig-checker)

--------------------------------------------------------------------------------

### editorconfig-checker Config file
- `.github/linters/.ecrc`
- This linter will also use the [`.editorconfig`](https://editorconfig.org/) of your project

### editorconfig-checker disable single line
-
```js
<LINE> // editorconfig-checker-disable-line
```

### editorconfig-checker disable code block
- There is currently **No** way to disable rules inline of the file(s)

### editorconfig-checker disable entire file
-
```js
// editorconfig-checker-disable-file
```
- You can disable entire files with the `Exclude` property in `.ecrc`
```json
{
  "Exclude": [
    "path/to/file",
    "^regular\\/expression\\.ext$"
   ]
}
```
=======
```

## HTML
- [htmlhint](https://htmlhint.com/)

### htmlhint standard Config file
- `.github/linters/.htmlhintrc`

### htmlhint disable single line
- There is currently **No** way to disable rules in a single line

### htmlhint disable code block
- There is currently **No** way to disable rules in a code block

### htmlhint disable entire file
- There is currently **No** way to disable rules in an entire file
>>>>>>> da4c2ba6
<|MERGE_RESOLUTION|>--- conflicted
+++ resolved
@@ -36,11 +36,8 @@
 - [Kotlin](#kotlin)
 - [OpenAPI](#openapi)
 - [Protocol Buffers](#protocol-buffers)
-<<<<<<< HEAD
 - [EDITORCONFIG-CHECKER](#editorconfig-checker)
-=======
 - [HTML](#html)
->>>>>>> da4c2ba6
 
 <!-- toc -->
 
@@ -747,7 +744,6 @@
 ### clj-kondo disable entire file
 ```clojure
 {:output {:exclude-files ["path/to/file"]}}
-<<<<<<< HEAD
 
 ## EDITORCONFIG-CHECKER
 - [editorconfig-checker](https://github.com/editorconfig-checker/editorconfig-checker)
@@ -781,8 +777,6 @@
    ]
 }
 ```
-=======
-```
 
 ## HTML
 - [htmlhint](https://htmlhint.com/)
@@ -797,5 +791,4 @@
 - There is currently **No** way to disable rules in a code block
 
 ### htmlhint disable entire file
-- There is currently **No** way to disable rules in an entire file
->>>>>>> da4c2ba6
+- There is currently **No** way to disable rules in an entire file