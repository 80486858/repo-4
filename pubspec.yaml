--- conflicted
+++ resolved
@@ -1,10 +1,6 @@
 name: openfoodfacts
 description: Dart package for the Open Food Facts API, a food products database made by everyone, for everyone.
-<<<<<<< HEAD
-version: 0.3.11
-=======
 version: 0.3.12+2
->>>>>>> 6471ea39
 #authors:
 #- Alexander Schacht <grumpf@gmx.de>
 #- Primaël Quémerais <primael@reefind.com>
