<?xml version="1.0"?>
<project name="Boilerplate Build" default="build" basedir="../"> <!-- one back since we're in build/ -->
  
  
	<!-- Load in Ant-Contrib to give us access to some very useful tasks! -->
	<!-- the .jar file is located in the tools directory -->
	<taskdef resource="net/sf/antcontrib/antcontrib.properties">
		<classpath>
			<pathelement location="${basedir}/build/tools/ant-contrib-1.0b3.jar"/>
		</classpath>
	</taskdef>
  
  
	<!-- load property files -->
	<property file="build/config/project.properties"/>
	<property file="build/config/default.properties"/>
  
	<!-- merge the stylesheet properties -->
	<var name="stylesheet-files" value="${file.stylesheets}, ${file.default.stylesheets}"/>
	
	<!-- merge the pages properties -->
	<var name="page-files" value="${file.pages}, ${file.pages.default.include}"/>

  
	
	<!--
	*************************************************
	* BASE TARGETS									*
	*************************************************
	-->
	<target name="basics">
	<if>
		<equals arg1="${env}" arg2="prod"/>
		<then>
			<!-- Build a production environment -->
			<echo message="Building a Production Environment..."/>
			<antcall target="-rev"/>
			<antcall target="-clean"/>
			<antcall target="-copy"/>
			<antcall target="-usemin"/>
			<antcall target="-js.main.concat"/>
			<antcall target="-js.mylibs.concat"/>
			<antcall target="-js.scripts.concat"/>
			<antcall target="-js.libs.minify"/>
			<antcall target="-js.delete"/>
			<antcall target="-strip-console.log"/>
			<antcall target="-strip-profiling"/>
			<antcall target="-css"/>
			<antcall target="-html"/>
		</then>
		
		<elseif>
			<equals arg1="${env}" arg2="test"/>
			<then>
				<!-- Build a test environment -->
				<echo message="Building a Test Environment..."/>
				<antcall target="-rev"/>
				<antcall target="-clean"/>
				<antcall target="-copy"/>
				<antcall target="-usemin"/>
				<antcall target="-js.main.concat"/>
				<antcall target="-js.mylibs.concat"/>
				<antcall target="-js.scripts.concat"/>
				<antcall target="-js.libs.minify"/>
				<antcall target="-js.delete"/>
				<antcall target="-css"/>
				<antcall target="-html"/>
			</then>
		</elseif>
		
		<else>
			<!-- Build a dev environment -->
			<echo message="Building a Development Environment..."/>
			<antcall target="-rev"/>
			<antcall target="-clean"/>
			<antcall target="-copy"/>			
		</else>
	</if>
  </target>

  
	<target name="text">
	<if>
		<equals arg1="${env}" arg2="prod"/>
		<then>
			<!-- Build a production environment -->
			<echo message="Building a Production Environment..."/>
			<antcall target="-rev"/>
			<antcall target="-clean"/>
			<antcall target="-copy"/>
			<antcall target="-usemin"/>
			<antcall target="-js.main.concat"/>
			<antcall target="-js.mylibs.concat"/>
			<antcall target="-js.scripts.concat"/>
			<antcall target="-js.libs.minify"/>
			<antcall target="-js.delete"/>
			<antcall target="-strip-console.log"/>
			<antcall target="-strip-profiling"/>
			<antcall target="-css"/>
			<antcall target="-html"/>
			<antcall target="-htmlclean"/>
		</then>
		
		<elseif>
			<equals arg1="${env}" arg2="test"/>
			<then>
				<!-- Build a test environment -->
				<echo message="Building a Test Environment..."/>
				<antcall target="-rev"/>
				<antcall target="-clean"/>
				<antcall target="-copy"/>
				<antcall target="-usemin"/>
				<antcall target="-js.main.concat"/>
				<antcall target="-js.mylibs.concat"/>
				<antcall target="-js.scripts.concat"/>
				<antcall target="-js.libs.minify"/>
				<antcall target="-js.delete"/>
				<antcall target="-css"/>
				<antcall target="-html"/>
				<antcall target="-htmlclean"/>
			</then>
		</elseif>
		
		<else>
			<!-- Build a dev environment -->
			<echo message="Building a Development Environment..."/>
			<antcall target="-rev"/>
			<antcall target="-clean"/>
			<antcall target="-copy"/>			
		</else>
	</if>
	</target>

  
	<target name="buildkit">
	<if>
		<equals arg1="${env}" arg2="prod"/>
		<then>
			<!-- Build a production environment -->
			<echo message="Building a Production Environment..."/>
			<antcall target="-rev"/>
			<antcall target="-clean"/>
			<antcall target="-copy"/>
			<antcall target="-usemin"/>
			<antcall target="-js.main.concat"/>
			<antcall target="-js.mylibs.concat"/>
			<antcall target="-js.scripts.concat"/>
			<antcall target="-js.libs.minify"/>
			<antcall target="-js.delete"/>
			<antcall target="-strip-console.log"/>
			<antcall target="-strip-profiling"/>
			<antcall target="-css"/>
			<antcall target="-html"/>
			<antcall target="-htmlbuildkit"/>
			<antcall target="-imagespng"/>
			<antcall target="-imagesjpg"/>
		</then>
		
		<elseif>
			<equals arg1="${env}" arg2="test"/>
			<then>
				<!-- Build a test environment -->
				<echo message="Building a Test Environment..."/>
				<antcall target="-rev"/>
				<antcall target="-clean"/>
				<antcall target="-copy"/>
				<antcall target="-usemin"/>
				<antcall target="-js.main.concat"/>
				<antcall target="-js.mylibs.concat"/>
				<antcall target="-js.scripts.concat"/>
				<antcall target="-js.libs.minify"/>
				<antcall target="-js.delete"/>
				<antcall target="-css"/>
				<antcall target="-html"/>
				<antcall target="-htmlbuildkit"/>
				<antcall target="-imagespng"/>
				<antcall target="-imagesjpg"/>
			</then>
		</elseif>
		
		<else>
			<!-- Build a dev environment -->
			<echo message="Building a Development Environment..."/>
			<antcall target="-rev"/>
			<antcall target="-clean"/>
			<antcall target="-copy"/>	
			<antcall target="-imagespng"/>
			<antcall target="-imagesjpg"/>			
		</else>
	</if>
  </target>
	
	
	<target name="build">
	<if>
		<equals arg1="${env}" arg2="prod"/>
		<then>
			<!-- Build a production environment -->
			<echo message="Building a Production Environment..."/>
			<antcall target="-rev"/>
			<antcall target="-clean"/>
			<antcall target="-copy"/>
			<antcall target="-usemin"/>
			<antcall target="-js.main.concat"/>
			<antcall target="-js.mylibs.concat"/>
			<antcall target="-js.scripts.concat"/>
			<antcall target="-js.libs.minify"/>
			<antcall target="-js.delete"/>
			<antcall target="-strip-console.log"/>
			<antcall target="-strip-profiling"/>
			<antcall target="-css"/>
			<antcall target="-html"/>
			<antcall target="-htmlclean"/>
			<antcall target="-imagespng"/>
			<antcall target="-imagesjpg"/>
		</then>
		
		<elseif>
			<equals arg1="${env}" arg2="test"/>
			<then>
				<!-- Build a test environment -->
				<echo message="Building a Test Environment..."/>
				<antcall target="-rev"/>
				<antcall target="-clean"/>
				<antcall target="-copy"/>
				<antcall target="-usemin"/>
				<antcall target="-js.main.concat"/>
				<antcall target="-js.mylibs.concat"/>
				<antcall target="-js.scripts.concat"/>
				<antcall target="-js.libs.minify"/>
				<antcall target="-js.delete"/>
				<antcall target="-css"/>
				<antcall target="-html"/>
				<antcall target="-htmlclean"/>
				<antcall target="-imagespng"/>
				<antcall target="-imagesjpg"/>
			</then>
		</elseif>
		
		<else>
			<!-- Build a dev environment -->
			<echo message="Building a Development Environment..."/>
			<antcall target="-rev"/>
			<antcall target="-clean"/>
			<antcall target="-copy"/>	
			<antcall target="-imagespng"/>
			<antcall target="-imagesjpg"/>			
		</else>
	</if>
  </target>
  
	
	<target name="minify">
	<if>
		<equals arg1="${env}" arg2="prod"/>
		<then>
			<!-- Build a production environment -->
			<echo message="Building a Production Environment..."/>
			<antcall target="-rev"/>
			<antcall target="-clean"/>
			<antcall target="-copy"/>
			<antcall target="-usemin"/>
			<antcall target="-js.main.concat"/>
			<antcall target="-js.mylibs.concat"/>
			<antcall target="-js.scripts.concat"/>
			<antcall target="-js.libs.minify"/>
			<antcall target="-js.delete"/>
			<antcall target="-strip-console.log"/>
			<antcall target="-strip-profiling"/>
			<antcall target="-css"/>
			<antcall target="-html"/>
			<antcall target="-htmlcompress"/>
			<antcall target="-imagespng"/>
			<antcall target="-imagesjpg"/>
		</then>
		
		<elseif>
			<equals arg1="${env}" arg2="test"/>
			<then>
				<!-- Build a test environment -->
				<echo message="Building a Test Environment..."/>
				<antcall target="-rev"/>
				<antcall target="-clean"/>
				<antcall target="-copy"/>
				<antcall target="-usemin"/>
				<antcall target="-js.main.concat"/>
				<antcall target="-js.mylibs.concat"/>
				<antcall target="-js.scripts.concat"/>
				<antcall target="-js.libs.minify"/>
				<antcall target="-js.delete"/>
				<antcall target="-css"/>
				<antcall target="-html"/>
				<antcall target="-htmlcompress"/>
				<antcall target="-imagespng"/>
				<antcall target="-imagesjpg"/>
			</then>
		</elseif>
		
		<else>
			<!-- Build a dev environment -->
			<echo message="Building a Development Environment..."/>
			<antcall target="-rev"/>
			<antcall target="-clean"/>
			<antcall target="-copy"/>	
			<antcall target="-imagespng"/>
			<antcall target="-imagesjpg"/>			
		</else>
	</if>
  </target>
	
	
	<!--
<<<<<<< HEAD
            Copy in the new stuff
                     
  -->
  
  <target name="copy" depends="clean, rev">
    <echo message="Copying over new files..."/>
    <copy todir="./${dir.publish}">
      <fileset dir="./">
        <exclude name=".gitignore"/>
		<exclude name=".project"/>
		<exclude name=".settings"/>
        <exclude name="README.markdown"/>
        <exclude name="**/.git/**"/>
        <exclude name="**/.svn/**"/>
        <exclude name=".gitignore"/>
        <exclude name="*.conf*"/>
        <exclude name="mime.types"/>
        <exclude name="**/${dir.build}/**"/>
        <exclude name="**/${dir.test}/**"/>
        <exclude name="**/${dir.demo}/**"/>
        <exclude name="**/${dir.js}/profiling/**"/>
		    
		    <!-- configurable excludes -->
		    <exclude name="**/${file.exclude}/**"/>
      </fileset>
    </copy>
  </target> 
  
  
=======
	*************************************************
	* FUNCTION TARGETS								*
	*************************************************
	-->
	<target name="-load-build-info" description="(PRIVATE) Loads the build versioning information">
		<property file="./${dir.build}/config/${build.version.info}"/>
	</target>
	
	<target name="-clean" description="(PRIVATE) Wipe the previous build (Deletes the dir.publish directory">
	<!-- This is a private target -->
	
		<echo message="Cleaning up previous build directory..."/>
		<delete dir="./${dir.publish}/"/>
	</target>
	
	
	<target name="-rev" description="(PRIVATE) Increase the current build number by one and set build date">
	<!-- This is a private target -->
	
		<echo message="Increasing the build number..."/>
		<propertyfile file="./${dir.build}/config/${build.version.info}" comment="Build Information File - DO NOT CHANGE">
			<entry key="build.number" type="int" default="0000" operation="+" pattern="0000"/>
			<entry key="build.date" type="date" value="now" pattern="dd.MM.yyyy HH:mm"/>
		</propertyfile>
		<property file="./${dir.build}/config/${build.version.info}"/>
		<echo>Creating build ${build.number}</echo>
	</target>
	
	
	<target name="current-number" depends="-load-build-info" description="(PUBLIC) Returns the current build number">
		<echo>Current build number: ${build.number}</echo>
	</target>
	
	
	<target name="-copy">
	<!-- This is a private target -->
	
		<echo message="Copying over new files..."/>
		<!-- combine the 2 exclude properties -->
		<var name="excluded-files" value="${file.default.exclude}, ${file.exclude}"/>
>>>>>>> 773e064e

		<copy todir="./${dir.publish}">
			<fileset dir="./" excludes="${excluded-files}"/>
		</copy>	
	</target>
	
	
	<!-- JAVASCRIPT -->
	<target name="-js.main.concat" depends="-load-build-info" description="(PRIVATE) Concatenates the JS files in dir.js">
		<echo message="Concatenating Main JS scripts..."/>
	    <concat destfile="./${dir.publish}/${dir.js}/scripts-${build.number}.js">
			<fileset dir="./${dir.publish}/">
				<include name="**/${dir.js.main}/*.min.js"/>
				<exclude name="**/${dir.js.mylibs}/*.js"/>
				<exclude name="**/${dir.js.libs}/*.js"/>
			</fileset>    	
	    </concat>
	</target>
	
	
	<target name="-js.mylibs.concat" depends="-load-build-info" description="(PRIVATE) Concatenates the JS files in dir.js.mylibs">
		<echo message="Concatenating JS libraries"/>
	    <concat destfile="./${dir.publish}/${dir.js}/libs-${build.number}.js">
			<fileset dir="./${dir.publish}/${dir.js.mylibs}/">
				<include name="**/*.min.js"/>
			</fileset>    	
	    </concat>
	</target>
	
	
	<target name="-js.scripts.concat" depends="-load-build-info" if="build.concat.scripts">
		<echo message="Concatenating library file with main script file"/>
 		<concat destfile="./${dir.publish}/${dir.js}/scripts-${build.number}.min.js">
			<fileset dir="./${dir.publish}/${dir.js}/">
				<include name="libs-${build.number}.js"/>
				<include name="scripts-${build.number}.js"/>
			</fileset>    	
	    </concat>
		
		<echo message="Concatenating library file with main debug script file"/>
 		<concat destfile="./${dir.publish}/${dir.js}/scripts-${build.number}-debug.min.js">
			<fileset dir="./${dir.publish}/${dir.js}/">
				<include name="libs-${build.number}.js"/>
				<include name="scripts-${build.number}-debug.js"/>
			</fileset>    	
	    </concat>
	</target>
	
	
	<target name="-js.all.min" description="(PRIVATE) Minifies the scripts.js files created by js.scripts.concat">
		<echo message="Minifying concatenated script- and library-file"/>
		<apply executable="java" parallel="false">
			<fileset dir="./${dir.publish}/${dir.js}">
				<include name="**/*.js"/>
				<exclude name="**/*.min.js"/>
  				<exclude name="**/${dir.js.libs}/*.js"/>
			</fileset>
			<arg line="-jar"/>
			<arg path="./${dir.tools}/${tool.yuicompressor}"/>
			<srcfile/>
			<arg line="--line-break"/>
			<arg line="4000"/>
			<arg line="-o"/>
			<mapper type="glob" from="*.js" to="../${dir.publish}/${dir.js}/*.min.js"/>
			<targetfile/>
		</apply>
	</target>

	
	<target name="-js.libs.minify" depends="-load-build-info" description="(PRIVATE) Minifies the helper files in dir.js.libs">
		<echo message="Minifying helper JS files..."/>
		
		<apply executable="java" parallel="false">
			<fileset dir="./${dir.publish}/${dir.js.libs}/" includes="*.js" excludes="*.min.js"/>
			<arg line="-jar"/>
			<arg path="./${dir.build.tools}/${tool.yuicompressor}"/>
			<srcfile/>
			<arg line="-o"/>
			<mapper type="glob" from="*.js" to="../${dir.publish}/${dir.js.libs}/*-${build.number}.min.js"/>
			<targetfile/>
		</apply>
	</target>
	
	
	<target name="-js.delete" depends="-load-build-info" description="(PRIVATE) Deletes the unoptimized js files from build if set">
		<if>
			<equals arg1="${build.delete.unoptimized}" arg2="true"/>
			<then>
				<echo message="Deleting unoptimized files..."/>
				<delete file="./${dir.publish}/${dir.js}/scripts-${build.number}.js"/>
				<delete file="./${dir.publish}/${dir.js}/scripts-${build.number}-debug.js"/>
				<!-- 
				<delete dir="./${dir.publish}/${dir.js.lib}/"/> 
				<delete file="./${dir.publish}/${dir.js}/libs-${build.number}.js"/>
				this guy probably COULD be on but I think it's better if we keep him off for now. ^pi
				<delete includeemptydirs="true">
				<fileset dir="./${dir.publish}/${dir.js.libs}/" includes="*.js" excludes="*.min.js"/>
				</delete>
				-->
			</then>
		</if>
		
		<if>
			<and>
				<equals arg1="${build.delete.unoptimized}" arg2="true"/>
				<equals arg1="${build.concat.scripts}" arg2="true"/>
			</and>
			<then>
				<delete file="./${dir.publish}/${dir.js}/libs-${build.number}.min.js"/>
				<delete file="./${dir.publish}/${dir.js}/scripts-${build.number}.min.js"/>
			</then>
		</if>
	</target>
	
	
	<target name="-strip-console.log" description="(PRIVATE)Comments out any console.log statements">
		<echo message="Commenting out console.log lines"/>

<<<<<<< HEAD
  <!--
            HTML Minification. There are three levels. htmlclean is default.
  -->
  <target name="htmlbuildkit" depends="html" >
    <apply executable="java" parallel="false" force="true" dest="./${dir.publish}/" >
      <fileset dir="./${dir.publish}/" includes="*.html"/>
      <arg value="-jar"/>
      <arg path="./${dir.build}/tools/htmlcompressor-0.9.8.jar"/>
      <arg value="--preserve-comments"/>
      <arg line="--preserve-multi-spaces"/>
      <arg line="--type html"/>
      <arg line="--compress-js"/>
      <arg line="--compress-css"/>
      <srcfile/>
      <arg value="-o"/>
      <mapper type="glob" from="*.html" to="../${dir.publish}/*.html"/>    
      <targetfile/>
    </apply>
  </target>
    
  <target name="htmlclean" depends="html" >
    <apply executable="java" parallel="false" force="true" dest="./${dir.publish}/" >
      <fileset dir="./${dir.publish}/" includes="*.html"/>
      <arg value="-jar"/>
      <arg path="./${dir.build}/tools/htmlcompressor-0.9.8.jar"/>
      <arg line="--type html"/>
      <arg line="--preserve-multi-spaces"/>
      <arg line="--remove-quotes"/>
      <arg line="--compress-js"/>
      <arg line="--compress-css"/>
      <srcfile/>
      <arg value="-o"/>
      <mapper type="glob" from="*.html" to="../${dir.publish}/*.html"/>    
      <targetfile/>
    </apply>
  </target>
  
  <target name="htmlcompress" depends="html" >
    <apply executable="java" parallel="false" force="true" dest="./${dir.publish}/" >
      <fileset dir="./${dir.publish}/" includes="*.html"/>
      <arg value="-jar"/>
      <arg path="./${dir.build}/tools/htmlcompressor-0.9.8.jar"/>
      <arg line="--type html"/>
      <arg line="--remove-quotes"/>
      <arg line="--compress-js"/>
      <arg line="--compress-css"/>
      <srcfile/>
      <arg value="-o"/>
      <mapper type="glob" from="*.html" to="../${dir.publish}/*.html"/>    
      <targetfile/>
    </apply>
  </target>
  
=======
		<replaceregexp match="(console.log\(.*\))" replace="/\*\1\*/" flags="g" >
		  <fileset dir="./${dir.publish}/${dir.js}/">
				<include name="**/*.js"/>
				<exclude name="**/*.min.js"/>
			</fileset>
		</replaceregexp>  
	</target>
	
	
	<!-- HTML -->
	<target name="-usemin" description="(PRIVATE) Replaces references to non-minified scripts">
		<echo message="Switching to minified js files..."/>
    
		<!-- switch from a regular jquery to minified -->
		<replaceregexp match="jquery-(\d|\d(\.\d)+)\.js" replace="jquery-\1.min.js" flags="">
			<fileset dir="./${dir.publish}" includes="${page-files}"/>
		</replaceregexp>
		<!-- switch any google CDN reference to minified -->
		<replaceregexp match="(\d|\d(\.\d)+)\/jquery\.js" replace="\1/jquery.min.js" flags="">
			<fileset dir="./${dir.publish}" includes="${page-files}"/>
		</replaceregexp>	
   
		<echo>kill off those versioning flags: ?v=2</echo>
		<replaceregexp match='\?v=\d+">' replace='">' flags="">
			<fileset dir="./${dir.publish}" includes="${page-files}"/>
		</replaceregexp>
	</target>
	
	
	<target name="-strip-profiling" description="(PRIVATE) Removes references to the profiling scripts">
		<replaceregexp match="&lt;!-- yui profiler[\d\w\s\W]*?end profiling code --&gt;" replace=" " flags="m">
			<fileset dir="./${dir.publish}" includes="${page-files}"/>
		</replaceregexp>
		<delete>
			<fileset dir="./${dir.publish}/${dir.js}/profiling"/>
		</delete>
	</target>
	
	
	<target name="-html" depends="-load-build-info" description="(PRIVATE) Very basic clean up of the HTML">
		<echo message="Clean up the html..."/>
		<!-- style.css replacement handled as a replacetoken above -->
		<replaceregexp match="&lt;!-- scripts concatenated [\d\w\s\W]*?!-- end concatenated and minified scripts--&gt;" replace="&lt;script src='${dir.js}/scripts-${build.number}.min.js\'&gt;&lt;/script&gt;" flags="m">
			<fileset dir="./${dir.publish}" includes="${page-files}"/>
		</replaceregexp>
		<!--[! use comments like this one to avoid having them get minified -->
	</target>
	
	
	<target name="-htmlclean">
		<apply executable="java" parallel="false" force="true" dest="./${dir.publish}/" >
			<fileset dir="./${dir.publish}/" includes="${page-files}"/>
			<arg value="-jar"/>
			<arg path="./${dir.build}/tools/htmlcompressor-0.9.3.jar"/>
			<arg line="--type html"/>
			<arg line="--preserve-multi-spaces"/>
			<arg line="--remove-quotes"/>
			<arg line="--compress-js"/>
			<arg line="--compress-css"/>
			<srcfile/>
			<arg value="-o"/>
			<mapper type="glob" from="*.html" to="../${dir.publish}/*.html"/>    
			<targetfile/>
		</apply>
	</target>
	
	
	<target name="-htmlbuildkit">
		<apply executable="java" parallel="false" force="true" dest="./${dir.publish}/" >
			<fileset dir="./${dir.publish}/" includes="${page-files}"/>
			<arg value="-jar"/>
			<arg path="./${dir.build}/tools/htmlcompressor-0.9.3.jar"/>
			<arg value="--preserve-comments"/>
			<arg line="--preserve-multi-spaces"/>
			<arg line="--type html"/>
			<arg line="--compress-js"/>
			<arg line="--compress-css"/>
			<srcfile/>
			<arg value="-o"/>
			<mapper type="glob" from="*.html" to="../${dir.publish}/*.html"/>    
			<targetfile/>
		</apply>
	</target>
	
	
	<target name="-htmlcompress">
		<apply executable="java" parallel="false" force="true" dest="./${dir.publish}/" >
			<fileset dir="./${dir.publish}/" includes="${page-files}"/>
			<arg value="-jar"/>
			<arg path="./${dir.build}/tools/htmlcompressor-0.9.3.jar"/>
			<arg line="--type html"/>
			<arg line="--remove-quotes"/>
			<arg line="--compress-js"/>
			<arg line="--compress-css"/>
			<srcfile/>
			<arg value="-o"/>
			<mapper type="glob" from="*.html" to="../${dir.publish}/*.html"/>    
			<targetfile/>
		</apply>
	</target>
>>>>>>> 773e064e
  
	
	<!-- CSS -->
	<target name="-css" depends="-load-build-info" description="Concatenates and Minifies any stylesheets listed in the file.stylesheets property">
		<echo message="Minifying css..."/>
		
		<concat destfile="./${dir.publish}/${dir.css}/style-${build.number}.css">
			<filelist dir="./${dir.publish}/${dir.css}" files="${stylesheet-files}"/>
		</concat>
		<apply executable="java" parallel="false">
			<fileset dir="./${dir.publish}/${dir.css}/" includes="style-${build.number}.css"/>
			<arg line="-jar"/>
			<arg path="./${dir.build.tools}/${tool.yuicompressor}"/>
			<srcfile/>
			<arg line="-o"/>
			<mapper type="glob" from="style-${build.number}.css" to="../${dir.publish}/${dir.css}/style-${build.number}.min.css"/>
			<targetfile/>
		</apply>
		<replace token="style.css" value="style-${build.number}.min.css" dir="${dir.publish}" includes="${page-files}"/>
		<!-- <delete file="./publish/css/style-${build.number}.css"/> -->
	</target>
	
	
	<!-- IMAGES -->
	<target name="-imagespng" description="(PRIVATE) Optimizes .png images using optipng">
		<echo message="Optimizing images"/>
		<apply executable="optipng" osfamily="unix">
			<arg value="-o7"/>
			<fileset dir="./${dir.publish}/">
				<include name="**/*.png"/>
			</fileset>
		</apply>
		<apply executable="optipng" osfamily="mac">
			<arg value="-o7"/>
			<fileset dir="./${dir.publish}/">
				<include name="**/*.png"/>
			</fileset>
		</apply>
		<apply executable="tools/optipng-0.6.4-exe/optipng.exe" osfamily="windows">
			<arg value="-o7"/>
			<fileset dir="./${dir.publish}/">
				<include name="**/*.png"/>
			</fileset>
		</apply>
	</target>
 

	<target name="-imagesjpg" description="(PRIVATE) Optimizes .jpg images using jpegtan">
		<echo message="Clean up those jpgs..."/>
		<if>
			<equals arg1="${images.strip.metadata}" arg2="true"/>
			<then>
				<var name="strip-meta-tags" value="none"/>
			</then>
			<else>
				<var name="strip-meta-tags" value="all"/>
			</else>
		</if>
		<apply executable="jpegtran" osfamily="unix">
			<fileset dir="./${dir.publish}/${dir.images}/" includes="*.jpg"/>
			<arg value="-copy"/>
			<arg value="${strip-meta-tags}"/>
			<srcfile/>
			<targetfile/>
			<!-- you may want to flag optimized images. If so, do it here. Otherwise change this to type="identity" -->
			<mapper type="glob" from="*.jpg" to="../${dir.publish}/${dir.images}/*.jpg"/>
		</apply>
		<apply executable="jpegtran" osfamily="mac">
			<fileset dir="./${dir.publish}/${dir.images}/" includes="*.jpg"/>
			<arg value="-copy"/>
			<arg value="${strip-meta-tags}"/>
			<srcfile/>
			<targetfile/>
			<!-- you may want to flag optimized images. If so, do it here. Otherwise change this to type="identity" -->
			<mapper type="glob" from="*.jpg" to="../${dir.publish}/${dir.images}/*.jpg"/>
		</apply>
		<apply executable="tools/jpegtran.exe" osfamily="windows">
			<fileset dir="./${dir.publish}/${dir.images}/" includes="*.jpg"/>
			<arg value="-copy"/>
			<arg value="${strip-meta-tags}"/>
			<srcfile/>
			<targetfile/>
			<!-- you may want to flag optimized images. If so, do it here. Otherwise change this to type="identity" -->
			<mapper type="glob" from="*.jpg" to="../${dir.publish}/${dir.images}/*.jpg"/>
		</apply>
	</target>
	
</project><|MERGE_RESOLUTION|>--- conflicted
+++ resolved
@@ -44,7 +44,6 @@
 			<antcall target="-js.libs.minify"/>
 			<antcall target="-js.delete"/>
 			<antcall target="-strip-console.log"/>
-			<antcall target="-strip-profiling"/>
 			<antcall target="-css"/>
 			<antcall target="-html"/>
 		</then>
@@ -95,7 +94,6 @@
 			<antcall target="-js.libs.minify"/>
 			<antcall target="-js.delete"/>
 			<antcall target="-strip-console.log"/>
-			<antcall target="-strip-profiling"/>
 			<antcall target="-css"/>
 			<antcall target="-html"/>
 			<antcall target="-htmlclean"/>
@@ -148,7 +146,6 @@
 			<antcall target="-js.libs.minify"/>
 			<antcall target="-js.delete"/>
 			<antcall target="-strip-console.log"/>
-			<antcall target="-strip-profiling"/>
 			<antcall target="-css"/>
 			<antcall target="-html"/>
 			<antcall target="-htmlbuildkit"/>
@@ -207,7 +204,6 @@
 			<antcall target="-js.libs.minify"/>
 			<antcall target="-js.delete"/>
 			<antcall target="-strip-console.log"/>
-			<antcall target="-strip-profiling"/>
 			<antcall target="-css"/>
 			<antcall target="-html"/>
 			<antcall target="-htmlclean"/>
@@ -266,7 +262,6 @@
 			<antcall target="-js.libs.minify"/>
 			<antcall target="-js.delete"/>
 			<antcall target="-strip-console.log"/>
-			<antcall target="-strip-profiling"/>
 			<antcall target="-css"/>
 			<antcall target="-html"/>
 			<antcall target="-htmlcompress"/>
@@ -310,37 +305,6 @@
 	
 	
 	<!--
-<<<<<<< HEAD
-            Copy in the new stuff
-                     
-  -->
-  
-  <target name="copy" depends="clean, rev">
-    <echo message="Copying over new files..."/>
-    <copy todir="./${dir.publish}">
-      <fileset dir="./">
-        <exclude name=".gitignore"/>
-		<exclude name=".project"/>
-		<exclude name=".settings"/>
-        <exclude name="README.markdown"/>
-        <exclude name="**/.git/**"/>
-        <exclude name="**/.svn/**"/>
-        <exclude name=".gitignore"/>
-        <exclude name="*.conf*"/>
-        <exclude name="mime.types"/>
-        <exclude name="**/${dir.build}/**"/>
-        <exclude name="**/${dir.test}/**"/>
-        <exclude name="**/${dir.demo}/**"/>
-        <exclude name="**/${dir.js}/profiling/**"/>
-		    
-		    <!-- configurable excludes -->
-		    <exclude name="**/${file.exclude}/**"/>
-      </fileset>
-    </copy>
-  </target> 
-  
-  
-=======
 	*************************************************
 	* FUNCTION TARGETS								*
 	*************************************************
@@ -381,7 +345,6 @@
 		<echo message="Copying over new files..."/>
 		<!-- combine the 2 exclude properties -->
 		<var name="excluded-files" value="${file.default.exclude}, ${file.exclude}"/>
->>>>>>> 773e064e
 
 		<copy todir="./${dir.publish}">
 			<fileset dir="./" excludes="${excluded-files}"/>
@@ -500,61 +463,7 @@
 	<target name="-strip-console.log" description="(PRIVATE)Comments out any console.log statements">
 		<echo message="Commenting out console.log lines"/>
 
-<<<<<<< HEAD
-  <!--
-            HTML Minification. There are three levels. htmlclean is default.
-  -->
-  <target name="htmlbuildkit" depends="html" >
-    <apply executable="java" parallel="false" force="true" dest="./${dir.publish}/" >
-      <fileset dir="./${dir.publish}/" includes="*.html"/>
-      <arg value="-jar"/>
-      <arg path="./${dir.build}/tools/htmlcompressor-0.9.8.jar"/>
-      <arg value="--preserve-comments"/>
-      <arg line="--preserve-multi-spaces"/>
-      <arg line="--type html"/>
-      <arg line="--compress-js"/>
-      <arg line="--compress-css"/>
-      <srcfile/>
-      <arg value="-o"/>
-      <mapper type="glob" from="*.html" to="../${dir.publish}/*.html"/>    
-      <targetfile/>
-    </apply>
-  </target>
-    
-  <target name="htmlclean" depends="html" >
-    <apply executable="java" parallel="false" force="true" dest="./${dir.publish}/" >
-      <fileset dir="./${dir.publish}/" includes="*.html"/>
-      <arg value="-jar"/>
-      <arg path="./${dir.build}/tools/htmlcompressor-0.9.8.jar"/>
-      <arg line="--type html"/>
-      <arg line="--preserve-multi-spaces"/>
-      <arg line="--remove-quotes"/>
-      <arg line="--compress-js"/>
-      <arg line="--compress-css"/>
-      <srcfile/>
-      <arg value="-o"/>
-      <mapper type="glob" from="*.html" to="../${dir.publish}/*.html"/>    
-      <targetfile/>
-    </apply>
-  </target>
-  
-  <target name="htmlcompress" depends="html" >
-    <apply executable="java" parallel="false" force="true" dest="./${dir.publish}/" >
-      <fileset dir="./${dir.publish}/" includes="*.html"/>
-      <arg value="-jar"/>
-      <arg path="./${dir.build}/tools/htmlcompressor-0.9.8.jar"/>
-      <arg line="--type html"/>
-      <arg line="--remove-quotes"/>
-      <arg line="--compress-js"/>
-      <arg line="--compress-css"/>
-      <srcfile/>
-      <arg value="-o"/>
-      <mapper type="glob" from="*.html" to="../${dir.publish}/*.html"/>    
-      <targetfile/>
-    </apply>
-  </target>
-  
-=======
+
 		<replaceregexp match="(console.log\(.*\))" replace="/\*\1\*/" flags="g" >
 		  <fileset dir="./${dir.publish}/${dir.js}/">
 				<include name="**/*.js"/>
@@ -584,16 +493,6 @@
 	</target>
 	
 	
-	<target name="-strip-profiling" description="(PRIVATE) Removes references to the profiling scripts">
-		<replaceregexp match="&lt;!-- yui profiler[\d\w\s\W]*?end profiling code --&gt;" replace=" " flags="m">
-			<fileset dir="./${dir.publish}" includes="${page-files}"/>
-		</replaceregexp>
-		<delete>
-			<fileset dir="./${dir.publish}/${dir.js}/profiling"/>
-		</delete>
-	</target>
-	
-	
 	<target name="-html" depends="-load-build-info" description="(PRIVATE) Very basic clean up of the HTML">
 		<echo message="Clean up the html..."/>
 		<!-- style.css replacement handled as a replacetoken above -->
@@ -608,7 +507,7 @@
 		<apply executable="java" parallel="false" force="true" dest="./${dir.publish}/" >
 			<fileset dir="./${dir.publish}/" includes="${page-files}"/>
 			<arg value="-jar"/>
-			<arg path="./${dir.build}/tools/htmlcompressor-0.9.3.jar"/>
+			<arg path="./${dir.build}/tools/htmlcompressor-0.9.8.jar"/>
 			<arg line="--type html"/>
 			<arg line="--preserve-multi-spaces"/>
 			<arg line="--remove-quotes"/>
@@ -626,7 +525,7 @@
 		<apply executable="java" parallel="false" force="true" dest="./${dir.publish}/" >
 			<fileset dir="./${dir.publish}/" includes="${page-files}"/>
 			<arg value="-jar"/>
-			<arg path="./${dir.build}/tools/htmlcompressor-0.9.3.jar"/>
+			<arg path="./${dir.build}/tools/htmlcompressor-0.9.8.jar"/>
 			<arg value="--preserve-comments"/>
 			<arg line="--preserve-multi-spaces"/>
 			<arg line="--type html"/>
@@ -644,7 +543,7 @@
 		<apply executable="java" parallel="false" force="true" dest="./${dir.publish}/" >
 			<fileset dir="./${dir.publish}/" includes="${page-files}"/>
 			<arg value="-jar"/>
-			<arg path="./${dir.build}/tools/htmlcompressor-0.9.3.jar"/>
+			<arg path="./${dir.build}/tools/htmlcompressor-0.9.8.jar"/>
 			<arg line="--type html"/>
 			<arg line="--remove-quotes"/>
 			<arg line="--compress-js"/>
@@ -655,7 +554,6 @@
 			<targetfile/>
 		</apply>
 	</target>
->>>>>>> 773e064e
   
 	
 	<!-- CSS -->
