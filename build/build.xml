--- conflicted
+++ resolved
@@ -474,11 +474,7 @@
                 <property name="scripts.js" value="${gae.js_dir}/${scripts.sha}.js" />
             </then>
             <else>
-<<<<<<< HEAD
                 <property name="scripts.js" value="${dir.js}/${scripts.sha}.js" />
-=======
-        <property name="scripts.js" value="${dir.js}/${scripts.sha}.js" />
->>>>>>> fdbbc128
             </else>
         </if>
         <copy file="${dir.intermediate}/${dir.js}/scripts-concat.min.js" tofile="${dir.publish}/${dir.js}/${scripts.sha}.js" />
@@ -677,11 +673,7 @@
                 <property name="style.css" value="${gae.css_dir}/${css.sha}.css" />
             </then>
             <else>
-<<<<<<< HEAD
                 <property name="style.css" value="${dir.css}/${css.sha}.css" />
-=======
-        <property name="style.css" value="${dir.css}/${css.sha}.css" />
->>>>>>> fdbbc128
             </else>
         </if>
         <copy file="${dir.intermediate}/${dir.css}/style-concat.min.css" tofile="${dir.publish}/${dir.css}/${css.sha}.css" />
