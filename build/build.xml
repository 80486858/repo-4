﻿<?xml version="1.0"?>
<!DOCTYPE project>
<project name="Boilerplate Build" default="build" basedir="../"> <!-- one back since we're in build/ -->


    <!-- Load in Ant-Contrib to give us access to some very useful tasks! -->
    <!-- the .jar file is located in the tools directory -->
    <taskdef resource="net/sf/antcontrib/antlib.xml">
        <classpath>
            <pathelement location="${basedir}/build/tools/ant-contrib-1.0b3.jar"/>
        </classpath>
    </taskdef>
    
    <!-- load shell environment -->
    <property environment="ENV" />

    <!-- load property files -->
    <property file="build/config/project.properties"/>
    <property file="build/config/default.properties"/>

    <!-- merge the stylesheet properties -->
    <var name="stylesheet-files" value="${file.default.stylesheets}, ${file.stylesheets}"/>

    <!-- merge the pages properties -->
    <var name="page-files" value="${file.pages}, ${file.pages.default.include}"/>

<<<<<<< HEAD
    <!-- Test for Ant Version Delete this task and all instances of overwrite='no' if you can't upgrade to 1.8.2-->
    <fail message="All features of the build script require Ant version 1.8.2. Please upgrade to 1.8.2 or remove all instances of 'overwrite=no' (and this fail task) from the build script to continue">
        <condition>
            <not>
                <contains string="${ant.version}" substring="1.8.2"/>
            </not>
        </condition>
    </fail>
=======
<!-- Test for Ant Version Delete this task and all instances of overwrite='no' if you can't upgrade to 1.8.2-->
	<fail message="All features of the build script require Ant version 1.8.2. Please upgrade to 1.8.2 or remove all instances of 'overwrite=no' (and this fail task) from the build script to continue">
		<condition>
			<not>
				<contains string="${ant.version}" substring="1.8.2"/>
			</not>
		</condition>
	</fail>
>>>>>>> 11158f1b
    
    <!--
    *************************************************
    * BASE TARGETS                                  *
    *************************************************
    -->
    <target name="basics">
    <if>
        <equals arg1="${env}" arg2="dev"/>
        <then>
            <!-- Build a dev environment -->
            <echo message="Building a Development Environment..."/>
            <antcall target="-basics.dev"/>
        </then>

        <elseif>
            <equals arg1="${env}" arg2="test"/>
            <then>
                <!-- Build a test environment -->
                <echo message="Building a Test Environment..."/>
                <antcall target="-basics.test"/>
            </then>
        </elseif>

        <else>
            <!-- Build a production environment -->
            <echo message="Building a Production Environment..."/>
            <antcall target="-basics.production"/>
        </else>
    </if>
    </target>


    <target name="text">
    <if>
        <equals arg1="${env}" arg2="dev"/>
        <then>
            <!-- Build a dev environment -->
            <echo message="Building a Development Environment..."/>
            <antcall target="-text.dev"/>
        </then>

        <elseif>
            <equals arg1="${env}" arg2="test"/>
            <then>
                <!-- Build a test environment -->
                <echo message="Building a Test Environment..."/>
                <antcall target="-text.test"/>
            </then>
        </elseif>

        <else>
            <!-- Build a production environment -->
            <echo message="Building a Production Environment..."/>
            <antcall target="-text.production"/>
        </else>
    </if>
    <antcall target="-imgcopy"/>
    </target>


    <target name="buildkit">
    <if>
        <equals arg1="${env}" arg2="dev"/>
        <then>
            <!-- Build a dev environment -->
            <echo message="Building a Development Environment..."/>
            <antcall target="-buildkit.dev"/>
        </then>

        <elseif>
            <equals arg1="${env}" arg2="test"/>
            <then>
                <!-- Build a test environment -->
                <echo message="Building a Test Environment..."/>
                <antcall target="-buildkit.test"/>
            </then>
        </elseif>

        <else>
            <!-- Build a production environment -->
            <echo message="Building a Production Environment..."/>
            <antcall target="-buildkit.production"/>
        </else>
    </if>
    </target>


    <target name="build">
    <if>
        <equals arg1="${env}" arg2="dev"/>
        <then>
            <!-- Build a dev environment -->
            <echo message="Building a Development Environment..."/>
            <antcall target="-build.dev" />
        </then>

        <elseif>
            <equals arg1="${env}" arg2="test"/>
            <then>
                <!-- Build a test environment -->
                <echo message="Building a Test Environment..."/>
                <antcall target="-build.test" />
            </then>
        </elseif>

        <else>
            <!-- Build a production environment -->
            <echo message="Building a Production Environment..."/>
            <antcall target="-build.production" />
        </else>
    </if>
    </target>


    <target name="minify">
    <if>
        <equals arg1="${env}" arg2="dev"/>
        <then>
            <!-- Build a dev environment -->
            <echo message="Building a Development Environment..."/>
            <antcall target="-minify.dev"/>
        </then>

        <elseif>
            <equals arg1="${env}" arg2="test"/>
            <then>
                <!-- Build a test environment -->
                <echo message="Building a Test Environment..."/>
                <antcall target="-minify.test"/>
            </then>
        </elseif>

        <else>
            <!-- Build a production environment -->
            <echo message="Building a Production Environment..."/>
            <antcall target="-minify.production"/>
        </else>
    </if>
    </target>

    <target name="clean" depends="-clean"/>
    
    
    
    <!-- JSLint target, run separately -->
    <target name="jslint">
      <apply dir="${dir.source}/${dir.js}" executable="java" parallel="false" failonerror="true">
            <fileset dir="./${dir.source}/">
        <include name="**/${dir.js}/*.js"/>
        <exclude name="**/*.min.js"/>
        <exclude name="**/${dir.js.libs}/"/>
        <exclude name="**/${dir.publish}/"/>
          </fileset> 
            <arg value="-jar" />
            <arg path="./${dir.build.tools}/${tool.rhino}" />
            <arg path="./${dir.build.tools}/${tool.jslint}" />
            <srcfile/>
            <arg value="${tool.jslint.opts}" />
        </apply>        
        <echo>JSLint Successful</echo>
    </target>     
  
  
    <!-- JSHint target, run separately -->
    <target name="jshint">
      <apply dir="${dir.source}/${dir.js}" executable="java" parallel="false" failonerror="true">
            <fileset dir="./${dir.source}/">
        <include name="**/${dir.js}/*.js"/>
        <exclude name="**/*.min.js"/>
        <exclude name="**/${dir.js.libs}/"/>
        <exclude name="**/${dir.publish}/"/>
          </fileset> 
            <arg value="-jar" />
            <arg path="./${dir.build.tools}/${tool.rhino}" />
            <arg path="./${dir.build.tools}/${tool.jshint}" />
            <srcfile/>
            <arg value="${tool.jshint.opts}" />
        </apply>        
        <echo>JSHint Successful</echo>
    </target>    
       
    <!-- CSSLint target, run separately -->
    <target name="csslint">
        <apply dir="${dir.source}/${dir.css}" executable="java" parallel="false" failonerror="true">
            <fileset dir="./${dir.source}/">
                <include name="**/${dir.css}/*.css"/>
                <exclude name="**/*.min.css"/>
                <exclude name="**/${dir.publish}/"/>
            </fileset> 
            <arg value="-jar" />
            <arg path="./${dir.build.tools}/${tool.rhino}" />
            <arg path="./${dir.build.tools}/${tool.csslint}" />
            <srcfile/>
            <arg value="${tool.csslint.opts}" />
        </apply>
        <echo>CSSLint Successful</echo>
    </target>
    
    <!--
    *************************************************
    * BUILD TARGETS                                 *
    *************************************************
    -->

    <!-- Target: basics -->
    <target name="-basics.dev"
            depends="-rev,
                     -copy"/>

    <target name="-basics.test"
            depends="-rev,
                     -usemin,
                     -js.all.minify,
                     -js.main.concat,
                     -js.mylibs.concat,
                     -js.scripts.concat,
                     -css,
                     -copy"/>

    <target name="-basics.production"
            depends="-rev,
                     -usemin,
                     -js.all.minify,
                     -js.main.concat,
                     -js.mylibs.concat,
                     -js.scripts.concat,
                     -css,
                     -copy"/>

    <!-- Target: text -->
    <target name="-text.dev"
            depends="-rev,
                     -copy"/>

    <target name="-text.test"
            depends="-rev,
                     -usemin,
                     -js.all.minify,
                     -js.main.concat,
                     -js.mylibs.concat,
                     -js.scripts.concat,
                     -css,
                     -htmlclean,
                     -copy"/>

    <target name="-text.production"
            depends="-rev,
                     -usemin,
                     -js.all.minify,
                     -js.main.concat,
                     -js.mylibs.concat,
                     -js.scripts.concat,
                     -css,
                     -htmlclean,
                     -copy"/>

    <!-- Target: buildkit -->
    <target name="-buildkit.dev"
            depends="-rev,
                     -imagespng,
                     -imagesjpg,
                     -copy"/>

    <target name="-buildkit.test"
            depends="-rev,
                     -usemin,
                     -js.all.minify,
                     -js.main.concat,
                     -js.mylibs.concat,
                     -js.scripts.concat,
                     -css,
                     -htmlbuildkit,
                     -imagespng,
                     -imagesjpg,
                     -copy"/>

    <target name="-buildkit.production"
            depends="-rev,
                     -usemin,
                     -js.all.minify,
                     -js.main.concat,
                     -js.mylibs.concat,
                     -js.scripts.concat,
                     -css,
                     -htmlbuildkit,
                     -imagespng,
                     -imagesjpg,
                     -copy"/>

    <!-- Target: build -->
    <target name="-build.dev"
            depends="-rev,
                     -imagespng,
                     -imagesjpg,
                     -copy"/>

    <target name="-build.test"
            depends="-rev,
                     -usemin,
                     -js.all.minify,
                     -js.main.concat,
                     -js.mylibs.concat,
                     -js.scripts.concat,
                     -css,
                     -htmlclean,
                     -imagespng,
                     -imagesjpg,
                     -copy"/>

    <target name="-build.production"
            depends="-rev,
                     -usemin,
                     -js.all.minify,
                     -js.main.concat,
                     -js.mylibs.concat,
                     -js.scripts.concat,
                     -css,
                     -htmlclean,
                     -imagespng,
                     -imagesjpg,
                     -copy"/>

    <!-- Target: minify -->
    <target name="-minify.dev"
            depends="-rev,
                     -imagespng,
                     -imagesjpg,
                     -copy"/>

    <target name="-minify.test"
            depends="-rev,
                     -usemin,
                     -js.all.minify,
                     -js.main.concat,
                     -js.mylibs.concat,
                     -js.scripts.concat,
                     -css,
                     -htmlcompress,
                     -imagespng,
                     -imagesjpg,
                     -copy"/>

    <target name="-minify.production"
            depends="-rev,
                     -usemin,
                     -js.all.minify,
                     -js.main.concat,
                     -js.mylibs.concat,
                     -js.scripts.concat,
                     -css,
                     -htmlcompress,
                     -imagespng,
                     -imagesjpg,
                     -copy"/>

    <!--
    *************************************************
    * FUNCTION TARGETS                              *
    *************************************************
    -->
        
    <target name="-clean" description="(PRIVATE) Wipe the previous build (Deletes the dir.publish directory">
    <!-- This is a private target -->        
        <echo message="Cleaning up previous build directory..."/>
        <delete dir="./${dir.intermediate}/"/>
        <delete dir="./${dir.publish}/"/>
    </target>
    
    
    <target name="-rev" description="(PRIVATE) Increase the current build number by one and set build date">
    <!-- This is a private target -->
    
        <echo message="====================================================================="/>
        <echo message="Welcome to the HTML5 Boilerplate Build Script!"/>
        <echo message=" "/>
        <echo message="We're going to get your site all ship-shape and ready for prime time."/>
        <echo message=" "/>
        <echo message="This should take somewhere between 15 seconds and a few minutes,"/>
        <echo message="mostly depending on how many images we're going to compress."/>
        <echo message=" "/>
        <echo message="Feel free to come back or stay here and follow along."/>
        <echo message="====================================================================="/>
        <echo message=" "/>
        <echo message=" "/>
    
    </target>
    
    <target name="-mkdirs">
      <if>
          <or>
            <equals arg1="${dir.publish}" arg2="."/>            
            <equals arg1="${dir.publish}" arg2=".."/>                      
            <equals arg1="${dir.publish}" arg2="/"/>                      
            <equals arg1="${dir.publish}" arg2="./"/>                      
            <equals arg1="${dir.publish}" arg2="../"/>                      
          </or>
          <then>
            <fail message="Your dir.publish folder is set to ${dir.publish} which could delete your entire site or worse. Change it in project.properties"/>      
          </then>
          <else>
            <echo message="Creating directory structure... ${dir.publish}"/>

            <mkdir dir="${dir.intermediate}"/>
            <copy todir="${dir.intermediate}" includeEmptyDirs="true">
                <fileset dir="${dir.source}/" excludes="${file.default.exclude}, ${file.exclude}">
                    <type type="dir"/>
                </fileset>
            </copy>
              <mkdir dir="${dir.publish}"/>
              <copy todir="${dir.publish}" includeEmptyDirs="true">
                  <fileset dir="${dir.source}/" excludes="${file.default.exclude}, ${file.exclude}">
                      <type type="dir"/>
                  </fileset>
              </copy>                      
          </else>
      </if>                  
    </target>
    
    <target name="-copy" depends="-mkdirs">
    <!-- This is a private target -->
    
        <echo message="Copying over new files..."/>

        <copy todir="./${dir.publish}">
            <fileset dir="${dir.source}/" excludes="${file.default.exclude}, ${file.exclude}">
                <!-- exclude files that are superseded by optimized versions with different names -->
                <!-- this is not strictly necessary, but it avoids putting unreferenced files into your server -->
                <exclude name="${dir.js}/**/*.js"/>
                <exclude name="${dir.css}/**/*.css"/>
            </fileset>
        </copy>
        
        <echo message="A copy of all non-dev files are now in: ./${dir.publish}."/>
    </target>
    
    <!-- JAVASCRIPT -->
    <target name="-js.main.concat" depends="-js.all.minify" description="(PRIVATE) Concatenates the JS files in dir.js">
        <echo message="Concatenating Main JS scripts..."/>
        <!-- overwrite=no here means not to overwrite if the target is newer than the sources -->
        <concat destfile="./${dir.intermediate}/${dir.js}/scripts-concat.js" overwrite="no">
            <fileset dir="./${dir.intermediate}/">
                <include name="${dir.js.main}/plugins.js"/>
                <include name="${dir.js.main}/script.js"/>
            </fileset>      
        </concat>
    </target>
    
    <target name="-js.mylibs.concat" depends="-js.all.minify" description="(PRIVATE) Concatenates the JS files in dir.js.mylibs">
        <mkdir dir="./${dir.intermediate}/${dir.js.mylibs}"/>

        <echo message="Concatenating JS libraries"/>
        <!-- overwrite=no here means not to overwrite if the target is newer than the sources -->
        <concat destfile="./${dir.intermediate}/${dir.js}/libs-concat.js" overwrite="no">
            <fileset dir="./${dir.intermediate}/${dir.js.mylibs}/"
                includes="**/*.js" 
                excludes="${file.js.bypass}"/>                
                  
        </concat>
    </target>
    
    
    <target name="-js.scripts.concat" depends="-js.main.concat,-js.mylibs.concat" if="build.concat.scripts">
        <echo message="Concatenating library file with main script file"/>
        <!-- overwrite=no here means not to overwrite if the target is newer than the sources -->
        <concat destfile="./${dir.intermediate}/${dir.js}/scripts-concat.min.js" overwrite="no">
            <fileset dir="./${dir.intermediate}/${dir.js}/">
                <include name="libs-concat.js"/>
                <include name="scripts-concat.js"/>
            </fileset>      
        </concat>

        <checksum file="${dir.intermediate}/${dir.js}/scripts-concat.min.js" algorithm="sha" property="scripts.sha" />
        <if>
            <isset property="gae.js_dir" />
            <then>
                <property name="scripts.js" value="${gae.js_dir}/${scripts.sha}.js" />
            </then>
            <else>
                <property name="scripts.js" value="${dir.js}/${scripts.sha}.js" />
            </else>
        </if>
        <copy file="${dir.intermediate}/${dir.js}/scripts-concat.min.js" tofile="${dir.publish}/${dir.js}/${scripts.sha}.js" />
    </target>
    
    
    <target name="-js.all.minify" depends="-mkdirs" description="(PRIVATE) Minifies the scripts.js files created by js.scripts.concat">
        <echo message="Minifying scripts"/>
        <copy todir="${dir.intermediate}/">
            <fileset dir="${dir.source}/" includes="${dir.js}/**/*.min.js"  />
        </copy>
        <apply executable="java" parallel="false">
            <fileset dir="${dir.source}/" >
                <include name="${dir.js}/**/*.js"/>
                <exclude name="${dir.js}/**/*.min.js"/>
                <exclude name="${dir.js.mylibs}/**/*.js"/>
            </fileset>
            <arg line="-jar"/>
            <arg path="./${dir.build.tools}/${tool.yuicompressor}"/>
            <srcfile/>
            <arg line="--line-break"/>
            <arg line="4000"/>
            <arg line="-o"/>
            <mapper type="glob" from="*.js" to="${basedir}/${dir.intermediate}/*.js"/>
            <targetfile/>
        </apply>

        <!-- at this point all js files are minified with their original names -->

        <copy todir="${dir.publish}/">
          <fileset dir="${dir.intermediate}/">
              <include name="${dir.js}/**/*.js"/>
              <exclude name="${dir.js.mylibs}/**/*.js"/>
              <exclude name="${dir.js}/scripts-concat.js"/>
              <exclude name="${dir.js}/libs-concat.js"/>
              <exclude name="${dir.js}/scripts-concat.min.js"/>
              <exclude name="${dir.js}/plugins.js"/>
              <exclude name="${dir.js}/script.js"/>
          </fileset>                                   
        </copy>
        <copy todir="${dir.publish}/${dir.js.mylibs}/">
            <fileset dir="${dir.source}/${dir.js.mylibs}/"
            includes="${file.js.bypass}"/>           
        </copy>
    </target>
    
    
    <!-- HTML -->
    <target name="-usemin" depends="-js.scripts.concat,-css" description="(PRIVATE) Replaces references to non-minified scripts">
        <echo message="Switching to minified js files..."/>

        <!-- Changes to style.css or scripts.js mean that the html must be updated, and it will be.
             Unfortunately, the html we want to update may not have the tags we want to replace(because it was updated before).
             This outofdate check ensures that the html files have the markers for us to replace. -->
        <outofdate property="needhtmlrefresh">
            <sourcefiles>
                <fileset dir="${dir.publish}" includes="${style.css}, ${scripts.js}"/>
            </sourcefiles>
            <targetfiles>
                <fileset dir="${dir.intermediate}" includes="${page-files}"/>
            </targetfiles>
        </outofdate>

        <!-- force the files to be overwritten with older copies from source if needhtmlrefresh is set -->
        <copy todir="${dir.intermediate}" overwrite="${needhtmlrefresh}">
            <fileset dir="${dir.source}" includes="${page-files}"/>
        </copy>

        <!-- switch from a regular jquery to minified -->
        <replaceregexp match="jquery-(\d|\d(\.\d)+)\.js" replace="jquery-\1.min.js" flags="g">
            <fileset dir="./${dir.intermediate}" includes="${page-files}"/>
        </replaceregexp>
        <!-- switch any google CDN reference to minified -->
        <replaceregexp match="(\d|\d(\.\d)+)\/jquery\.js" replace="\1/jquery.min.js" flags="g">
            <fileset dir="./${dir.intermediate}" includes="${page-files}"/>
        </replaceregexp>    

        <echo>Kill off those versioning flags: ?v=2</echo>
        <replaceregexp match='\?v=\d+">' replace='">' flags="g">
            <fileset dir="./${dir.intermediate}" includes="${page-files}"/>
        </replaceregexp>
        
        <echo>Remove favicon.ico reference if it is pointing to the root</echo>
        <replaceregexp match="&lt;link rel=[&quot;']shortcut icon[&quot;'] href=[&quot;']/favicon\.ico[&quot;']&gt;" replace="">
            <fileset dir="${dir.intermediate}" includes="${page-files}"/>
        </replaceregexp>
        <!-- we maintain the apple-touch-icon reference for Android 2.2   www.ravelrumba.com/blog/android-apple-touch-icon
        <replace token="&lt;link rel=&quot;apple-touch-icon&quot; href=&quot;/apple-touch-icon.png&quot;>" value="">
            <fileset dir="${dir.intermediate}" includes="${page-files}"/>
        </replace>
        -->

        <echo message="Update the HTML to reference our concatenated script file: ${scripts.js}"/>
        <!-- style.css replacement handled as a replacetoken above -->
        <replaceregexp match="&lt;!-- scripts concatenated [\d\w\s\W]*?!-- end ((scripts)|(concatenated and minified scripts))--&gt;" replace="&lt;script src='${scripts.js}\'&gt;&lt;/script&gt;" flags="m">
            <fileset dir="${dir.intermediate}" includes="${page-files}"/>
        </replaceregexp>
        <!--[! use comments like this one to avoid having them get minified -->

        <echo message="Updating the HTML with the new css filename: ${style.css}"/>

        <replaceregexp match="&lt;!-- CSS concatenated [\d\w\s\W]*?!-- end CSS--&gt;" replace="&lt;link rel='stylesheet' href='${style.css}'&gt;" flags="m">
            <fileset dir="${dir.intermediate}" includes="${page-files}"/>
        </replaceregexp>
    </target>
    
    
    <target name="-htmlclean" depends="-usemin">
        <echo message="Run htmlcompressor on the HTML"/>
        <echo message=" - maintaining whitespace"/>
        <echo message=" - removing html comments"/>
        <echo message=" - compressing inline style/script tag contents"/>
        <apply executable="java" parallel="false" dest="./${dir.publish}/" >
            <fileset dir="./${dir.intermediate}/" includes="${page-files}"/>
            <arg value="-jar"/>
            <arg path="./${dir.build.tools}/${tool.htmlcompressor}"/>
            <arg line="--preserve-multi-spaces"/>
            <arg line="--remove-quotes"/>
            <arg line="--compress-js"/>
            <arg line="--compress-css"/>
            <arg line="--preserve-php"/>
            <arg line="--preserve-ssi"/>
            <srcfile/>
            <arg value="-o"/>
            <mapper type="glob" from="*" to="../${dir.publish}/*"/>
            <targetfile/>
        </apply>
    </target>
    
    
    <target name="-htmlbuildkit" depends="-usemin">
        <echo message="Run htmlcompressor on the HTML"/>
        <echo message=" - maintaining whitespace"/>
        <echo message=" - retain html comments"/>
        <echo message=" - compressing inline style/script tag contents"/>
        <apply executable="java" parallel="false" dest="./${dir.publish}/" >
            <fileset dir="./${dir.intermediate}/" includes="${page-files}"/>
            <arg value="-jar"/>
            <arg path="./${dir.build.tools}/${tool.htmlcompressor}"/>
            <arg value="--preserve-comments"/>
            <arg line="--preserve-multi-spaces"/>
            <arg line="--compress-js"/>
            <arg line="--compress-css"/>
            <arg line="--preserve-php"/>
            <arg line="--preserve-ssi"/>
            <srcfile/>
            <arg value="-o"/>
            <mapper type="glob" from="*" to="../${dir.publish}/*"/>
            <targetfile/>
        </apply>
    </target>
    
    
    <target name="-htmlcompress" depends="-usemin">
        <echo message="Run htmlcompressor on the HTML"/>
        <echo message=" - removing unnecessary whitespace"/>
        <echo message=" - removing html comments"/>
        <echo message=" - compressing inline style/script tag contents"/>
        <apply executable="java" parallel="false" dest="./${dir.publish}/" >
            <fileset dir="./${dir.intermediate}/" includes="${page-files}"/>
            <arg value="-jar"/>
            <arg path="./${dir.build.tools}/${tool.htmlcompressor}"/>
            <arg line="--remove-quotes"/>
            <arg line="--compress-js"/>
            <arg line="--compress-css"/>
            <arg line="--preserve-php"/>
            <arg line="--preserve-ssi"/>
            <srcfile/>
            <arg value="-o"/>
            <mapper type="glob" from="*" to="../${dir.publish}/*"/>
            <targetfile/>
        </apply>
    </target>


    <!-- CSS -->

    <target name="-css-remove-concatenated-stylesheets">
            <echo>Removing ${css_file} from html</echo>
            <replaceregexp match="&lt;link.+href=&quot;.*${css_file}&quot;.*&gt;" replace="  ">
                <fileset dir="${dir.intermediate}" includes="${page-files}"/>
            </replaceregexp>       
    </target>
        

    <target name="css-split" description="turns style.css into multiple files @imported together">
        <copy file="${dir.source}/${dir.css}/${file.root.stylesheet}" tofile="${dir.source}/${dir.css}/${file.root.stylesheet}.temp"/>
        
        <replaceregexp file="${dir.source}/${dir.css}/${file.root.stylesheet}.temp" 
               match=".*" 
               replace="/* remove me */" flags="s" />
    
        <loadfile property="root" srcfile="${dir.source}/${dir.css}/${file.root.stylesheet}"/>
        <var name="curr.buffer" value=""/>
    
        <for delimiter="${line.separator}" param="currline" list="${root}">
            <sequential>
                <!-- does this line contain an h5bp-import? -->
                <propertyregex property="export.name" input="@{currline}" regexp="^.*- h5bp-export: (.*) -.*$" select="\1" casesensitive="true" override="true" />

                <if>
                    <isset property="export.name"/>
                    <then>
                        <if>
                            <isset property="curr.file"/>
                            <then>
                                <!-- create curr.file -->
                                <copy file="${dir.source}/${dir.css}/${file.root.stylesheet}" tofile="${dir.source}/${dir.css}/${curr.file}" overwrite="true"/>
                                <!-- write the curr.buffer into the curr.file -->
                                <replaceregexp file="${dir.source}/${dir.css}/${curr.file}" 
                                       match=".*" 
                                       replace="${curr.buffer}" flags="s" />
                                
                                <var name="curr.buffer" value=""/>
                                <var name="curr.file" unset="true"/>
                            </then>
                        </if>
                        <var name="curr.file" value="${export.name}"/>
                        <var name="export.name" unset="true"/>

                    
                        <!-- insert import line into new root -->
                        <replace file="${dir.source}/${dir.css}/${file.root.stylesheet}.temp" token="/* remove me */" value="@import url(${curr.file});${line.separator}/* remove me */"/>
                    </then>
                </if>
                <var name="curr.buffer" value="${curr.buffer}@{currline}${line.separator}" />                                        
            </sequential>
        </for>
        <!-- one more time to write out the last file -->
        <if>
            <isset property="curr.file"/>
            <then>
                <!-- create curr.file -->
                <copy file="${dir.source}/${dir.css}/${file.root.stylesheet}" tofile="${dir.source}/${dir.css}/${curr.file}" overwrite="true"/>
                <!-- write the curr.buffer into the curr.file -->
                <replaceregexp file="${dir.source}/${dir.css}/${curr.file}" 
                       match=".*" 
                       replace="${curr.buffer}" flags="s" />
                
                <var name="curr.buffer" value=""/>
                <var name="curr.file" unset="true"/>
            </then>
        </if>
        <replace file="${dir.source}/${dir.css}/${file.root.stylesheet}.temp" token="/* remove me */" value=""/>
        <copy file="${dir.source}/${dir.css}/${file.root.stylesheet}" tofile="${dir.source}/${dir.css}/${file.root.stylesheet}.orig" overwrite="false"/>
        <move file="${dir.source}/${dir.css}/${file.root.stylesheet}.temp" tofile="${dir.source}/${dir.css}/${file.root.stylesheet}" overwrite="false"/>
    </target>
    
    <target name="-css" depends="-mkdirs" description="Concatenates and Minifies any stylesheets listed in the file.stylesheets property">
        <echo message="Concatenating imports..."/>

        <!-- copy source file to intermediate directory -->
        <copy file="${dir.source}/${dir.css}/${file.root.stylesheet}" tofile="${dir.intermediate}/${dir.css}/${file.root.stylesheet}"/>

        <!-- replace imports with h5bp-import tags (part 1) this one wraps @media types -->
        <replaceregexp file="${dir.intermediate}/${dir.css}/${file.root.stylesheet}" 
                       match="^@import(?: url *)?\( *'?([^'^ ]*)'? *\) *([a-zA-Z, ]*);.*$" 
                       replace="@media \2{ /* h5bp-import: \1 */ }" byline="true" />
        
        <!-- replace imports with h5bp-import tags (part 2) -->
        <replaceregexp file="${dir.intermediate}/${dir.css}/${file.root.stylesheet}" 
                       match="^@media \{ (/\* .* \*/) \}" replace="\1" byline="true" />

        <!-- copy skeleton to concat file -->
        <copy file="${dir.intermediate}/${dir.css}/${file.root.stylesheet}"
              tofile="${dir.intermediate}/${dir.css}/style-concat.css" overwrite="true"/>

        <!-- load the file into a property -->
        <loadfile property="imports" srcfile="${dir.intermediate}/${dir.css}/${file.root.stylesheet}"/>

        <var name="concat-files" value="${file.root.stylesheet}"/>

        <!-- go over the file line by line -->
        <for delimiter="${line.separator}" param="import" list="${imports}">
            <sequential>
                <!-- does this line contain an h5bp-import? -->
                <propertyregex property="file.name" input="@{import}" regexp="/\* h5bp-import: (.*) \*/" select="\1" casesensitive="true" override="true" />

                <if>
                    <isset property="file.name"/>
                    <then>
                        <var name="concat-files" value="${file.name},${concat-files}"/>

                        <!-- load the file into a variable -->
                        <loadfile property="file.contents" srcFile="${dir.source}/${dir.css}/${file.name}"/>

                        <!-- pop that file into the concatenated output file -->
                        <replace file="${dir.intermediate}/${dir.css}/style-concat.css" token="/* h5bp-import: ${file.name} */" value="${file.contents}"/>

                        <var name="file.contents" unset="true"/>
                    </then>
                </if>
            </sequential>
        </for>
        <echo message="Minifying css..."/>
        
        <apply executable="java" parallel="false">
            <fileset dir="${dir.intermediate}/${dir.css}/" includes="style-concat.css"/>
            <arg line="-jar"/>
            <arg path="${dir.build.tools}/${tool.yuicompressor}"/>
            <srcfile/>
            <arg line="-o"/>
            <mapper type="merge" to="${basedir}/${dir.intermediate}/${dir.css}/style-concat.min.css"/>
            <targetfile/>
        </apply>

        <checksum file="${dir.intermediate}/${dir.css}/style-concat.min.css" algorithm="sha" property="css.sha" />
        <if>
            <isset property="gae.css_dir" />
            <then>
                <property name="style.css" value="${gae.css_dir}/${css.sha}.css" />
            </then>
            <else>
                <property name="style.css" value="${dir.css}/${css.sha}.css" />
            </else>
        </if>
        <copy file="${dir.intermediate}/${dir.css}/style-concat.min.css" tofile="${dir.publish}/${dir.css}/${css.sha}.css" />

        <echo message="Minifying any unconcatenated css files..."/>

        <apply executable="java" parallel="false">
            <fileset dir="${dir.source}/${dir.css}/" excludes="${concat-files}" includes="**/*.css"/>
            <arg line="-jar"/>
            <arg path="${dir.build.tools}/${tool.yuicompressor}"/>
            <srcfile/>
            <arg line="-o"/>
            <mapper type="glob" from="*.css" to="${basedir}/${dir.publish}/${dir.css}/*.css"/>
            <targetfile/>
        </apply>
        <foreach list="${file.stylesheets}" param="css_file" target="-css-remove-concatenated-stylesheets" />        
    </target>
    
    
    <!-- IMAGES -->
    <target name="-imagespng" depends="-mkdirs" description="(PRIVATE) Optimizes .png images using optipng">
        <echo message="Optimizing images..."/>
        <echo message="This part might take a while. But everything else is already done."/>
        <echo message=" "/>
        
        
        <echo message="First, we run optipng on the .png files..."/>
        
        <!-- osfamily=unix is actually true on OS X as well -->
        <!-- On *nix's and OS X, check for optipng and give a helpful message if it's not installed -->
        <if>
            <and>
                <os family="unix" />
                <available file="optipng" filepath="${ENV.PATH}" />
            </and>
            <then>
                <!-- work around https://sourceforge.net/tracker/?func=detail&aid=2671422&group_id=151404&atid=780916 -->
                <delete>
                    <fileset dir="./${dir.publish}/${dir.images}/">
                        <include name="**/*.png"/>
                    </fileset>
                </delete>
                <apply executable="optipng" dest="./${dir.publish}/${dir.images}/" osfamily="unix">
                    <fileset dir="./${dir.source}/${dir.images}/" includes="**/*.png"  excludes="${images.bypass}, ${images.default.bypass}"/>
                    <arg value="-quiet"/>
                    <arg value="-o7"/>
                    <arg value="-out"/>
                    <targetfile/>
                    <srcfile/>
                    <mapper type="identity"/>
                </apply>
            </then>
            <elseif>
                <os family="unix" />
                <then>
                    <echo message="*** optipng NOT INSTALLED. SKIPPING OPTIMIZATION OF PNGs." />
                    <echo message="*** Install optipng to enable png optimization." />
                    <echo message="*** For instructions see 'Dependencies' at: http://html5boilerplate.com/docs/#Build-script#dependencies" />
                </then>
            </elseif>
        </if>

        <!-- work around https://sourceforge.net/tracker/?func=detail&aid=2671422&group_id=151404&atid=780916 -->
        <delete>
            <fileset dir="./${dir.publish}/${dir.images}/">
                <include name="**/*.png"/>
            </fileset>
        </delete>
        <apply executable="${basedir}/${dir.build.tools}/optipng-0.6.4-exe/optipng.exe" dest="./${dir.publish}/${dir.images}/" osfamily="windows">
            <fileset dir="./${dir.source}/${dir.images}/" includes="**/*.png"  excludes="${images.bypass}, ${images.default.bypass}"/>
            <arg value="-quiet"/>
            <arg value="-o7"/>
            <arg value="-out"/>
            <targetfile/>
            <srcfile/>
            <mapper type="identity"/>
        </apply>
    </target>


    <target name="-imagesjpg" depends="-mkdirs" description="(PRIVATE) Optimizes .jpg images using jpegtan">
        <echo message="Now, we clean up those jpgs..."/>

        <if>
            <equals arg1="${images.strip.metadata}" arg2="true"/>
            <then>
                <var name="strip-meta-tags" value="none"/>
            </then>
            <else>
                <var name="strip-meta-tags" value="all"/>
            </else>
        </if>

        <!-- On *nix's and OS X, check for jpegtran and give a helpful message if it's not installed -->
        <if>
            <and>
                <os family="unix" />
                <available file="jpegtran" filepath="${ENV.PATH}" />
            </and>
            <then>
                <apply executable="jpegtran" dest="./${dir.publish}/${dir.images}" osfamily="unix">
                    <fileset dir="${dir.source}/${dir.images}" includes="**/*.jpg" excludes="${images.bypass}, ${images.default.bypass}"/>
                    <arg value="-copy"/>
                    <arg value="${strip-meta-tags}"/>
                    <arg value="-optimize"/>
                    <arg value="-outfile"/>
                    <targetfile/>
                    <srcfile/>
                    <mapper type="identity"/>
                    <!-- you may want to flag optimized images. If so, do it here. Otherwise change this to type="identity" -->
                    <!--<mapper type="glob" from="*.jpg" to="*.jpg"/>-->
                </apply>
            </then>
            <elseif>
                <os family="unix" />
                <then>
                    <echo message="*** jpegtran NOT INSTALLED. SKIPPING OPTIMIZATION OF JPEGs." />
                    <echo message="*** Install jpegtran to enable jpeg optimization." />
                    <echo message="*** For instructions see 'Dependencies' at: http://html5boilerplate.com/docs/#Build-script#dependencies" />
                </then>
            </elseif>
        </if>

        <apply executable="${basedir}/${dir.build.tools}/jpegtran.exe" dest="./${dir.publish}/${dir.images}" osfamily="windows">
            <fileset dir="${dir.source}/${dir.images}" includes="**/*.jpg"  excludes="${images.bypass}, ${images.default.bypass}"/>
            <arg value="-copy"/>
            <arg value="${strip-meta-tags}"/>
            <arg value="-optimize"/>
            <arg value="-outfile"/>
            <targetfile/>
            <srcfile/>
            <mapper type="identity"/>
            <!-- you may want to flag optimized images. If so, do it here. Otherwise change this to type="identity" -->
            <!--<mapper type="glob" from="*.jpg" to="*.jpg"/>-->
        </apply>
    </target>


    <target name="-imgcopy" depends="-mkdirs">
        <echo message="Copying over the unmodified images."/>

        <copy todir="./${dir.publish}/${dir.images}">
            <fileset dir="${dir.source}/${dir.images}"  includes="**/*.jpg, **/*.png"/>
        </copy> 
    </target>
    
</project><|MERGE_RESOLUTION|>--- conflicted
+++ resolved
@@ -24,7 +24,6 @@
     <!-- merge the pages properties -->
     <var name="page-files" value="${file.pages}, ${file.pages.default.include}"/>
 
-<<<<<<< HEAD
     <!-- Test for Ant Version Delete this task and all instances of overwrite='no' if you can't upgrade to 1.8.2-->
     <fail message="All features of the build script require Ant version 1.8.2. Please upgrade to 1.8.2 or remove all instances of 'overwrite=no' (and this fail task) from the build script to continue">
         <condition>
@@ -33,17 +32,7 @@
             </not>
         </condition>
     </fail>
-=======
-<!-- Test for Ant Version Delete this task and all instances of overwrite='no' if you can't upgrade to 1.8.2-->
-	<fail message="All features of the build script require Ant version 1.8.2. Please upgrade to 1.8.2 or remove all instances of 'overwrite=no' (and this fail task) from the build script to continue">
-		<condition>
-			<not>
-				<contains string="${ant.version}" substring="1.8.2"/>
-			</not>
-		</condition>
-	</fail>
->>>>>>> 11158f1b
-    
+
     <!--
     *************************************************
     * BASE TARGETS                                  *
