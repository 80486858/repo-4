--- conflicted
+++ resolved
@@ -698,19 +698,11 @@
             </and>
             <then>
                 <!-- work around https://sourceforge.net/tracker/?func=detail&aid=2671422&group_id=151404&atid=780916 -->
-<<<<<<< HEAD
                 <delete>
                     <fileset dir="./${dir.publish}/${dir.images}/">
                         <include name="**/*.png"/>
                     </fileset>
                 </delete>
-=======
-                <apply executable="rm" dest="./${dir.publish}/${dir.images}/" osfamily="unix" addsourcefile="false">
-                    <fileset dir="./${dir.source}/${dir.images}/" includes="**/*.png"/>
-                    <targetfile/>
-                    <mapper type="identity"/>
-                </apply>
->>>>>>> bad4fb52
                 <apply executable="optipng" dest="./${dir.publish}/${dir.images}/" osfamily="unix">
                     <fileset dir="./${dir.source}/${dir.images}/" includes="**/*.png"/>
                     <arg value="-quiet"/>
@@ -732,21 +724,11 @@
         </if>
 
         <!-- work around https://sourceforge.net/tracker/?func=detail&aid=2671422&group_id=151404&atid=780916 -->
-<<<<<<< HEAD
         <delete>
             <fileset dir="./${dir.publish}/${dir.images}/">
                 <include name="**/*.png"/>
             </fileset>
         </delete>
-=======
-        <apply executable="cmd" dest="./${dir.publish}/${dir.images}/" osfamily="windows" addsourcefile="false">
-            <fileset dir="./${dir.source}/${dir.images}/" includes="**/*.png"/>
-						<arg value="/c"/>
-						<arg value="del"/>
-            <targetfile/>
-            <mapper type="identity"/>
-        </apply>
->>>>>>> bad4fb52
         <apply executable="${dir.build.tools}/optipng-0.6.4-exe/optipng.exe" dest="./${dir.publish}/${dir.images}/" osfamily="windows">
             <fileset dir="./${dir.source}/${dir.images}/" includes="**/*.png"/>
             <arg value="-quiet"/>
