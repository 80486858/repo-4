--- conflicted
+++ resolved
@@ -723,11 +723,7 @@
 
                 <!-- add manifest attribute -->
                 <echo>Add manifest attribute to HTML: </echo>
-<<<<<<< HEAD
                 <replaceregexp match="&lt;html (.*?!\?)&gt;" replace='&lt;html \1 manifest="${file.manifest}"&gt;' flags="g">
-=======
-                <replaceregexp match="&lt;html (.*?)(?&lt;![?])&gt;" replace='&lt;html \1 manifest="${file.manifest}"&gt;' flags="g">
->>>>>>> 4932b407
                     <fileset dir="./${dir.intermediate}" includes="${page-files}"/>
                 </replaceregexp>
 
