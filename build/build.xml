--- conflicted
+++ resolved
@@ -524,19 +524,10 @@
             <fileset dir="${dir.source}/" includes="${dir.js}/**/*.min.js"  />
         </copy>
         <apply executable="java" parallel="false">
-<<<<<<< HEAD
             <fileset dir="${dir.source}/" >
                 <include name="${dir.js}/**/*.js"/>
                 <exclude name="${dir.js}/**/*.min.js"/>
-				<exclude name="${dir.js.mylibs}/**/*.js"/>
-				<!-- minifying these is unnecessary, and will cause them to include themselves on the next build -->
-                <!--<exclude name="scripts-concat.js"/>-->
-                <!--<exclude name="libs-concat.js"/>-->
-=======
-            <fileset dir="${dir.source}/${dir.js}">
-                <include name="**/*.js"/>
-                <exclude name="**/*.min.js"/>
->>>>>>> b1252252
+                <exclude name="${dir.js.mylibs}/**/*.js"/>
             </fileset>
             <arg line="-jar"/>
             <arg path="./${dir.build.tools}/${tool.yuicompressor}"/>
@@ -697,7 +688,7 @@
 
 
     <!-- CSS -->
-<<<<<<< HEAD
+
     <target name="-css-remove-concatenated-stylesheets">
             <echo>Removing ${css_file} from html</echo>
             <replaceregexp match="&lt;link.+href=&quot;.*${css_file}&quot;.*&gt;" replace="  ">
@@ -705,12 +696,9 @@
             </replaceregexp>       
     </target>
         
-    <target name="-css" depends="-mkdirs" description="Concatenates and Minifies any stylesheets listed in the file.stylesheets property">
-        <echo message="Concatenating css..."/>
-=======
+
     <target name="css-split" description="turns style.css into multiple files @imported together">
         <copy file="${dir.source}/${dir.css}/${file.root.stylesheet}" tofile="${dir.source}/${dir.css}/${file.root.stylesheet}.temp"/>
->>>>>>> b1252252
         
         <replaceregexp file="${dir.source}/${dir.css}/${file.root.stylesheet}.temp" 
                match=".*" 
