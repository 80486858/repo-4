# Apache configuration file
# httpd.apache.org/docs/2.2/mod/quickreference.html

# Note .htaccess files are an overhead, this logic should be in your Apache config if possible
# httpd.apache.org/docs/2.2/howto/htaccess.html

# Techniques in here adapted from all over, including:
#   Kroc Camen: camendesign.com/.htaccess
#   perishablepress.com/press/2006/01/10/stupid-htaccess-tricks/
#   Sample .htaccess file of CMS MODx: modxcms.com


###
### If you run a webserver other than apache, consider:
### github.com/paulirish/html5-boilerplate-server-configs
###



# ----------------------------------------------------------------------
# Better website experience for IE users
# ----------------------------------------------------------------------

# Force the latest IE version, in various cases when it may fall back to IE7 mode
#  github.com/rails/rails/commit/123eb25#commitcomment-118920
# Use ChromeFrame if it's installed for a better experience for the poor IE folk

<IfModule mod_setenvif.c>
  <IfModule mod_headers.c>
    BrowserMatch MSIE ie
    Header set X-UA-Compatible "IE=Edge,chrome=1" env=ie
  </IfModule>
</IfModule>

<IfModule mod_headers.c>
# Because X-UA-Compatible isn't sent to non-IE (to save header bytes),
# We need to inform proxies that content changes based on UA
  Header append Vary User-Agent
# Cache control is set only if mod_headers is enabled, so that's unncessary to declare
</IfModule>


# ----------------------------------------------------------------------
# Cross-domain AJAX requests
# ----------------------------------------------------------------------

# Serve cross-domain ajax requests, disabled.   
# enable-cors.org
# code.google.com/p/html5security/wiki/CrossOriginRequestSecurity

#  <IfModule mod_headers.c>
#    Header set Access-Control-Allow-Origin "*"
#  </IfModule>



# ----------------------------------------------------------------------
# Webfont access
# ----------------------------------------------------------------------

# Allow access from all domains for webfonts.
# Alternatively you could only whitelist your
# subdomains like "sub.domain.com".

<FilesMatch "\.(ttf|otf|eot|woff|font.css)$">
  <IfModule mod_headers.c>
    Header set Access-Control-Allow-Origin "*"
  </IfModule>
</FilesMatch>



# ----------------------------------------------------------------------
# Proper MIME type for all files
# ----------------------------------------------------------------------

# Audio
AddType audio/ogg                      oga ogg
AddType audio/mp4                      m4a

# Video
AddType video/ogg                      ogv
AddType video/mp4                      mp4 m4v
AddType video/webm                     webm

# Proper svg serving. Required for svg webfonts on iPad
#   twitter.com/FontSquirrel/status/14855840545
AddType     image/svg+xml              svg svgz 
AddEncoding gzip                       svgz
                                       
# Webfonts                             
AddType application/vnd.ms-fontobject  eot
AddType application/x-font-ttf    ttf ttc
AddType font/opentype                  otf
AddType application/x-font-woff        woff

# Assorted types                                      
AddType image/x-icon                   ico
AddType image/webp                     webp
AddType text/cache-manifest            appcache manifest
AddType text/x-component               htc
AddType application/x-chrome-extension crx
AddType application/x-xpinstall        xpi
AddType application/octet-stream       safariextz
AddType text/x-vcard                   vcf



# ----------------------------------------------------------------------
# Allow concatenation from within specific js and css files 
# ----------------------------------------------------------------------

# e.g. Inside of script.combined.js you could have
#   <!--#include file="libs/jquery-1.5.0.min.js" -->
#   <!--#include file="plugins/jquery.idletimer.js" -->
# and they would be included into this single file.

# This is not in use in the boilerplate as it stands. You may
# choose to name your files in this way for this advantage or
# concatenate and minify them manually.
# Disabled by default.

# <FilesMatch "\.combined\.(js|css)$">
#         Options +Includes
#         SetOutputFilter INCLUDES
# </FilesMatch>



# ----------------------------------------------------------------------
# Gzip compression
# ----------------------------------------------------------------------

<IfModule mod_deflate.c>

<<<<<<< HEAD
# Force deflate for mangled headers developer.yahoo.com/blogs/ydn/posts/2010/12/pushing-beyond-gzipping/
=======
# force deflate for mangled headers developer.yahoo.com/blogs/ydn/posts/2010/12/pushing-beyond-gzipping/
>>>>>>> c7f763c9
<IfModule mod_setenvif.c>
  <IfModule mod_headers.c>
    SetEnvIfNoCase ^(Accept-EncodXng|X-cept-Encoding|X{15}|~{15}|-{15})$ ^((gzip|deflate)\s,?\s(gzip|deflate)?|X{4,13}|~{4,13}|-{4,13})$ HAVE_Accept-Encoding
    RequestHeader append Accept-Encoding "gzip,deflate" env=HAVE_Accept-Encoding
  </IfModule>
</IfModule>

<<<<<<< HEAD
# HTML, TXT, CSS, JavaScript, JSON, XML, HTC:
<IfModule filter_module>
  FilterDeclare   COMPRESS
  FilterProvider  COMPRESS  DEFLATE resp=Content-Type $text/html
  FilterProvider  COMPRESS  DEFLATE resp=Content-Type $text/css
  FilterProvider  COMPRESS  DEFLATE resp=Content-Type $text/javascript
  FilterProvider  COMPRESS  DEFLATE resp=Content-Type $text/plain
  FilterProvider  COMPRESS  DEFLATE resp=Content-Type $text/xml
  FilterProvider  COMPRESS  DEFLATE resp=Content-Type $text/x-component
  FilterProvider  COMPRESS  DEFLATE resp=Content-Type $application/javascript
  FilterProvider  COMPRESS  DEFLATE resp=Content-Type $application/json
  FilterProvider  COMPRESS  DEFLATE resp=Content-Type $application/xml
  FilterProvider  COMPRESS  DEFLATE resp=Content-Type $application/x-javascript
=======
<IfModule filter_module>
  FilterDeclare   COMPRESS
  FilterProvider  COMPRESS  DEFLATE resp=Content-Type /text/(html|css|javascript|plain|x(ml|-component))/
  FilterProvider  COMPRESS  DEFLATE resp=Content-Type /application/(javascript|json|xml|x-javascript)/
  FilterProvider  COMPRESS  DEFLATE resp=Content-Type /application/(xhtml+xml|rss+xml|atom+xml|svg+xml|vnd.ms-fontobject)/
  FilterProvider  COMPRESS  DEFLATE resp=Content-Type /image/svg+xml/
  FilterProvider  COMPRESS  DEFLATE resp=Content-Type /font/(truetype|opentype)/
>>>>>>> c7f763c9
  FilterChain     COMPRESS
  FilterProtocol  COMPRESS  DEFLATE change=yes;byteranges=no
</IfModule>

<IfModule !mod_filter.c>
  # Legacy versions of Apache
  AddOutputFilterByType DEFLATE text/html text/plain text/css application/json
  AddOutputFilterByType DEFLATE text/javascript application/javascript application/x-javascript 
  AddOutputFilterByType DEFLATE text/xml application/xml text/x-component
  AddOutputFilterByType DEFLATE application/xhtml+xml application/rss+xml application/atom+xml application/svg+xml
  AddOutputFilterByType DEFLATE image/svg+xml application/vnd.ms-fontobject font/truetype font/opentype
</IfModule>

<<<<<<< HEAD
# Webfonts and SVG:
  <FilesMatch "\.(ttf|otf|eot|svg)$" >
    SetOutputFilter DEFLATE
  </FilesMatch>
=======
>>>>>>> c7f763c9
</IfModule>



# ----------------------------------------------------------------------
# Expires headers (for better cache control)
# ----------------------------------------------------------------------

# These are pretty far-future expires headers.
# They assume you control versioning with cachebusting query params like
#   <script src="application.js?20100608">
# Additionally, consider that outdated proxies may miscache 
#   www.stevesouders.com/blog/2008/08/23/revving-filenames-dont-use-querystring/

# If you don't use filenames to version, lower the CSS  and JS to something like
#   "access plus 1 week" or so.

<IfModule mod_expires.c>
  ExpiresActive on

# Perhaps better to whitelist expires rules? Perhaps.
  ExpiresDefault                          "access plus 1 month"

# cache.appcache needs re-requests in FF 3.6 (thanks Remy ~Introducing HTML5)
  ExpiresByType text/cache-manifest       "access plus 0 seconds"

# Your document html 
  ExpiresByType text/html                 "access plus 0 seconds"
  
# Data
  ExpiresByType text/xml                  "access plus 0 seconds"
  ExpiresByType application/xml           "access plus 0 seconds"
  ExpiresByType application/json          "access plus 0 seconds"

# RSS feed
  ExpiresByType application/rss+xml       "access plus 1 hour"

# Favicon (cannot be renamed)
  ExpiresByType image/x-icon              "access plus 1 week" 

# Media: images, video, audio
  ExpiresByType image/gif                 "access plus 1 month"
  ExpiresByType image/png                 "access plus 1 month"
  ExpiresByType image/jpg                 "access plus 1 month"
  ExpiresByType image/jpeg                "access plus 1 month"
  ExpiresByType video/ogg                 "access plus 1 month"
  ExpiresByType audio/ogg                 "access plus 1 month"
  ExpiresByType video/mp4                 "access plus 1 month"
  ExpiresByType video/webm                "access plus 1 month"
  
# HTC files  (css3pie)
  ExpiresByType text/x-component          "access plus 1 month"
  
# Webfonts
  ExpiresByType font/truetype             "access plus 1 month"
  ExpiresByType font/opentype             "access plus 1 month"
  ExpiresByType application/x-font-woff   "access plus 1 month"
  ExpiresByType image/svg+xml             "access plus 1 month"
  ExpiresByType application/vnd.ms-fontobject "access plus 1 month"
    
# CSS and JavaScript
  ExpiresByType text/css                  "access plus 1 year"
  ExpiresByType application/javascript    "access plus 1 year"
  ExpiresByType text/javascript           "access plus 1 year"
  
  <IfModule mod_headers.c>
    Header append Cache-Control "public"
  </IfModule>
  
</IfModule>



# ----------------------------------------------------------------------
# ETag removal
# ----------------------------------------------------------------------

# FileETag None is not enough for every server.
<IfModule mod_headers.c>
  Header unset ETag
</IfModule>

# Since we're sending far-future expires, we don't need ETags for
# static content.
#   developer.yahoo.com/performance/rules.html#etags
FileETag None



# ----------------------------------------------------------------------
# Stop screen flicker in IE on CSS rollovers
# ----------------------------------------------------------------------

# The following directives stop screen flicker in IE on CSS rollovers - in
# combination with the "ExpiresByType" rules for images (see above). If
# needed, un-comment the following rules.

# BrowserMatch "MSIE" brokenvary=1
# BrowserMatch "Mozilla/4.[0-9]{2}" brokenvary=1
# BrowserMatch "Opera" !brokenvary
# SetEnvIf brokenvary 1 force-no-vary



# ----------------------------------------------------------------------
# Cookie setting from iframes
# ----------------------------------------------------------------------

# Allow cookies to be set from iframes (for IE only)
# If needed, uncomment and specify a path or regex in the Location directive

# <IfModule mod_headers.c>
#   <Location />
#     Header set P3P "policyref=\"/w3c/p3p.xml\", CP=\"IDC DSP COR ADM DEVi TAIi PSA PSD IVAi IVDi CONi HIS OUR IND CNT\""
#   </Location>
# </IfModule>



# ----------------------------------------------------------------------
# Start rewrite engine
# ----------------------------------------------------------------------

# Turning on the rewrite engine is necessary for the following rules and features.
# FollowSymLinks must be enabled for this to work.

<IfModule mod_rewrite.c>
  Options +FollowSymlinks
  RewriteEngine On
</IfModule>



# ----------------------------------------------------------------------
# Suppress or force the "www." at the beginning of URLs
# ----------------------------------------------------------------------

# The same content should never be available under two different URLs - especially not with and
# without "www." at the beginning, since this can cause SEO problems (duplicate content).
# That's why you should choose one of the alternatives and redirect the other one.

# By default option 1 (no "www.") is activated. Remember: Shorter URLs are sexier.
# no-www.org/faq.php?q=class_b

# If you rather want to use option 2, just comment out all option 1 lines
# and uncomment option 2.
# IMPORTANT: NEVER USE BOTH RULES AT THE SAME TIME!

# ----------------------------------------------------------------------

# Option 1:
# Rewrite "www.domain.com -> domain.com" 

<IfModule mod_rewrite.c>
  RewriteCond %{HTTPS} !=on
  RewriteCond %{HTTP_HOST} ^www\.(.+)$ [NC]
  RewriteRule ^(.*)$ http://%1/$1 [R=301,L]
</IfModule>

# ----------------------------------------------------------------------

# Option 2:
# To rewrite "domain.com -> www.domain.com" uncomment the following lines.
# Be aware that the following rule might not be a good idea if you
# use "real" subdomains for certain parts of your website.

# <IfModule mod_rewrite.c>
#   RewriteCond %{HTTPS} !=on
#   RewriteCond %{HTTP_HOST} !^www\..+$ [NC]
#   RewriteCond %{HTTP_HOST} (.+)$ [NC]
#   RewriteRule ^(.*)$ http://www.%1/$1 [R=301,L]
# </IfModule>



# ----------------------------------------------------------------------
# Built-in filename-based cache busting
# ----------------------------------------------------------------------

# If you're not using the build script to manage your filename version revving,
# you might want to consider enabling this, which will route requests for
# /css/style.20110203.css to /css/style.css

# To understand why this is important and a better idea than all.css?v1231,
# read: github.com/paulirish/html5-boilerplate/wiki/Version-Control-with-Cachebusting

# Uncomment to enable.
# <IfModule mod_rewrite.c>
#   RewriteCond %{REQUEST_FILENAME} !-f
#   RewriteCond %{REQUEST_FILENAME} !-d
#   RewriteRule ^(.+)\.(\d+)\.(js|css|png|jpg|gif)$ $1.$3 [L]
# </IfModule>


	
# ----------------------------------------------------------------------
# Prevent SSL cert warnings
# ----------------------------------------------------------------------

# Rewrite secure requests properly to prevent SSL cert warnings, e.g. prevent 
# https://www.domain.com when your cert only allows https://secure.domain.com
# Uncomment the following lines to use this feature.

# <IfModule mod_rewrite.c>
#   RewriteCond %{SERVER_PORT} !^443
#   RewriteRule (.*) https://example-domain-please-change-me.com/$1 [R=301,L]
# </IfModule>



# ----------------------------------------------------------------------
# Prevent 404 errors for non-existing redirected folders
# ----------------------------------------------------------------------

# without -MultiViews, Apache will give a 404 for a rewrite if a folder of the same name does not exist 
#   e.g. /blog/hello : webmasterworld.com/apache/3808792.htm

Options -MultiViews 



# ----------------------------------------------------------------------
# Custom 404 page
# ----------------------------------------------------------------------

# You can add custom pages to handle 500 or 403 pretty easily, if you like.
ErrorDocument 404 /404.html



# ----------------------------------------------------------------------
# UTF-8 encoding
# ----------------------------------------------------------------------

# Use UTF-8 encoding for anything served text/plain or text/html
AddDefaultCharset utf-8

# Force UTF-8 for a number of file formats
AddCharset utf-8 .html .css .js .xml .json .rss



# ----------------------------------------------------------------------
# A little more security
# ----------------------------------------------------------------------


# Do we want to advertise the exact version number of Apache we're running?
# Probably not.
## This can only be enabled if used in httpd.conf - It will not work in .htaccess
# ServerTokens Prod


# "-Indexes" will have Apache block users from browsing folders without a default document
# Usually you should leave this activated, because you shouldn't allow everybody to surf through
# every folder on your server (which includes rather private places like CMS system folders).
Options -Indexes


# Block access to "hidden" directories whose names begin with a period. This
# includes directories used by version control systems such as Subversion or Git.
<IfModule mod_rewrite.c>
  RewriteRule "(^|/)\." - [F]
</IfModule>


# If your server is not already configured as such, the following directive
# should be uncommented in order to set PHP's register_globals option to OFF.
# This closes a major security hole that is abused by most XSS (cross-site
# scripting) attacks. For more information: http://php.net/register_globals
#
# IF REGISTER_GLOBALS DIRECTIVE CAUSES 500 INTERNAL SERVER ERRORS :
#
# Your server does not allow PHP directives to be set via .htaccess. In that
# case you must make this change in your php.ini file instead. If you are
# using a commercial web host, contact the administrators for assistance in
# doing this. Not all servers allow local php.ini files, and they should
# include all PHP configurations (not just this one), or you will effectively
# reset everything to PHP defaults. Consult www.php.net for more detailed
# information about setting PHP directives.

# php_flag register_globals Off

# Rename session cookie to something else, than PHPSESSID
# php_value session.name sid

# Do not show you are using php
# php_flag expose_php Off

# Level of log detail - log all errors
# php_value error_reporting -1

# Write errors to log file
# php_flag log_errors On

# Do not display errors in browser (production - Off, development - On)
# php_flag display_errors Off

# Do not display startup errors (production - Off, development - On)
# php_flag display_startup_errors Off

# Format errors in plain text
# php_flag html_errors Off

# Show multiple occurrence of error
# php_flag ignore_repeated_errors Off

# Show same errors from different sources
# php_flag ignore_repeated_source Off

# Size limit for error messages
# php_value log_errors_max_len 1024

# Don't precede error with string (doesn't accept empty string, use whitespace if you need)
# php_value error_prepend_string " "

# Don't prepend to error (doesn't accept empty string, use whitespace if you need)
# php_value error_append_string " "

# Increase cookie security
<IfModule php5_module>
	php_value session.cookie_httponly true
</IfModule>
<|MERGE_RESOLUTION|>--- conflicted
+++ resolved
@@ -133,11 +133,7 @@
 
 <IfModule mod_deflate.c>
 
-<<<<<<< HEAD
 # Force deflate for mangled headers developer.yahoo.com/blogs/ydn/posts/2010/12/pushing-beyond-gzipping/
-=======
-# force deflate for mangled headers developer.yahoo.com/blogs/ydn/posts/2010/12/pushing-beyond-gzipping/
->>>>>>> c7f763c9
 <IfModule mod_setenvif.c>
   <IfModule mod_headers.c>
     SetEnvIfNoCase ^(Accept-EncodXng|X-cept-Encoding|X{15}|~{15}|-{15})$ ^((gzip|deflate)\s,?\s(gzip|deflate)?|X{4,13}|~{4,13}|-{4,13})$ HAVE_Accept-Encoding
@@ -145,7 +141,6 @@
   </IfModule>
 </IfModule>
 
-<<<<<<< HEAD
 # HTML, TXT, CSS, JavaScript, JSON, XML, HTC:
 <IfModule filter_module>
   FilterDeclare   COMPRESS
@@ -159,15 +154,13 @@
   FilterProvider  COMPRESS  DEFLATE resp=Content-Type $application/json
   FilterProvider  COMPRESS  DEFLATE resp=Content-Type $application/xml
   FilterProvider  COMPRESS  DEFLATE resp=Content-Type $application/x-javascript
-=======
-<IfModule filter_module>
-  FilterDeclare   COMPRESS
-  FilterProvider  COMPRESS  DEFLATE resp=Content-Type /text/(html|css|javascript|plain|x(ml|-component))/
-  FilterProvider  COMPRESS  DEFLATE resp=Content-Type /application/(javascript|json|xml|x-javascript)/
-  FilterProvider  COMPRESS  DEFLATE resp=Content-Type /application/(xhtml+xml|rss+xml|atom+xml|svg+xml|vnd.ms-fontobject)/
-  FilterProvider  COMPRESS  DEFLATE resp=Content-Type /image/svg+xml/
-  FilterProvider  COMPRESS  DEFLATE resp=Content-Type /font/(truetype|opentype)/
->>>>>>> c7f763c9
+  FilterProvider  COMPRESS  DEFLATE resp=Content-Type $application/xhtml+xml
+  FilterProvider  COMPRESS  DEFLATE resp=Content-Type $application/rss+xml
+  FilterProvider  COMPRESS  DEFLATE resp=Content-Type $application/atom+xml
+  FilterProvider  COMPRESS  DEFLATE resp=Content-Type $application/vnd.ms-fontobject
+  FilterProvider  COMPRESS  DEFLATE resp=Content-Type $image/svg+xml
+  FilterProvider  COMPRESS  DEFLATE resp=Content-Type $application/x-font-ttf
+  FilterProvider  COMPRESS  DEFLATE resp=Content-Type $font/opentype
   FilterChain     COMPRESS
   FilterProtocol  COMPRESS  DEFLATE change=yes;byteranges=no
 </IfModule>
@@ -177,17 +170,9 @@
   AddOutputFilterByType DEFLATE text/html text/plain text/css application/json
   AddOutputFilterByType DEFLATE text/javascript application/javascript application/x-javascript 
   AddOutputFilterByType DEFLATE text/xml application/xml text/x-component
-  AddOutputFilterByType DEFLATE application/xhtml+xml application/rss+xml application/atom+xml application/svg+xml
-  AddOutputFilterByType DEFLATE image/svg+xml application/vnd.ms-fontobject font/truetype font/opentype
-</IfModule>
-
-<<<<<<< HEAD
-# Webfonts and SVG:
-  <FilesMatch "\.(ttf|otf|eot|svg)$" >
-    SetOutputFilter DEFLATE
-  </FilesMatch>
-=======
->>>>>>> c7f763c9
+  AddOutputFilterByType DEFLATE application/xhtml+xml application/rss+xml application/atom+xml
+  AddOutputFilterByType DEFLATE image/svg+xml application/vnd.ms-fontobject application/x-font-ttf font/opentype
+</IfModule>
 </IfModule>
 
 
