--- conflicted
+++ resolved
@@ -33,19 +33,9 @@
   <!-- For the less-enabled mobile browsers like Opera Mini -->
   <link rel="stylesheet" media="handheld" href="css/mobile.css">
 
-
-<<<<<<< HEAD
+ 
   <!-- All JavaScript at the bottom, except for Modernizr. -->
   <script src="js/modernizr-1.5.min.js"></script>
-=======
-  <!-- All JavaScript at the bottom, except for.. -->
-
-  <script>
-  // http://paulirish.com/2009/avoiding-the-fouc-v3/ & http://remysharp.com/2009/01/07/html5-enabling-script
-  // alternatively using Modernizr does both of these.
-  (function(B,C){B[C]=B[C].replace(/\bno-js\b/,'js');if(!/*@cc_on!@*/0)return;var e = "abbr article aside audio canvas command datalist details figure figcaption footer header hgroup mark meter nav output progress section summary time video".split(' '),i=e.length;while(i--){document.createElement(e[i])}})(document.documentElement,'className');
-  </script>
->>>>>>> e52312de
 
 </head>
 
