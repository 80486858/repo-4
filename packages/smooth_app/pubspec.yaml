name: smooth_app
description: A new official Open Food Facts application build with great user experience in mind.

# The following defines the version and build number for your application.
# A version number is three numbers separated by dots, like 1.2.43
# followed by an optional build number separated by a +.
# Both the version and the builder number may be overridden in flutter
# build by specifying --build-name and --build-number, respectively.
# In Android, build-name is used as versionName while build-number used as versionCode.
# Read more about Android versioning at https://developer.android.com/studio/publish/versioning
# In iOS, build-name is used as CFBundleShortVersionString while build-number used as CFBundleVersion.
# Read more about iOS versioning at
# https://developer.apple.com/library/archive/documentation/General/Reference/InfoPlistKeyReference/Articles/CoreFoundationKeys.html
version: 0.0.1+1

environment:
  sdk: ">=2.6.0 <3.0.0"

dependencies:
  flutter:
    sdk: flutter
  flutter_localizations:
    sdk: flutter

  cupertino_icons: ^1.0.0
  flutter_svg: ^0.18.0
  basic_utils: ^2.6.3
  modal_bottom_sheet: ^1.0.0+1
  provider: ^4.3.2+3
<<<<<<< HEAD
  openfoodfacts: ^0.3.14+1
  flutter_qr_bar_scanner: ^1.0.1
  qr_code_scanner: ^0.0.13
  sqflite: ^1.3.2+1
  path_provider: ^1.6.11
  carousel_slider: ^2.2.1
  flutter_staggered_grid_view: ^0.3.2
=======
  openfoodfacts: ^0.3.14
  flutter_qr_bar_scanner: ^1.0.2
  qr_code_scanner: ^0.0.13
  sembast: ^2.4.8+1
  path_provider: ^1.6.24
  carousel_slider: ^2.3.1
  flutter_staggered_grid_view: ^0.3.3
>>>>>>> 8d4b9434
  rubber: ^0.4.0
  shared_preferences: ^0.5.12+4
  image_picker: ^0.6.7+17
  image_cropper: ^1.3.1
  url_launcher: ^5.7.10
  flutter_staggered_animations: ^0.1.2
  intl: ^0.16.1
  sentry: ^4.0.1
  sticky_grouped_list: ^1.3.0
  sticky_headers: ^0.1.8+1
  flutter_sticky_header: ^0.5.0
  package_info_plus: ^0.6.3

  smooth_ui_library:
    path: ../smooth_ui_library
  # openfoodfacts:
  #  path: ../../../openfoodfacts-dart

dev_dependencies:
  flutter_test:
    sdk: flutter

# For information on the generic Dart part of this file, see the
# following page: https://dart.dev/tools/pub/pubspec

# The following section is specific to Flutter.
flutter:

  # The following line ensures that the Material Icons font is
  # included with your application, so that you can use the icons in
  # the material Icons class.
  uses-material-design: true
  generate: true

  assets:
    - assets/actions/
    - assets/categories/
    - assets/data/
    - assets/labels/
    - assets/metadata/
    - assets/misc/
    - assets/navigation/
    - assets/product/
    - assets/ikonate_thin/
    - assets/ikonate_bold/

  # To add assets to your application, add an assets section, like this:
  # assets:
  #  - images/a_dot_burr.jpeg
  #  - images/a_dot_ham.jpeg

  # An image asset can refer to one or more resolution-specific "variants", see
  # https://flutter.dev/assets-and-images/#resolution-aware.

  # For details regarding adding assets from package dependencies, see
  # https://flutter.dev/assets-and-images/#from-packages

  # To add custom fonts to your application, add a fonts section here,
  # in this "flutter" section. Each entry in this list should have a
  # "family" key with the font family name, and a "fonts" key with a
  # list giving the asset and other descriptors for the font. For
  # example:
  # fonts:
  #   - family: Schyler
  #     fonts:
  #       - asset: fonts/Schyler-Regular.ttf
  #       - asset: fonts/Schyler-Italic.ttf
  #         style: italic
  #   - family: Trajan Pro
  #     fonts:
  #       - asset: fonts/TrajanPro.ttf
  #       - asset: fonts/TrajanPro_Bold.ttf
  #         weight: 700
  #
  # For details regarding fonts from package dependencies,
  # see https://flutter.dev/custom-fonts/#from-packages<|MERGE_RESOLUTION|>--- conflicted
+++ resolved
@@ -27,23 +27,13 @@
   basic_utils: ^2.6.3
   modal_bottom_sheet: ^1.0.0+1
   provider: ^4.3.2+3
-<<<<<<< HEAD
   openfoodfacts: ^0.3.14+1
-  flutter_qr_bar_scanner: ^1.0.1
+  flutter_qr_bar_scanner: ^1.0.2
   qr_code_scanner: ^0.0.13
   sqflite: ^1.3.2+1
-  path_provider: ^1.6.11
-  carousel_slider: ^2.2.1
-  flutter_staggered_grid_view: ^0.3.2
-=======
-  openfoodfacts: ^0.3.14
-  flutter_qr_bar_scanner: ^1.0.2
-  qr_code_scanner: ^0.0.13
-  sembast: ^2.4.8+1
   path_provider: ^1.6.24
   carousel_slider: ^2.3.1
   flutter_staggered_grid_view: ^0.3.3
->>>>>>> 8d4b9434
   rubber: ^0.4.0
   shared_preferences: ^0.5.12+4
   image_picker: ^0.6.7+17
