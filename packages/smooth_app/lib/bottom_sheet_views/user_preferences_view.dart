import 'dart:ui';

import 'package:flutter/material.dart';
import 'package:flutter_svg/flutter_svg.dart';
import 'package:provider/provider.dart';
import 'package:smooth_app/data_models/user_preferences_model.dart';
import 'package:flutter_gen/gen_l10n/app_localizations.dart';
import 'package:smooth_ui_library/buttons/smooth_main_button.dart';
import 'package:smooth_app/temp/user_preferences.dart';
import 'package:smooth_app/temp/attribute.dart';
import 'package:smooth_app/temp/attribute_group.dart';

class UserPreferencesView extends StatelessWidget {
  const UserPreferencesView(this._scrollController, {this.callback});

  final ScrollController _scrollController;
  final Function callback;

  static final List<Color> _colors = <Color>[
    Colors.black87,
    Colors.green.withOpacity(0.87),
    Colors.deepOrangeAccent.withOpacity(0.87),
    Colors.redAccent.withOpacity(0.87),
  ];
  static const Color _COLOR_DEFAULT = Colors.black26;

  static Color getColor(final int index) => _colors[index] ?? _COLOR_DEFAULT;

  static const double _TYPICAL_PADDING_OR_MARGIN = 12;
  static const double _PCT_ICON = .20;

  @override
  Widget build(BuildContext context) {
    final Size screenSize = MediaQuery.of(context).size;
    final UserPreferences userPreferences = context.watch<UserPreferences>();
    final UserPreferencesModel userPreferencesModel =
        context.watch<UserPreferencesModel>();
    final double buttonWidth =
        (screenSize.width - _TYPICAL_PADDING_OR_MARGIN * 3) / 2;
    return Material(
<<<<<<< HEAD
      child: ChangeNotifierProvider<UserPreferencesModel>(
        create: (BuildContext context) => UserPreferencesModel.load(context),
        child: Container(
          height: MediaQuery.of(context).size.height * 0.9,
          child: Stack(
            children: <Widget>[
              Column(
                mainAxisSize: MainAxisSize.max,
                mainAxisAlignment: MainAxisAlignment.end,
                children: <Widget>[
                  Container(
                    height: MediaQuery.of(context).size.height * 0.9,
                    child: ListView(
                      controller: _scrollController,
                      shrinkWrap: true,
                      scrollDirection: Axis.vertical,
                      children: <Widget>[
                        Container(
                          padding: const EdgeInsets.symmetric(horizontal: 20.0),
                          margin:
                              const EdgeInsets.only(top: 20.0, bottom: 24.0),
                          child: Text(
                            AppLocalizations.of(context).myPreferences,
                            style: Theme.of(context).textTheme.headline1,
                          ),
                        ),
                        Column(
                          mainAxisSize: MainAxisSize.min,
                          children: List<Widget>.generate(
                            preferencesVariables.length,
                            (int index) => _generatePreferenceRow(
                              preferencesVariables[index],
                            ),
                          ),
=======
      child: Container(
        height: screenSize.height * 0.9,
        child: Stack(
          children: <Widget>[
            Column(
              mainAxisSize: MainAxisSize.max,
              mainAxisAlignment: MainAxisAlignment.end,
              children: <Widget>[
                Container(
                  height: screenSize.height * 0.9,
                  child: ListView(
                    controller: _scrollController,
                    shrinkWrap: true,
                    scrollDirection: Axis.vertical,
                    children: <Widget>[
                      Container(
                        padding: const EdgeInsets.symmetric(horizontal: 20.0),
                        margin: const EdgeInsets.only(top: 20.0, bottom: 24.0),
                        child: Text(
                          S.of(context).myPreferences,
                          style: Theme.of(context).textTheme.headline1,
>>>>>>> 83db3f09
                        ),
                      ),
<<<<<<< HEAD
                      child: Container(
                        color: Colors.black12,
                        padding: const EdgeInsets.symmetric(
                            horizontal: 12.0, vertical: 20.0),
                        child: Consumer<UserPreferencesModel>(
                          builder: (BuildContext context,
                              UserPreferencesModel userPreferencesModel,
                              Widget child) {
                            return SmoothMainButton(
                              text: AppLocalizations.of(context).saveButtonText,
                              onPressed: () {
                                userPreferencesModel.saveUserPreferences();
                                Navigator.pop(context);
                                if (callback != null) {
                                  callback();
                                }
                              },
                            );
                          },
                        ),
=======
                      _generateGroups(
                        screenSize.width,
                        userPreferences,
                        userPreferencesModel,
                      ),
                      SizedBox(
                        height: screenSize.height * 0.15,
                      ),
                    ],
                  ),
                ),
              ],
            ),
            Column(
              mainAxisSize: MainAxisSize.max,
              mainAxisAlignment: MainAxisAlignment.end,
              children: <Widget>[
                ClipRect(
                  child: BackdropFilter(
                    filter: ImageFilter.blur(
                      sigmaX: 4.0,
                      sigmaY: 4.0,
                    ),
                    child: Container(
                      color: Colors.black12,
                      padding: const EdgeInsets.symmetric(
                          horizontal: _TYPICAL_PADDING_OR_MARGIN,
                          vertical: 20.0),
                      child: Row(
                        mainAxisAlignment: MainAxisAlignment.spaceBetween,
                        crossAxisAlignment: CrossAxisAlignment.start,
                        children: <Widget>[
                          SmoothMainButton(
                            text: 'Reset',
                            minWidth: buttonWidth,
                            important: false,
                            onPressed: () => userPreferences
                                .resetImportances(userPreferencesModel),
                          ),
                          SmoothMainButton(
                            text: 'OK',
                            minWidth: buttonWidth,
                            important: true,
                            onPressed: () {
                              Navigator.pop(context);
                              if (callback != null) {
                                callback();
                              }
                            },
                          ),
                        ],
>>>>>>> 83db3f09
                      ),
                    ),
                  ),
                ),
              ],
            ),
          ],
        ),
      ),
    );
  }

  Widget _generatePreferenceRow(
    final Attribute variable,
    final double screenWidth,
    final UserPreferences userPreferences,
    final UserPreferencesModel userPreferencesModel,
  ) {
    final double iconWidth =
        (screenWidth - _TYPICAL_PADDING_OR_MARGIN * 5) * _PCT_ICON;
    final double sliderWidth =
        (screenWidth - _TYPICAL_PADDING_OR_MARGIN * 5) * (1 - _PCT_ICON);
    final PreferencesValue importance =
        userPreferencesModel.getPreferencesValue(
      variable.id,
      userPreferences,
    );
    return Container(
      padding: const EdgeInsets.all(_TYPICAL_PADDING_OR_MARGIN),
      margin: const EdgeInsets.all(_TYPICAL_PADDING_OR_MARGIN),
      width: screenWidth,
      decoration: BoxDecoration(
          color: Colors.black.withAlpha(5),
          borderRadius: const BorderRadius.all(Radius.circular(20.0))),
      child: Row(
        mainAxisAlignment: MainAxisAlignment.start,
        crossAxisAlignment: CrossAxisAlignment.center,
        children: <Widget>[
          Container(
            width: iconWidth,
            child: SvgPicture.network(
              variable.iconUrl,
              alignment: Alignment.centerLeft,
              width: iconWidth,
              fit: BoxFit.contain,
              placeholderBuilder: (BuildContext context) => Container(
                  padding: const EdgeInsets.all(30.0),
                  child: const CircularProgressIndicator()),
            ),
          ),
          Container(width: _TYPICAL_PADDING_OR_MARGIN),
          Container(
            width: sliderWidth,
            child: Column(
              mainAxisAlignment: MainAxisAlignment.spaceBetween,
              crossAxisAlignment: CrossAxisAlignment.start,
              children: <Widget>[
                Text(variable.settingName),
                SliderTheme(
                  data: SliderThemeData(
                    //thumbColor: Colors.black,
                    activeTrackColor: Colors.black54,
                    valueIndicatorColor: getColor(userPreferencesModel
                        .getAttributeValueIndex(variable.id, userPreferences)),
                    trackHeight: 5.0,
                    inactiveTrackColor: Colors.black12,
                    showValueIndicator: ShowValueIndicator.always,
                  ),
                  child: Slider(
                    min: 0.0,
                    max: 3.0,
                    divisions: 3,
                    value: userPreferencesModel
                        .getAttributeValueIndex(variable.id, userPreferences)
                        .toDouble(),
                    onChanged: (double value) => userPreferences.setImportance(
                        variable.id, value.toInt()),
                    activeColor: Colors.black,
                    label: importance.name,
                  ),
                ),
              ],
            ),
          ),
        ],
      ),
    );
  }

  Widget _generateGroups(
    final double screenWidth,
    final UserPreferences userPreferences,
    final UserPreferencesModel userPreferencesModel,
  ) {
    final List<AttributeGroup> groups =
        userPreferencesModel.preferenceVariableGroups;
    return Column(
      mainAxisSize: MainAxisSize.min,
      children: List<Widget>.generate(
          groups.length,
          (int index) => _generateGroup(
                groups[index],
                screenWidth,
                userPreferences,
                userPreferencesModel,
              )),
    );
  }

  Widget _generateGroup(
    final AttributeGroup group,
    final double screenWidth,
    final UserPreferences userPreferences,
    final UserPreferencesModel userPreferencesModel,
  ) =>
      !userPreferences.isAttributeGroupVisible(group)
          ? _generateGroupTitle(group, userPreferences)
          : Column(
              mainAxisSize: MainAxisSize.min,
              children: List<Widget>.generate(
                group.attributes.length + 2,
                (int index) => index == 0
                    ? _generateGroupTitle(group, userPreferences)
                    : index == 1
                        ? _generateGroupWarning(group.warning)
                        : _generatePreferenceRow(
                            group.attributes[index - 2],
                            screenWidth,
                            userPreferences,
                            userPreferencesModel,
                          ),
              ),
            );

  Widget _generateGroupTitle(
    final AttributeGroup group,
    final UserPreferences userPreferences,
  ) =>
      GestureDetector(
          child: Container(
            color: Colors.grey[300],
            width: double.infinity,
            padding: const EdgeInsets.all(_TYPICAL_PADDING_OR_MARGIN),
            child: Text(group.name),
          ),
          onTap: () => userPreferences.setAttributeGroupVisibility(
              group, !userPreferences.isAttributeGroupVisible(group)));

  Widget _generateGroupWarning(final String warning) => warning == null
      ? Container()
      : Container(
          color: Colors.deepOrange,
          width: double.infinity,
          padding: const EdgeInsets.all(_TYPICAL_PADDING_OR_MARGIN),
          margin: const EdgeInsets.all(_TYPICAL_PADDING_OR_MARGIN),
          child: Text(
            warning,
            style: const TextStyle(color: Colors.white),
          ),
        );
}<|MERGE_RESOLUTION|>--- conflicted
+++ resolved
@@ -38,42 +38,6 @@
     final double buttonWidth =
         (screenSize.width - _TYPICAL_PADDING_OR_MARGIN * 3) / 2;
     return Material(
-<<<<<<< HEAD
-      child: ChangeNotifierProvider<UserPreferencesModel>(
-        create: (BuildContext context) => UserPreferencesModel.load(context),
-        child: Container(
-          height: MediaQuery.of(context).size.height * 0.9,
-          child: Stack(
-            children: <Widget>[
-              Column(
-                mainAxisSize: MainAxisSize.max,
-                mainAxisAlignment: MainAxisAlignment.end,
-                children: <Widget>[
-                  Container(
-                    height: MediaQuery.of(context).size.height * 0.9,
-                    child: ListView(
-                      controller: _scrollController,
-                      shrinkWrap: true,
-                      scrollDirection: Axis.vertical,
-                      children: <Widget>[
-                        Container(
-                          padding: const EdgeInsets.symmetric(horizontal: 20.0),
-                          margin:
-                              const EdgeInsets.only(top: 20.0, bottom: 24.0),
-                          child: Text(
-                            AppLocalizations.of(context).myPreferences,
-                            style: Theme.of(context).textTheme.headline1,
-                          ),
-                        ),
-                        Column(
-                          mainAxisSize: MainAxisSize.min,
-                          children: List<Widget>.generate(
-                            preferencesVariables.length,
-                            (int index) => _generatePreferenceRow(
-                              preferencesVariables[index],
-                            ),
-                          ),
-=======
       child: Container(
         height: screenSize.height * 0.9,
         child: Stack(
@@ -93,33 +57,10 @@
                         padding: const EdgeInsets.symmetric(horizontal: 20.0),
                         margin: const EdgeInsets.only(top: 20.0, bottom: 24.0),
                         child: Text(
-                          S.of(context).myPreferences,
+                          AppLocalizations.of(context).myPreferences,
                           style: Theme.of(context).textTheme.headline1,
->>>>>>> 83db3f09
                         ),
                       ),
-<<<<<<< HEAD
-                      child: Container(
-                        color: Colors.black12,
-                        padding: const EdgeInsets.symmetric(
-                            horizontal: 12.0, vertical: 20.0),
-                        child: Consumer<UserPreferencesModel>(
-                          builder: (BuildContext context,
-                              UserPreferencesModel userPreferencesModel,
-                              Widget child) {
-                            return SmoothMainButton(
-                              text: AppLocalizations.of(context).saveButtonText,
-                              onPressed: () {
-                                userPreferencesModel.saveUserPreferences();
-                                Navigator.pop(context);
-                                if (callback != null) {
-                                  callback();
-                                }
-                              },
-                            );
-                          },
-                        ),
-=======
                       _generateGroups(
                         screenSize.width,
                         userPreferences,
@@ -171,7 +112,6 @@
                             },
                           ),
                         ],
->>>>>>> 83db3f09
                       ),
                     ),
                   ),
