import 'package:flutter/cupertino.dart';
import 'package:flutter/material.dart';
import 'package:flutter_gen/gen_l10n/app_localizations.dart';
import 'package:provider/provider.dart';
import 'package:smooth_app/data_models/product_preferences.dart';
import 'package:smooth_app/data_models/user_preferences.dart';
import 'package:smooth_app/pages/abstract_user_preferences.dart';
<<<<<<< HEAD
import 'package:smooth_app/pages/user_preferences_food.dart';
=======
import 'package:smooth_app/pages/user_preferences_attribute_group.dart';
>>>>>>> ebcc532e
import 'package:smooth_app/pages/user_preferences_profile.dart';
import 'package:smooth_app/pages/user_preferences_settings.dart';
import 'package:smooth_app/themes/theme_provider.dart';

/// Preferences page for attribute importances
class UserPreferencesPage extends StatefulWidget {
  const UserPreferencesPage();

  @override
  State<UserPreferencesPage> createState() => _UserPreferencesPageState();
}

class _UserPreferencesPageState extends State<UserPreferencesPage> {
  @override
  Widget build(BuildContext context) {
    final AppLocalizations appLocalizations = AppLocalizations.of(context)!;
    final UserPreferences userPreferences = context.watch<UserPreferences>();
    final ThemeProvider themeProvider = context.watch<ThemeProvider>();
    final ThemeData themeData = Theme.of(context);
    final ProductPreferences productPreferences =
        context.watch<ProductPreferences>();

    final List<AbstractUserPreferences> items = <AbstractUserPreferences>[
<<<<<<< HEAD
      UserPreferencesProfile(
        setState: setState,
        context: context,
        userPreferences: userPreferences,
        appLocalizations: appLocalizations,
        themeData: themeData,
      ),
      UserPreferencesFood(
        productPreferences: productPreferences,
        setState: setState,
        context: context,
        userPreferences: userPreferences,
        appLocalizations: appLocalizations,
        themeData: themeData,
      ),
      UserPreferencesSettings(
        themeProvider: themeProvider,
        setState: setState,
        context: context,
        userPreferences: userPreferences,
        appLocalizations: appLocalizations,
        themeData: themeData,
      ),
    ];
    final List<Widget> children = <Widget>[];
    for (final AbstractUserPreferences abstractUserPreferences in items) {
      children.addAll(abstractUserPreferences.getContent());
=======
      UserPreferencesSettings(setState),
      UserPreferencesAttributeGroup(
        setState,
        productPreferences,
      ),
      UserPreferencesProfile(setState),
    ];
    final List<Widget> children = <Widget>[];
    for (final AbstractUserPreferences abstractUserPreferences in items) {
      children.addAll(
        abstractUserPreferences.getContent(
          context,
          userPreferences,
          themeProvider,
          appLocalizations,
          themeData,
        ),
      );
>>>>>>> ebcc532e
    }
    return Scaffold(
      appBar: AppBar(title: Text(appLocalizations.myPreferences)),
      body: ListView(children: children),
    );
  }
}<|MERGE_RESOLUTION|>--- conflicted
+++ resolved
@@ -5,11 +5,7 @@
 import 'package:smooth_app/data_models/product_preferences.dart';
 import 'package:smooth_app/data_models/user_preferences.dart';
 import 'package:smooth_app/pages/abstract_user_preferences.dart';
-<<<<<<< HEAD
 import 'package:smooth_app/pages/user_preferences_food.dart';
-=======
-import 'package:smooth_app/pages/user_preferences_attribute_group.dart';
->>>>>>> ebcc532e
 import 'package:smooth_app/pages/user_preferences_profile.dart';
 import 'package:smooth_app/pages/user_preferences_settings.dart';
 import 'package:smooth_app/themes/theme_provider.dart';
@@ -33,7 +29,6 @@
         context.watch<ProductPreferences>();
 
     final List<AbstractUserPreferences> items = <AbstractUserPreferences>[
-<<<<<<< HEAD
       UserPreferencesProfile(
         setState: setState,
         context: context,
@@ -61,26 +56,6 @@
     final List<Widget> children = <Widget>[];
     for (final AbstractUserPreferences abstractUserPreferences in items) {
       children.addAll(abstractUserPreferences.getContent());
-=======
-      UserPreferencesSettings(setState),
-      UserPreferencesAttributeGroup(
-        setState,
-        productPreferences,
-      ),
-      UserPreferencesProfile(setState),
-    ];
-    final List<Widget> children = <Widget>[];
-    for (final AbstractUserPreferences abstractUserPreferences in items) {
-      children.addAll(
-        abstractUserPreferences.getContent(
-          context,
-          userPreferences,
-          themeProvider,
-          appLocalizations,
-          themeData,
-        ),
-      );
->>>>>>> ebcc532e
     }
     return Scaffold(
       appBar: AppBar(title: Text(appLocalizations.myPreferences)),
