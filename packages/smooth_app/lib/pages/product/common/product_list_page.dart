--- conflicted
+++ resolved
@@ -33,13 +33,8 @@
     final ColorScheme colorScheme = Theme.of(context).colorScheme;
     final AppLocalizations appLocalizations = AppLocalizations.of(context);
     productList ??= widget.productList;
-<<<<<<< HEAD
-    final List<Product> products = productList.getUniqueList();
-    final Map<String/*!*/, ProductExtra> productExtras = productList.productExtras;
-=======
     final List<Product> products = productList.getList();
     final Map<String, ProductExtra> productExtras = productList.productExtras;
->>>>>>> a8a21fa4
     final List<_Meta> metas = <_Meta>[];
     if (productList.listType == ProductList.LIST_TYPE_HISTORY ||
         productList.listType == ProductList.LIST_TYPE_SCAN) {
