// Dart imports:
import 'dart:ui';

// Flutter imports:
import 'package:flutter/cupertino.dart';
import 'package:flutter/material.dart';

// Package imports:
import 'package:flutter_gen/gen_l10n/app_localizations.dart';
import 'package:flutter_svg/svg.dart';
import 'package:modal_bottom_sheet/modal_bottom_sheet.dart';
import 'package:openfoodfacts/model/Attribute.dart';
import 'package:openfoodfacts/model/AttributeGroup.dart';
import 'package:openfoodfacts/model/Product.dart';
import 'package:openfoodfacts/openfoodfacts.dart';
import 'package:provider/provider.dart';
import 'package:share/share.dart';
import 'package:smooth_ui_library/widgets/smooth_card.dart';
import 'package:carousel_slider/carousel_slider.dart';

// Project imports:
import 'package:smooth_app/bottom_sheet_views/user_preferences_view.dart';
import 'package:smooth_app/cards/data_cards/image_upload_card.dart';
import 'package:smooth_app/cards/expandables/attribute_list_expandable.dart';
import 'package:smooth_app/data_models/match.dart';
import 'package:smooth_app/data_models/product_list.dart';
import 'package:smooth_app/data_models/user_preferences_model.dart';
import 'package:smooth_app/database/category_product_query.dart';
import 'package:smooth_app/database/dao_product_list.dart';
import 'package:smooth_app/database/local_database.dart';
import 'package:smooth_app/database/product_query.dart';
import 'package:smooth_app/functions/launchURL.dart';
import 'package:smooth_app/pages/product/common/product_dialog_helper.dart';
import 'package:smooth_app/pages/product/common/product_query_page_helper.dart';
import 'package:smooth_app/temp/user_preferences.dart';
import 'package:smooth_app/themes/constant_icons.dart';
import 'package:smooth_app/themes/smooth_theme.dart';

class ProductPage extends StatefulWidget {
  const ProductPage({@required this.product, this.newProduct = false});

  final bool newProduct;
  final Product product;

  @override
  _ProductPageState createState() => _ProductPageState();

  static Future<void> showLists(
    final Product product,
    final BuildContext context,
  ) async {
    final String barcode = product.barcode;
    final LocalDatabase localDatabase = context.read<LocalDatabase>();
    final DaoProductList daoProductList = DaoProductList(localDatabase);
    final List<ProductList> list =
        await daoProductList.getAll(withStats: false);
    final List<ProductList> listWithBarcode =
        await daoProductList.getAllWithBarcode(barcode);
    int index = 0;
    final Set<int> already = <int>{};
    final Set<int> editable = <int>{};
    final Set<int> addable = <int>{};
    for (final ProductList productList in list) {
      switch (productList.listType) {
        case ProductList.LIST_TYPE_HISTORY:
        case ProductList.LIST_TYPE_USER_DEFINED:
        case ProductList.LIST_TYPE_SCAN:
          editable.add(index);
      }
      switch (productList.listType) {
        case ProductList.LIST_TYPE_USER_DEFINED:
          addable.add(index);
      }
      for (final ProductList withBarcode in listWithBarcode) {
        if (productList.lousyKey == withBarcode.lousyKey) {
          already.add(index);
          break;
        }
      }
      index++;
    }
    showCupertinoModalBottomSheet<Widget>(
      expand: false,
      context: context,
      backgroundColor: Colors.transparent,
      bounce: true,
      barrierColor: Colors.black45,
      builder: (BuildContext context) => Material(
        child: ListView.builder(
          itemCount: list.length + 1,
          itemBuilder: (final BuildContext context, int index) {
            if (index == 0) {
              return ListTile(
                onTap: () {
                  Navigator.pop(context);
                },
                title: Text(product.productName),
                leading: const Icon(Icons.close),
              );
            }
            index--;
            final ProductList productList = list[index];
            return StatefulBuilder(
              builder:
                  (final BuildContext context, final StateSetter setState) {
                Function onPressed;
                IconData iconData;
                if (already.contains(index)) {
                  if (!editable.contains(index)) {
                    iconData = Icons.check;
                  } else {
                    iconData = Icons.check_box_outlined;
                    onPressed = () async {
                      already.remove(index);
                      daoProductList.removeBarcode(productList, barcode);
                      localDatabase.notifyListeners();
                      setState(() {});
                    };
                  }
                } else {
                  if (!addable.contains(index)) {
                    iconData = null;
                  } else if (!editable.contains(index)) {
                    iconData = null;
                  } else {
                    iconData = Icons.check_box_outline_blank_outlined;
                    onPressed = () async {
                      already.add(index);
                      daoProductList.addBarcode(productList, barcode);
                      localDatabase.notifyListeners();
                      setState(() {});
                    };
                  }
                }
                return Card(
                  child: ListTile(
                    title: Text(
                      ProductQueryPageHelper.getProductListLabel(productList),
                    ),
                    trailing: iconData == null
                        ? null
                        : IconButton(
                            icon: Icon(iconData),
                            onPressed: () {
                              onPressed();
                            },
                          ),
                  ),
                );
              },
            );
          },
        ),
      ),
    );
  }
}

class _ProductPageState extends State<ProductPage> {
  final GlobalKey<ScaffoldState> _scaffoldKey = GlobalKey<ScaffoldState>();
  Product _product;

  @override
  void initState() {
    super.initState();
    _updateHistory(context);
  }

  static const List<String> _ORDERED_ATTRIBUTE_GROUP_IDS = <String>[
    UserPreferencesModel.ATTRIBUTE_GROUP_INGREDIENT_ANALYSIS,
    UserPreferencesModel.ATTRIBUTE_GROUP_NUTRITIONAL_QUALITY,
    UserPreferencesModel.ATTRIBUTE_GROUP_PROCESSING,
    UserPreferencesModel.ATTRIBUTE_GROUP_ENVIRONMENT,
    UserPreferencesModel.ATTRIBUTE_GROUP_LABELS,
    UserPreferencesModel.ATTRIBUTE_GROUP_ALLERGENS,
  ];

  @override
  Widget build(BuildContext context) {
    final LocalDatabase localDatabase = context.watch<LocalDatabase>();
    final AppLocalizations appLocalizations = AppLocalizations.of(context);
    final ThemeData themeData = Theme.of(context);
    _product ??= widget.product;
    return Scaffold(
        key: _scaffoldKey,
        appBar: AppBar(
          title: Text(
            _product.productName ?? appLocalizations.unknownProductName,
            //style: themeData.textTheme.headline4,
          ),
        ),
        bottomNavigationBar: BottomNavigationBar(
          type: BottomNavigationBarType.fixed,
          items: <BottomNavigationBarItem>[
            BottomNavigationBarItem(
              icon: SvgPicture.asset(
                'assets/actions/food-cog.svg',
                color: themeData.bottomNavigationBarTheme.selectedItemColor,
              ),
              label: 'preferences',
            ),
            const BottomNavigationBarItem(
              icon: Icon(Icons.playlist_add),
              label: 'lists',
            ),
            const BottomNavigationBarItem(
              icon: Icon(Icons.launch),
              label: 'web',
            ),
            const BottomNavigationBarItem(
              icon: Icon(Icons.refresh),
              label: 'refresh',
            ),
            BottomNavigationBarItem(
              icon: Icon(ConstantIcons.getShareIcon()),
              label: 'share',
            ),
          ],
          onTap: (final int index) async {
            switch (index) {
              case 0:
                UserPreferencesView.showModal(context);
                return;
              case 1:
                ProductPage.showLists(_product, context);
                return;
              case 2:
                Launcher().launchURL(
                    context,
                    'https://openfoodfacts.org/product/${_product.barcode}/',
                    false);
                return;
              case 3:
                final ProductDialogHelper productDialogHelper =
                    ProductDialogHelper(
                  barcode: _product.barcode,
                  context: context,
                  localDatabase: localDatabase,
                  refresh: true,
                );
                final Product product =
                    await productDialogHelper.openUniqueProductSearch();
                if (product == null) {
                  productDialogHelper.openProductNotFoundDialog();
                  return;
                }
                ScaffoldMessenger.of(context).showSnackBar(
                  const SnackBar(
                    content: Text('Product refreshed'),
                    duration: Duration(seconds: 2),
                  ),
                );
                setState(() {
                  _product = product;
                });
                return;
              case 4:
                Share.share(
                  'Try this food: https://openfoodfacts.org/product/${_product.barcode}/',
                  subject: '${_product.productName} (by openfoodfacts.org)',
                );
                return;
            }
            throw 'Unexpected index $index';
          },
        ),
        body: widget.newProduct
            ? _buildNewProductBody(context)
            : _buildProductBody(context));
  }

  Future<void> _updateHistory(final BuildContext context) async {
    final LocalDatabase localDatabase = context.read<LocalDatabase>();
    final DaoProductList daoProductList = DaoProductList(localDatabase);
    final ProductList productList =
        ProductList(listType: ProductList.LIST_TYPE_HISTORY, parameters: '');
    await daoProductList.get(productList);
    productList.add(_product);
    await daoProductList.put(productList);
    localDatabase.notifyListeners();
  }

  Widget _buildProductImagesCarousel(BuildContext context) {
    final List<ImageUploadCard> carouselItems = <ImageUploadCard>[
      ImageUploadCard(
          product: _product,
          imageField: ImageField.FRONT,
          imageUrl: _product.imageFrontUrl,
          title: 'Product',
          buttonText: 'Front photo'),
      ImageUploadCard(
          product: _product,
          imageField: ImageField.INGREDIENTS,
          imageUrl: _product.imageIngredientsUrl,
          title: 'Ingredients',
          buttonText: 'Ingredients photo'),
      ImageUploadCard(
        product: _product,
        imageField: ImageField.NUTRITION,
        imageUrl: _product.imageNutritionUrl,
        title: 'Nutrition',
        buttonText: 'Nutrition facts photo',
      ),
      ImageUploadCard(
        product: _product,
        imageField: ImageField.PACKAGING,
        imageUrl: _product.imagePackagingUrl,
        title: 'Packaging information',
        buttonText: 'Packaging information photo',
      ),
      ImageUploadCard(
        product: _product,
        imageField: ImageField.OTHER,
        imageUrl: null,
        title: 'More photos',
        buttonText: 'More photos',
      ),
    ];

    return CarouselSlider(
      options: CarouselOptions(
        disableCenter: true,
        enableInfiniteScroll: false,
        height: 200, // Small images are 200px high, normal images are 400px
        viewportFraction: 0.75,
        pageSnapping: false,
        enlargeStrategy: CenterPageEnlargeStrategy.height,
      ),
      items: carouselItems
          .map(
            (ImageUploadCard item) => Container(
              margin: const EdgeInsets.fromLTRB(0, 0, 5, 0),
              decoration: const BoxDecoration(color: Colors.black12),
              child: item,
            ),
          )
          .toList(),
    );
  }

  Widget _buildNewProductBody(BuildContext context) {
    return ListView(children: <Widget>[
      Container(
        padding: const EdgeInsets.symmetric(horizontal: 20.0),
        margin: const EdgeInsets.only(top: 20.0),
        child: Text(
          'Add a new product',
          style: Theme.of(context).textTheme.headline1,
        ),
      ),
      ImageUploadCard(
          product: _product,
          imageField: ImageField.FRONT,
          buttonText: 'Front photo'),
      ImageUploadCard(
          product: _product,
          imageField: ImageField.INGREDIENTS,
          buttonText: 'Ingredients photo'),
      ImageUploadCard(
        product: _product,
        imageField: ImageField.NUTRITION,
        buttonText: 'Nutrition facts photo',
      ),
      ImageUploadCard(
          product: _product,
          imageField: ImageField.OTHER,
          buttonText: 'More interesting photos'),
    ]);
  }

  Widget _buildProductBody(BuildContext context) {
    final LocalDatabase localDatabase = context.watch<LocalDatabase>();
    final UserPreferences userPreferences = context.watch<UserPreferences>();
    final UserPreferencesModel userPreferencesModel =
        context.watch<UserPreferencesModel>();
    final AppLocalizations appLocalizations = AppLocalizations.of(context);
    final Size screenSize = MediaQuery.of(context).size;
    final ThemeData themeData = Theme.of(context);
    final double iconWidth =
        screenSize.width / 10; // TODO(monsieurtanuki): target size?
    final Map<String, String> attributeGroupLabels = <String, String>{};
    for (final AttributeGroup attributeGroup
        in userPreferencesModel.attributeGroups) {
      attributeGroupLabels[attributeGroup.id] = attributeGroup.name;
    }
    final List<String> mainAttributes =
        userPreferencesModel.getOrderedVariables(userPreferences);
    final List<Widget> listItems = <Widget>[];

<<<<<<< HEAD
    if (_product.imageFrontSmallUrl != null) {
      listItems.add(
        SmoothProductImage(
          product: _product,
          width: screenSize.width,
          height: screenSize.height / 4,
        ),
      );
    }
=======
    listItems.add(_buildProductImagesCarousel(context));
>>>>>>> 7073617e

    listItems.add(
      Padding(
        padding: const EdgeInsets.all(16.0),
        child: Row(
          mainAxisSize: MainAxisSize.max,
          mainAxisAlignment: MainAxisAlignment.spaceBetween,
          children: <Widget>[
            Flexible(
              child: Text(
                _product.brands ?? appLocalizations.unknownBrand,
                style: themeData.textTheme.subtitle1,
              ),
            ),
            Flexible(
              child: Text(
                _product.quantity != null ? '${_product.quantity}' : '',
                style: themeData.textTheme.headline4
                    .copyWith(color: Colors.grey, fontSize: 18.0),
              ),
            ),
          ],
        ),
      ),
    );
    final Map<String, Attribute> matchingAttributes =
        Match.getMatchingAttributes(_product, mainAttributes);
    final double opacity = themeData.brightness == Brightness.light
        ? 1
        : SmoothTheme.ADDITIONAL_OPACITY_FOR_DARK;
    for (final String attributeId in mainAttributes) {
      if (matchingAttributes[attributeId] != null) {
        listItems.add(
          AttributeListExpandable(
            product: _product,
            iconWidth: iconWidth,
            attributeTags: <String>[attributeId],
            collapsible: false,
            background: _getBackgroundColor(matchingAttributes[attributeId])
                .withOpacity(opacity),
          ),
        );
      }
    }
    for (final AttributeGroup attributeGroup
        in _getOrderedAttributeGroups(userPreferencesModel)) {
      listItems.add(_getAttributeGroupWidget(attributeGroup, iconWidth));
    }

    if (_product.categoriesTags != null && _product.categoriesTags.isNotEmpty) {
      for (int i = _product.categoriesTags.length - 1;
          i < _product.categoriesTags.length;
          i++) {
        final String categoryTag = _product.categoriesTags[i];
        const MaterialColor materialColor = Colors.blue;
        listItems.add(
          SmoothCard(
            background: SmoothTheme.getColor(
              themeData.colorScheme,
              materialColor,
              ColorDestination.SURFACE_BACKGROUND,
            ),
            collapsed: null,
            content: ListTile(
              leading: Icon(
                Icons.search,
                size: iconWidth,
                color: SmoothTheme.getColor(
                  themeData.colorScheme,
                  materialColor,
                  ColorDestination.SURFACE_FOREGROUND,
                ),
              ),
              onTap: () async => await ProductQueryPageHelper().openBestChoice(
                color: materialColor,
                heroTag: 'search_bar',
                name: categoryTag,
                localDatabase: localDatabase,
                productQuery: CategoryProductQuery(
                  category: categoryTag,
                  languageCode: ProductQuery.getCurrentLanguageCode(context),
                  countryCode: ProductQuery.getCurrentCountryCode(),
                  size: 500,
                ),
                context: context,
              ),
              title: Text(
                categoryTag,
                style: themeData.textTheme.headline3,
              ),
              subtitle: Text(
                'Similar foods',
                style: themeData.textTheme.subtitle2,
              ),
            ),
          ),
        );
      }
    }

    return ListView(children: listItems);
  }

  Widget _getAttributeGroupWidget(
    final AttributeGroup attributeGroup,
    final double iconWidth,
  ) {
    final List<String> attributeTags = <String>[];
    for (final Attribute attribute in attributeGroup.attributes) {
      attributeTags.add(attribute.id);
    }
    return AttributeListExpandable(
      product: _product,
      iconWidth: iconWidth,
      attributeTags: attributeTags,
      title: attributeGroup.name,
    );
  }

  List<AttributeGroup> _getOrderedAttributeGroups(
      final UserPreferencesModel userPreferencesModel) {
    final List<AttributeGroup> attributeGroups = <AttributeGroup>[];
    for (final String attributeGroupId in _ORDERED_ATTRIBUTE_GROUP_IDS) {
      for (final AttributeGroup attributeGroup
          in userPreferencesModel.attributeGroups) {
        if (attributeGroupId == attributeGroup.id) {
          attributeGroups.add(attributeGroup);
        }
      }
    }

    /// in case we get new attribute groups but we haven't included them yet
    for (final AttributeGroup attributeGroup
        in userPreferencesModel.attributeGroups) {
      if (!_ORDERED_ATTRIBUTE_GROUP_IDS.contains(attributeGroup.id)) {
        attributeGroups.add(attributeGroup);
      }
    }
    return attributeGroups;
  }

  Color _getBackgroundColor(final Attribute attribute) {
    if (attribute.status == Match.KNOWN_STATUS) {
      if (attribute.match <= 20) {
        return const HSLColor.fromAHSL(1, 0, 1, .9).toColor();
      }
      if (attribute.match <= 40) {
        return const HSLColor.fromAHSL(1, 30, 1, .9).toColor();
      }
      if (attribute.match <= 60) {
        return const HSLColor.fromAHSL(1, 60, 1, .9).toColor();
      }
      if (attribute.match <= 80) {
        return const HSLColor.fromAHSL(1, 90, 1, .9).toColor();
      }
      return const HSLColor.fromAHSL(1, 120, 1, .9).toColor();
    } else {
      return const Color.fromARGB(0xff, 0xEE, 0xEE, 0xEE);
    }
  }
}<|MERGE_RESOLUTION|>--- conflicted
+++ resolved
@@ -387,19 +387,7 @@
         userPreferencesModel.getOrderedVariables(userPreferences);
     final List<Widget> listItems = <Widget>[];
 
-<<<<<<< HEAD
-    if (_product.imageFrontSmallUrl != null) {
-      listItems.add(
-        SmoothProductImage(
-          product: _product,
-          width: screenSize.width,
-          height: screenSize.height / 4,
-        ),
-      );
-    }
-=======
     listItems.add(_buildProductImagesCarousel(context));
->>>>>>> 7073617e
 
     listItems.add(
       Padding(
