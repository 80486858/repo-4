--- conflicted
+++ resolved
@@ -3,13 +3,9 @@
 import 'package:modal_bottom_sheet/modal_bottom_sheet.dart';
 import 'package:provider/provider.dart';
 import 'package:smooth_app/bottom_sheet_views/user_preferences_view.dart';
-<<<<<<< HEAD
-import 'package:smooth_app/data_models/profile_page_model.dart';
 import 'package:flutter_gen/gen_l10n/app_localizations.dart';
-=======
 import 'package:smooth_app/generated/l10n.dart';
 import 'package:smooth_app/temp/user_preferences.dart';
->>>>>>> 83db3f09
 import 'package:smooth_ui_library/widgets/smooth_toggle.dart';
 
 class ProfilePage extends StatelessWidget {
@@ -17,23 +13,6 @@
   Widget build(BuildContext context) {
     final UserPreferences userPreferences = context.watch<UserPreferences>();
     return Scaffold(
-<<<<<<< HEAD
-      body: ChangeNotifierProvider<ProfilePageModel>(
-        create: (BuildContext context) => ProfilePageModel(),
-        child: Column(
-          children: <Widget>[
-            Padding(
-              padding: const EdgeInsets.only(
-                  top: 46.0, right: 16.0, left: 16.0, bottom: 4.0),
-              child: Row(
-                children: <Widget>[
-                  Flexible(
-                    child: Text(
-                      AppLocalizations.of(context).testerSettingTitle,
-                      style: Theme.of(context).textTheme.headline1,
-                      textAlign: TextAlign.start,
-                    ),
-=======
       body: Column(
         children: <Widget>[
           Padding(
@@ -43,10 +22,9 @@
               children: <Widget>[
                 Flexible(
                   child: Text(
-                    S.of(context).testerSettingTitle,
+                    AppLocalizations.of(context).testerSettingTitle,
                     style: Theme.of(context).textTheme.headline1,
                     textAlign: TextAlign.start,
->>>>>>> 83db3f09
                   ),
                 ),
               ],
@@ -67,13 +45,13 @@
               mainAxisSize: MainAxisSize.max,
               mainAxisAlignment: MainAxisAlignment.spaceBetween,
               children: <Widget>[
-                Text(S.of(context).useMLKitText),
+                Text(AppLocalizations.of(context).useMLKitText),
                 SmoothToggle(
                     value: userPreferences.getMlKitState(),
                     width: 80.0,
                     height: 38.0,
-                    textLeft: S.of(context).yes,
-                    textRight: S.of(context).no,
+                    textLeft: AppLocalizations.of(context).yes,
+                    textRight: AppLocalizations.of(context).no,
                     onChanged: (bool newValue) async =>
                         userPreferences.setMlKitState(newValue)),
               ],
@@ -102,67 +80,7 @@
                 mainAxisSize: MainAxisSize.max,
                 mainAxisAlignment: MainAxisAlignment.spaceBetween,
                 children: <Widget>[
-<<<<<<< HEAD
-                  Text(AppLocalizations.of(context).useMLKitText),
-                  Consumer<ProfilePageModel>(
-                    builder: (BuildContext context,
-                        ProfilePageModel profilePageModel, Widget child) {
-                      if (profilePageModel.useMlKit != null) {
-                        return SmoothToggle(
-                          value: profilePageModel.useMlKit,
-                          width: 80.0,
-                          height: 38.0,
-                          textLeft: AppLocalizations.of(context).yes,
-                          textRight: AppLocalizations.of(context).no,
-                          onChanged: (bool newValue) {
-                            profilePageModel.setMlKitState(newValue);
-                          },
-                        );
-                      } else {
-                        return Container();
-                      }
-                    },
-                  ),
-                ],
-              ),
-            ),
-            GestureDetector(
-              onTap: () => showCupertinoModalBottomSheet<Widget>(
-                expand: false,
-                context: context,
-                backgroundColor: Colors.transparent,
-                bounce: true,
-                barrierColor: Colors.black45,
-                builder:
-                    (BuildContext context, ScrollController scrollController) =>
-                        UserPreferencesView(scrollController),
-              ),
-              child: Container(
-                height: 60.0,
-                padding:
-                    const EdgeInsets.symmetric(vertical: 5.0, horizontal: 10.0),
-                margin: const EdgeInsets.all(10.0),
-                decoration: BoxDecoration(
-                    color: Colors.black.withAlpha(5),
-                    borderRadius:
-                        const BorderRadius.all(Radius.circular(20.0))),
-                child: Row(
-                  mainAxisSize: MainAxisSize.max,
-                  mainAxisAlignment: MainAxisAlignment.spaceBetween,
-                  children: <Widget>[
-                    Text(AppLocalizations.of(context).configurePreferences),
-                    SvgPicture.asset(
-                      'assets/misc/right_arrow.svg',
-                      color: Colors.black,
-                    ),
-                  ],
-                ),
-              ),
-            ),
-          ],
-        ),
-=======
-                  Text(S.of(context).configurePreferences),
+                  Text(AppLocalizations.of(context).configurePreferences),
                   SvgPicture.asset(
                     'assets/misc/right_arrow.svg',
                     color: Colors.black,
@@ -172,7 +90,6 @@
             ),
           ),
         ],
->>>>>>> 83db3f09
       ),
     );
   }
