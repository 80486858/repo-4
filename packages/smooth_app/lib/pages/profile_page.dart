--- conflicted
+++ resolved
@@ -7,14 +7,9 @@
 
 import 'package:smooth_app/bottom_sheet_views/user_contribution_view.dart';
 import 'package:smooth_app/bottom_sheet_views/user_preferences_view.dart';
-<<<<<<< HEAD
-import 'package:smooth_app/data_models/profile_page_model.dart';
-import 'package:smooth_app/generated/l10n.dart';
 import 'package:smooth_app/functions/launchURL.dart';
-=======
 import 'package:flutter_gen/gen_l10n/app_localizations.dart';
 import 'package:smooth_app/temp/user_preferences.dart';
->>>>>>> 44362d0e
 import 'package:smooth_ui_library/widgets/smooth_toggle.dart';
 import 'package:smooth_ui_library/buttons/smooth_simple_button.dart';
 import 'package:smooth_ui_library/dialogs/smooth_AlertDialog.dart';
@@ -52,37 +47,25 @@
           const SizedBox(
             height: 10.0,
           ),
-          Container(
-            height: 60.0,
-            padding:
-                const EdgeInsets.symmetric(vertical: 5.0, horizontal: 10.0),
-            margin: const EdgeInsets.all(10.0),
-            decoration: BoxDecoration(
-                color: Colors.black.withAlpha(5),
-                borderRadius: const BorderRadius.all(Radius.circular(20.0))),
-            child: Row(
-              mainAxisSize: MainAxisSize.max,
-              mainAxisAlignment: MainAxisAlignment.spaceBetween,
-              children: <Widget>[
-                Text(AppLocalizations.of(context).useMLKitText),
-                SmoothToggle(
-                    value: userPreferences.getMlKitState(),
-                    width: 80.0,
-                    height: 38.0,
-                    textLeft: AppLocalizations.of(context).yes,
-                    textRight: AppLocalizations.of(context).no,
-                    onChanged: (bool newValue) async =>
-                        userPreferences.setMlKitState(newValue)),
-              ],
-            ),
-<<<<<<< HEAD
-
-            //Use ML Kit
-            Container(
-=======
-          ),
-          GestureDetector(
-            onTap: () => showCupertinoModalBottomSheet<Widget>(
+
+          //useMLKit
+          SmoothListTile(
+            text: AppLocalizations.of(context).useMLKitText,
+            onPressed: null,
+            leadingWidget: SmoothToggle(
+                value: userPreferences.getMlKitState(),
+                width: 80.0,
+                height: 38.0,
+                textLeft: AppLocalizations.of(context).yes,
+                textRight: AppLocalizations.of(context).no,
+                onChanged: (bool newValue) async =>
+                    userPreferences.setMlKitState(newValue)),
+          ),
+
+          //Configure Preferences
+          SmoothListTile(
+            text: AppLocalizations.of(context).configurePreferences,
+            onPressed: () => showCupertinoModalBottomSheet<Widget>(
               expand: false,
               context: context,
               backgroundColor: Colors.transparent,
@@ -92,211 +75,147 @@
                   (BuildContext context, ScrollController scrollController) =>
                       UserPreferencesView(scrollController),
             ),
-            child: Container(
->>>>>>> 44362d0e
-              height: 60.0,
-              padding:
-                  const EdgeInsets.symmetric(vertical: 5.0, horizontal: 10.0),
-              margin: const EdgeInsets.all(10.0),
-              decoration: BoxDecoration(
-                  color: Colors.black.withAlpha(10),
-                  borderRadius: const BorderRadius.all(Radius.circular(20.0))),
-              child: Row(
-                mainAxisSize: MainAxisSize.max,
-                mainAxisAlignment: MainAxisAlignment.spaceBetween,
-                children: <Widget>[
-<<<<<<< HEAD
-                  Text(
-                    S.of(context).useMLKitText,
-                    style: Theme.of(context).textTheme.bodyText1,
-                  ),
-                  Consumer<ProfilePageModel>(
-                    builder: (BuildContext context,
-                        ProfilePageModel profilePageModel, Widget child) {
-                      if (profilePageModel.useMlKit != null) {
-                        return SmoothToggle(
-                          value: profilePageModel.useMlKit,
-                          width: 80.0,
-                          height: 38.0,
-                          textLeft: S.of(context).yes,
-                          textRight: S.of(context).no,
-                          onChanged: (bool newValue) {
-                            profilePageModel.setMlKitState(newValue);
-                          },
-                        );
-                      } else {
-                        return Container();
-                      }
-                    },
-                  ),
-                ],
-              ),
+          ),
+
+          //Contribute
+          SmoothListTile(
+            text: AppLocalizations.of(context).contribute,
+            onPressed: () => showCupertinoModalBottomSheet<Widget>(
+              expand: false,
+              context: context,
+              backgroundColor: Colors.transparent,
+              bounce: true,
+              barrierColor: Colors.black45,
+              builder:
+                  (BuildContext context, ScrollController scrollController) =>
+                      UserContributionView(scrollController),
             ),
-
-            //Configure Preferences
-            SmoothListTile(
-              text: S.of(context).configurePreferences,
-              onPressed: () => showCupertinoModalBottomSheet<Widget>(
-                expand: false,
+          ),
+
+          //Support
+          SmoothListTile(
+            text: AppLocalizations.of(context).support,
+            leadingWidget: const Icon(Icons.launch),
+            onPressed: () => launcher.launchURL(
+                context, 'https://openfoodfacts.uservoice.com/', false),
+          ),
+
+          //About
+          SmoothListTile(
+            text: AppLocalizations.of(context).about,
+            onPressed: () {
+              showDialog<void>(
                 context: context,
-                backgroundColor: Colors.transparent,
-                bounce: true,
-                barrierColor: Colors.black45,
-                builder:
-                    (BuildContext context, ScrollController scrollController) =>
-                        UserPreferencesView(scrollController),
-              ),
-            ),
-
-            //Contribute
-            SmoothListTile(
-              text: S.of(context).contribute,
-              onPressed: () => showCupertinoModalBottomSheet<Widget>(
-                expand: false,
-                context: context,
-                backgroundColor: Colors.transparent,
-                bounce: true,
-                barrierColor: Colors.black45,
-                builder:
-                    (BuildContext context, ScrollController scrollController) =>
-                        UserContributionView(scrollController),
-              ),
-            ),
-
-            //More Links
-            SmoothListTile(
-              text: S.of(context).support,
-              leadingWidget: const Icon(Icons.launch),
-              onPressed: () => launcher.launchURL(
-                  context, 'https://openfoodfacts.uservoice.com/', false),
-            ),
-
-            //About
-            SmoothListTile(
-              text: S.of(context).about,
-              onPressed: () {
-                showDialog<void>(
-                  context: context,
-                  builder: (BuildContext context) {
-                    //ToDo: Show App Icon  !!! 2x !!! + onTap open App in Store https://pub.dev/packages/open_appstore
-
-                    return SmoothAlertDialog(
-                      close: false,
-                      context: context,
-                      body: Column(
-                        children: <Widget>[
-                          FutureBuilder<PackageInfo>(
-                              future: _getPubspecData(),
-                              builder: (BuildContext context,
-                                  AsyncSnapshot<PackageInfo> snapshot) {
-                                if (snapshot.hasError) {
-                                  return Center(
-                                      child: Text('${S.of(context).error} #0'));
-                                }
-
-                                if (snapshot.connectionState ==
-                                    ConnectionState.waiting) {
-                                  return const Center(child: CircularProgressIndicator());
-                                }
-
-                                if (!snapshot.hasData)
-                                  return Center(
-                                      child: Text(
-                                        '${S.of(context).error} #1',
-                                        )
-                                      );
-
-                                return Column(
-                                  children: <Widget>[
-                                    ListTile(
-                                      leading:
-                                          const Icon(Icons.no_sim_outlined),
-                                      title: Text(
-                                        snapshot.data.appName.toString(),
-                                        style: Theme.of(context)
-                                            .textTheme
-                                            .headline1,
+                builder: (BuildContext context) {
+                  //ToDo: Show App Icon  !!! 2x !!! + onTap open App in Store https://pub.dev/packages/open_appstore
+
+                  return SmoothAlertDialog(
+                    close: false,
+                    context: context,
+                    body: Column(
+                      children: <Widget>[
+                        FutureBuilder<PackageInfo>(
+                            future: _getPubspecData(),
+                            builder: (BuildContext context,
+                                AsyncSnapshot<PackageInfo> snapshot) {
+                              if (snapshot.hasError) {
+                                return Center(
+                                    child: Text(
+                                        '${AppLocalizations.of(context).error} #0'));
+                              }
+
+                              if (snapshot.connectionState ==
+                                  ConnectionState.waiting) {
+                                return const Center(
+                                    child: CircularProgressIndicator());
+                              }
+
+                              if (!snapshot.hasData)
+                                return Center(
+                                    child: Text(
+                                  '${AppLocalizations.of(context).error} #1',
+                                ));
+
+                              return Column(
+                                children: <Widget>[
+                                  ListTile(
+                                    leading: const Icon(Icons.no_sim_outlined),
+                                    title: Text(
+                                      snapshot.data.appName.toString(),
+                                      style:
+                                          Theme.of(context).textTheme.headline1,
+                                    ),
+                                    subtitle: Text(
+                                      snapshot.data.version.toString(),
+                                      style:
+                                          Theme.of(context).textTheme.subtitle2,
+                                    ),
+                                  ),
+                                  const Divider(
+                                    color: Colors.black,
+                                  ),
+                                  const SizedBox(
+                                    height: 20,
+                                  ),
+                                  Text(
+                                    '${AppLocalizations.of(context).whatIsOff}',
+                                    style:
+                                        Theme.of(context).textTheme.bodyText1,
+                                  ),
+                                  FlatButton(
+                                    onPressed: () {
+                                      launcher.launchURL(
+                                          context,
+                                          'https://openfoodfacts.org/who-we-are',
+                                          true);
+                                    },
+                                    child: Text(
+                                      '${AppLocalizations.of(context).learnMore}',
+                                      style: const TextStyle(
+                                        color: Colors.blue,
                                       ),
-                                      subtitle: Text(
-                                        snapshot.data.version.toString(),
-                                        style: Theme.of(context)
-                                            .textTheme
-                                            .subtitle2,
+                                    ),
+                                  ),
+                                  FlatButton(
+                                    onPressed: () => launcher.launchURL(
+                                        context,
+                                        'https://openfoodfacts.org/terms-of-use',
+                                        true),
+                                    child: Text(
+                                      '${AppLocalizations.of(context).termsOfUse}',
+                                      style: const TextStyle(
+                                        color: Colors.blue,
                                       ),
                                     ),
-                                    const Divider(
-                                      color: Colors.black,
-                                    ),
-                                    const SizedBox(
-                                      height: 20,
-                                    ),
-                                    Text(
-                                      '${S.of(context).whatIsOff}',
-                                      style:
-                                          Theme.of(context).textTheme.bodyText1,
-                                    ),
-                                    FlatButton(
-                                      onPressed: () {launcher.launchURL(context, 'https://openfoodfacts.org/who-we-are', true);},
-                                      child: Text(
-                                        '${S.of(context).learnMore}',
-                                        style: const TextStyle(
-                                          color: Colors.blue,
-                                        ),
-                                      ),
-                                    ),
-                                    FlatButton(
-                                      onPressed: () => launcher.launchURL(
-                                          context,
-                                          'https://openfoodfacts.org/terms-of-use',
-                                          true),
-                                      child: Text(
-                                        '${S.of(context).termsOfUse}',
-                                        style: const TextStyle(
-                                          color: Colors.blue,
-                                        ),
-                                      ),
-                                    )
-                                  ],
-                                );
-                              }),
-                        ],
+                                  )
+                                ],
+                              );
+                            }),
+                      ],
+                    ),
+                    actions: <SmoothSimpleButton>[
+                      SmoothSimpleButton(
+                        onPressed: () {
+                          showLicensePage(context: context);
+                        },
+                        text: '${AppLocalizations.of(context).licenses}',
+                        width: 100,
                       ),
-                      actions: <SmoothSimpleButton>[
-                        SmoothSimpleButton(
-                          onPressed: () {
-                            showLicensePage(context: context);
-                          },
-                          text: '${S.of(context).licenses}',
-                          width: 100,
-                        ),
-                        SmoothSimpleButton(
-                          onPressed: () {
-                            Navigator.of(context, rootNavigator: true)
-                                .pop('dialog');
-                          },
-                          text: '${S.of(context).okay}',
-                          width: 100,
-                        ),
-                      ],
-                    );
-                  },
-                );
-              },
-            ),
-          ],
-        ),
-=======
-                  Text(AppLocalizations.of(context).configurePreferences),
-                  SvgPicture.asset(
-                    'assets/misc/right_arrow.svg',
-                    color: Colors.black,
-                  ),
-                ],
-              ),
-            ),
+                      SmoothSimpleButton(
+                        onPressed: () {
+                          Navigator.of(context, rootNavigator: true)
+                              .pop('dialog');
+                        },
+                        text: '${AppLocalizations.of(context).okay}',
+                        width: 100,
+                      ),
+                    ],
+                  );
+                },
+              );
+            },
           ),
         ],
->>>>>>> 44362d0e
       ),
     );
   }
