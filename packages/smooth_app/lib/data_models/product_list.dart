--- conflicted
+++ resolved
@@ -87,16 +87,9 @@
 
   final String listType;
   final String parameters;
-<<<<<<< HEAD
   final int? databaseTimestamp;
-  final int? databaseCount;
   final int? databaseCountDistinct;
   Map<String, String>? extraTags;
-=======
-  final int databaseTimestamp;
-  final int databaseCountDistinct;
-  Map<String, String> extraTags;
->>>>>>> a8a21fa4
 
   final List<String> _barcodes = <String>[];
   final Map<String, Product> _products = <String, Product>{};
@@ -131,16 +124,7 @@
 
   bool isEmpty() => _barcodes.isEmpty;
 
-<<<<<<< HEAD
-  void clear() {
-    _barcodes.clear();
-    _products.clear();
-  }
-
   Product getProduct(final String barcode) => _products[barcode]!;
-=======
-  Product getProduct(final String barcode) => _products[barcode];
->>>>>>> a8a21fa4
 
   bool isSameAs(final ProductList other) =>
       listType == other.listType && parameters == other.parameters;
@@ -207,10 +191,7 @@
   /// Don't forget to update the database afterwards
   bool add(final Product product) {
     refresh(product);
-<<<<<<< HEAD
-    _barcodes.add(product.barcode!);
-=======
-    if (_barcodes.contains(product.barcode)) {
+    if (_barcodes.contains(product.barcode!)) {
       return false;
     }
     _barcodes.add(product.barcode);
@@ -240,7 +221,6 @@
     _products[barcode] = null;
     _productExtras[barcode] = null;
     return true;
->>>>>>> a8a21fa4
   }
 
   /// Sets all products with the same order as the input list
@@ -260,25 +240,35 @@
 
   void set(
     final List<String> barcodes,
-<<<<<<< HEAD
-    final Map<String, Product> products, {
+    final Map<String, Product> products,
     final Map<String, ProductExtra>? productExtras,
-  }) {
-    clear();
-=======
-    final Map<String, Product> products,
-    final Map<String, ProductExtra> productExtras,
   ) {
     _barcodes.clear();
     _products.clear();
->>>>>>> a8a21fa4
     _barcodes.addAll(barcodes);
     _products.addAll(products);
     _productExtras.clear();
     _productExtras.addAll(productExtras);
   }
 
-<<<<<<< HEAD
+  ProductExtra _computeProductExtra(final int index) => ProductExtra(index, '');
+
+  void reorder(final int oldIndex, int newIndex) {
+    final List<String> order = _barcodes;
+    if (oldIndex < newIndex) {
+      newIndex -= 1;
+    }
+    final String item = order.removeAt(oldIndex);
+    order.insert(newIndex, item);
+
+    int i = 0;
+    final Map<String, ProductExtra> productExtras = <String, ProductExtra>{};
+    for (final String barcode in order) {
+      productExtras[barcode] = _computeProductExtra(i++);
+    }
+    _productExtras.addAll(productExtras);
+  }
+
   List<Product> getList() {
     final List<Product> result = <Product>[];
     for (final String barcode in _barcodes) {
@@ -287,40 +277,6 @@
         throw Exception('no product for barcode $barcode');
       }
       result.add(product);
-=======
-  ProductExtra _computeProductExtra(final int index) => ProductExtra(index, '');
-
-  void reorder(final int oldIndex, int newIndex) {
-    final List<String> order = _barcodes;
-    if (oldIndex < newIndex) {
-      newIndex -= 1;
->>>>>>> a8a21fa4
-    }
-    final String item = order.removeAt(oldIndex);
-    order.insert(newIndex, item);
-
-    int i = 0;
-    final Map<String, ProductExtra> productExtras = <String, ProductExtra>{};
-    for (final String barcode in order) {
-      productExtras[barcode] = _computeProductExtra(i++);
-    }
-    _productExtras.addAll(productExtras);
-  }
-
-  List<Product> getList() {
-    final List<Product> result = <Product>[];
-<<<<<<< HEAD
-    final List<String> orderedBarcodes = getOrderedBarcodes();
-    for (final String barcode in orderedBarcodes) {
-      final Product? product = _products[barcode];
-=======
-    for (final String barcode in _barcodes) {
-      final Product product = _products[barcode];
->>>>>>> a8a21fa4
-      if (product == null) {
-        throw Exception('no product for barcode $barcode');
-      }
-      result.add(product);
     }
     return result;
   }
