--- conflicted
+++ resolved
@@ -63,13 +63,12 @@
     }
   }
 
-<<<<<<< HEAD
   List<String> getOrderedVariables(final UserPreferences userPreferences) {
     final Map<int, List<String>> map = <int, List<String>>{};
     for (final AttributeGroup attributeGroup in preferenceVariableGroups) {
       for (final Attribute attribute in attributeGroup.attributes) {
         final String variable = attribute.id;
-        final int importance = getValueIndex(variable, userPreferences);
+        final int importance = getAttributeValueIndex(variable, userPreferences);
         if (importance == null ||
             importance == UserPreferences.INDEX_NOT_IMPORTANT) {
           continue;
@@ -96,10 +95,7 @@
     return result;
   }
 
-  int getValueIndex(
-=======
   int getAttributeValueIndex(
->>>>>>> 83db3f09
     final String variable,
     final UserPreferences userPreferences,
   ) =>
