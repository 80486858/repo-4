import 'dart:async';
import 'dart:collection';
import 'dart:convert';
import 'package:openfoodfacts/model/Product.dart';
import 'package:smooth_app/database/abstract_dao.dart';
import 'package:smooth_app/database/bulk_manager.dart';
import 'package:smooth_app/database/bulk_deletable.dart';
import 'package:smooth_app/database/dao_product.dart';
import 'package:sqflite/sqflite.dart';
import 'package:smooth_app/database/local_database.dart';
import 'package:smooth_app/data_models/product_extra.dart';
import 'package:diacritic/diacritic.dart';
import 'package:smooth_app/data_models/product_list.dart';

/// DAO for Product Extra data
///
/// For a key and a barcode, we store a string value and an integer value.
/// The whole idea is to store:
/// - interesting data in the string value, e.g. in json,
/// - and an integer value accessible in a SQL "order by" clause
/// A typical use case is for timestamps history (e.g. scan, view or refresh).
/// In that case the integer value contains the latest timestamp,
/// and the string value contains a list of timestamps encoded as json.
class DaoProductExtra extends AbstractDao implements BulkDeletable {
  DaoProductExtra(final LocalDatabase localDatabase) : super(localDatabase);

  static const String _TABLE_PRODUCT_EXTRA = 'product_extra';
  static const String _TABLE_PRODUCT_EXTRA_COLUMN_KEY = 'extra_key';
  static const String _TABLE_PRODUCT_EXTRA_COLUMN_VALUE = 'extra_value';
  static const String _TABLE_PRODUCT_EXTRA_COLUMN_INT_VALUE = 'extra_int_value';

  static FutureOr<void> onUpgrade(
    final Database db,
    final int oldVersion,
    final int newVersion,
  ) async {
    if (oldVersion < 4) {
      await db.execute('create table $_TABLE_PRODUCT_EXTRA('
          '${DaoProduct.TABLE_PRODUCT_COLUMN_BARCODE} TEXT NOT NULL,'
          '$_TABLE_PRODUCT_EXTRA_COLUMN_KEY TEXT NOT NULL,'
          '$_TABLE_PRODUCT_EXTRA_COLUMN_VALUE TEXT NOT NULL,'
          '${LocalDatabase.COLUMN_TIMESTAMP} INT NOT NULL,'
          'PRIMARY KEY ('
          '${DaoProduct.TABLE_PRODUCT_COLUMN_BARCODE},'
          '$_TABLE_PRODUCT_EXTRA_COLUMN_KEY),'
          'FOREIGN KEY (${DaoProduct.TABLE_PRODUCT_COLUMN_BARCODE})' // FK dropped later
          ' REFERENCES ${DaoProduct.TABLE_PRODUCT}'
          '  (${DaoProduct.TABLE_PRODUCT_COLUMN_BARCODE})'
          '   ON DELETE CASCADE'
          ')');
    }
    if (oldVersion < 6) {
      await db.execute('alter table $_TABLE_PRODUCT_EXTRA '
          'ADD COLUMN $_TABLE_PRODUCT_EXTRA_COLUMN_INT_VALUE INT DEFAULT 0 NOT NULL');
    }
    if (oldVersion < 7) {
      // dropping the FK of table product extra to table product
      const String TMP_TABLE_NAME = 'ngjkdkjfesk';
      await db.execute('create table $TMP_TABLE_NAME('
          '${DaoProduct.TABLE_PRODUCT_COLUMN_BARCODE} TEXT NOT NULL,'
          '$_TABLE_PRODUCT_EXTRA_COLUMN_KEY TEXT NOT NULL,'
          '$_TABLE_PRODUCT_EXTRA_COLUMN_VALUE TEXT NOT NULL,'
          '$_TABLE_PRODUCT_EXTRA_COLUMN_INT_VALUE INT DEFAULT 0 NOT NULL,'
          '${LocalDatabase.COLUMN_TIMESTAMP} INT NOT NULL,'
          'PRIMARY KEY ('
          '${DaoProduct.TABLE_PRODUCT_COLUMN_BARCODE},'
          '$_TABLE_PRODUCT_EXTRA_COLUMN_KEY)'
          ')');
      const String COLUMNS = '${DaoProduct.TABLE_PRODUCT_COLUMN_BARCODE},'
          '$_TABLE_PRODUCT_EXTRA_COLUMN_KEY,'
          '$_TABLE_PRODUCT_EXTRA_COLUMN_VALUE,'
          '$_TABLE_PRODUCT_EXTRA_COLUMN_INT_VALUE,'
          '${LocalDatabase.COLUMN_TIMESTAMP} ';
      await db.execute(
        'insert into $TMP_TABLE_NAME($COLUMNS) '
        'select $COLUMNS from $_TABLE_PRODUCT_EXTRA',
      );
      await db.execute('drop table $_TABLE_PRODUCT_EXTRA');
      await db.execute(
          'alter table $TMP_TABLE_NAME rename to $_TABLE_PRODUCT_EXTRA');
    }
  }

  /// Returns the sub-query for products that have a product extra
  static String getExistsSubQuery() => ''
      'select '
      '  null '
      'from '
      '  $_TABLE_PRODUCT_EXTRA b '
      'where '
      '  a.${DaoProduct.TABLE_PRODUCT_COLUMN_BARCODE} = b.${DaoProduct.TABLE_PRODUCT_COLUMN_BARCODE} '
      '  and b.$_TABLE_PRODUCT_EXTRA_COLUMN_KEY = ? ';

  /// Returns the sub-query parameters for products that have a product extra
  static List<String> getExistsSubQueryArgs(final String key) => <String>[key];

  /// Returns the sub-query for products about the suggestion field
  static String getExistsLikeSubQuery() =>
      getExistsSubQuery() +
      '  and b.$_TABLE_PRODUCT_EXTRA_COLUMN_VALUE like ? ';

  /// Returns the sub-query parameters for products about the suggestion field
  static List<String> getExistsLikeSubQueryArgs(final String pattern) =>
      <String>[_EXTRA_ID_SIMPLIFIED_TEXT, '%${_getSimplifiedText(pattern)}%'];

  /// Adds a "last time I saw this product" timestamp entry
  Future<void> putLastSeen(final Product product) async =>
      await _putLast(product, EXTRA_ID_LAST_SEEN);

  /// Adds a "last time I scanned this product" timestamp entry
  Future<void> putLastScan(final Product product) async =>
      await _putLast(product, EXTRA_ID_LAST_SCAN);

  /// Adds a "last time I did whatever with this product" timestamp entry
  Future<void> _putLast(
    final Product product,
    final String extraKey, {
    int? timestamp,
    DatabaseExecutor? databaseExecutor,
  }) async =>
      await bulkUpsertLoopLast(
        databaseExecutor ?? localDatabase.database,
        <Product>[product],
        timestamp ?? LocalDatabase.nowInMillis(),
        extraKey,
      );

  /// Upserts the simplified text in bulk mode
  Future<void> bulkUpsertLoopSimplifiedText(
    final DatabaseExecutor databaseExecutor,
    final List<Product> products,
    final int timestamp,
  ) async {
    const String KEY = _EXTRA_ID_SIMPLIFIED_TEXT;
    final BulkManager bulkManager = BulkManager();
    final List<dynamic> insertParameters = <dynamic>[];
    final List<dynamic> deleteParameters = <dynamic>[];

    for (final Product product in products) {
      deleteParameters.add(product.barcode!);
      insertParameters.add(product.barcode!);
      insertParameters.add(KEY);
      insertParameters.add(_getSimplifiedTextForProduct(product));
      insertParameters.add(0);
      insertParameters.add(timestamp);
    }
    await bulkManager.delete(
      bulkDeletable: this,
      parameters: deleteParameters,
      databaseExecutor: databaseExecutor,
      additionalParameters: <dynamic>[KEY],
    );
    await bulkManager.insert(
      bulkInsertable: this,
      parameters: insertParameters,
      databaseExecutor: databaseExecutor,
    );
  }

  /// Upserts the "last time I did whatever with those products" in bulk mode
  Future<void> bulkUpsertLoopLast(
    final DatabaseExecutor databaseExecutor,
    final List<Product> products,
    final int timestamp,
    final String extraKey,
  ) async {
    final BulkManager bulkManager = BulkManager();
    final List<dynamic> insertParameters = <dynamic>[];
    final List<dynamic> deleteParameters = <dynamic>[];

    final List<String> barcodes = <String>[];
    for (final Product product in products) {
      barcodes.add(product.barcode!);
    }
    final Map<String, ProductExtra> map = await getProductExtras(
      key: extraKey,
      barcodes: barcodes,
      databaseExecutor: databaseExecutor,
    );

    for (final Product product in products) {
      final ProductExtra? productExtra = map[product.barcode];
      List<int> timestamps;
      if (productExtra == null) {
        timestamps = <int>[];
      } else {
        timestamps = productExtra.decodeStringAsIntList();
      }
      timestamps.add(timestamp);

      deleteParameters.add(product.barcode!);
      insertParameters.add(product.barcode!);
      insertParameters.add(extraKey);
      insertParameters.add(jsonEncode(timestamps)); // string value
      insertParameters.add(timestamp); // int value
      insertParameters.add(timestamp);
    }
    await bulkManager.delete(
      bulkDeletable: this,
      parameters: deleteParameters,
      databaseExecutor: databaseExecutor,
      additionalParameters: <dynamic>[extraKey],
    );
    await bulkManager.insert(
      bulkInsertable: this,
      parameters: insertParameters,
      databaseExecutor: databaseExecutor,
    );
  }

  /// Deletes all then inserts a simple product list in bulk mode
  Future<void> bulkInsertExtra({
    @required final DatabaseExecutor databaseExecutor,
    @required final ProductList productList,
    @required final int productListId,
  }) async {
    final BulkManager bulkManager = BulkManager();
    final int timestamp = LocalDatabase.nowInMillis();
    final List<dynamic> insertParameters = <dynamic>[];
    final String extraKey = _getExtraKey(productList, productListId);

    for (final String barcode in productList.barcodes) {
      final ProductExtra productExtra = productList.productExtras[barcode];
      insertParameters.add(barcode);
      insertParameters.add(extraKey);
      insertParameters.add(productExtra.stringValue);
      insertParameters.add(productExtra.intValue);
      insertParameters.add(timestamp);
    }
    await clearList(productList, productListId, databaseExecutor);
    await bulkManager.insert(
      bulkInsertable: this,
      parameters: insertParameters,
      databaseExecutor: databaseExecutor,
    );
  }

  @override
  List<String> getInsertColumns() => <String>[
        DaoProduct.TABLE_PRODUCT_COLUMN_BARCODE,
        _TABLE_PRODUCT_EXTRA_COLUMN_KEY,
        _TABLE_PRODUCT_EXTRA_COLUMN_VALUE,
        _TABLE_PRODUCT_EXTRA_COLUMN_INT_VALUE,
        LocalDatabase.COLUMN_TIMESTAMP,
      ];

  @override
  String getDeleteWhere(final List<dynamic> deleteWhereArgs) =>
      '$_TABLE_PRODUCT_EXTRA_COLUMN_KEY = ? '
      'and ${DaoProduct.TABLE_PRODUCT_COLUMN_BARCODE} '
      '  in (?${',?' * (deleteWhereArgs.length - 2)})';

  @override
  String getTableName() => _TABLE_PRODUCT_EXTRA;

  /// Returns a lowercase not accented version of the text, for comparisons
  static String _getSimplifiedText(final String? text) {
    if (text == null) {
      return '';
    }
    return removeDiacritics(text).toLowerCase();
  }

  /// Extra id for a simplified version of the text, for search purposes
  static const String _EXTRA_ID_SIMPLIFIED_TEXT = 'simplified_text';

  /// Extra id for each time the user went to the product page
  static const String EXTRA_ID_LAST_SEEN = 'last_seen';

  /// Extra id for each time the user scanned a product
  static const String EXTRA_ID_LAST_SCAN = 'last_scan';

  /// Extra id for each time the product data was refreshed from the web
  static const String EXTRA_ID_LAST_REFRESH = 'last_refresh';

  static String _getSimplifiedTextForProduct(final Product product) {
    final List<String> labels = <String>[];
    if (product.productName != null) {
      labels.add(_getSimplifiedText(product.productName));
    }
    if (product.productNameFR != null) {
      labels.add(_getSimplifiedText(product.productNameFR));
    }
    if (product.productNameDE != null) {
      labels.add(_getSimplifiedText(product.productNameDE));
    }
    if (product.productNameEN != null) {
      labels.add(_getSimplifiedText(product.productNameEN));
    }
    return labels.isEmpty ? '' : labels.join(', ');
  }

  /// Returns the ordered [ProductExtra]s for all products with an extra [key]
  Future<LinkedHashMap<String, ProductExtra>> getOrderedProductExtras({
    required final String key,
    required final bool reverse,
    final int? limit,
  }) async {
    final LinkedHashMap<String, ProductExtra> result =
        LinkedHashMap<String, ProductExtra>();
    final List<Map<String, dynamic>> queryResults =
        await localDatabase.database.query(
      _TABLE_PRODUCT_EXTRA,
      columns: <String>[
        DaoProduct.TABLE_PRODUCT_COLUMN_BARCODE,
        _TABLE_PRODUCT_EXTRA_COLUMN_VALUE,
        _TABLE_PRODUCT_EXTRA_COLUMN_INT_VALUE,
      ],
      where: '$_TABLE_PRODUCT_EXTRA_COLUMN_KEY = ?',
      whereArgs: <String>[key],
      orderBy:
          '$_TABLE_PRODUCT_EXTRA_COLUMN_INT_VALUE ${reverse ? 'DESC' : 'ASC'}',
      limit: limit,
    );
    for (final Map<String, dynamic> row in queryResults) {
      final String barcode =
          row[DaoProduct.TABLE_PRODUCT_COLUMN_BARCODE] as String;
      final String stringValue =
          row[_TABLE_PRODUCT_EXTRA_COLUMN_VALUE] as String;
      final int intValue = row[_TABLE_PRODUCT_EXTRA_COLUMN_INT_VALUE] as int;
      result[barcode] = ProductExtra(intValue, stringValue);
    }
    return result;
  }

  /// Returns the [ProductExtra] values for an extra [key] and several [barcode]s
  Future<Map<String, ProductExtra>> getProductExtras({
    required final String key,
    required final Iterable<String> barcodes,
    DatabaseExecutor? databaseExecutor,
  }) async {
    final Map<String, ProductExtra> result = <String, ProductExtra>{};
    if (barcodes.isEmpty) {
      return result;
    }
    databaseExecutor ??= localDatabase.database;
    final List<String> whereArgs = <String>[key];
    whereArgs.addAll(barcodes);
    final List<Map<String, dynamic>> queryResults =
        await databaseExecutor.query(
      _TABLE_PRODUCT_EXTRA,
      columns: <String>[
        DaoProduct.TABLE_PRODUCT_COLUMN_BARCODE,
        _TABLE_PRODUCT_EXTRA_COLUMN_VALUE,
        _TABLE_PRODUCT_EXTRA_COLUMN_INT_VALUE,
      ],
      where: '$_TABLE_PRODUCT_EXTRA_COLUMN_KEY = ? '
          'AND ${DaoProduct.TABLE_PRODUCT_COLUMN_BARCODE} in (?${',?' * (barcodes.length - 1)})',
      whereArgs: whereArgs,
    );
    for (final Map<String, dynamic> row in queryResults) {
      final String barcode =
          row[DaoProduct.TABLE_PRODUCT_COLUMN_BARCODE] as String;
      final String stringValue =
          row[_TABLE_PRODUCT_EXTRA_COLUMN_VALUE] as String;
      final int intValue = row[_TABLE_PRODUCT_EXTRA_COLUMN_INT_VALUE] as int;
      result[barcode] = ProductExtra(intValue, stringValue);
    }
    return result;
  }

  /// Returns the [ProductExtra] for an extra [key] and a [barcode]
  Future<ProductExtra?> getProductExtra({
    required final String key,
    required final String barcode,
  }) async {
    final Map<String, ProductExtra> map = await getProductExtras(
      key: key,
      barcodes: <String>[barcode],
    );
    return map[barcode];
  }

<<<<<<< HEAD
  String? _getExtraKey(final ProductList productList) {
=======
  String _getExtraKey(final ProductList productList, final int id) {
>>>>>>> a8a21fa4
    switch (productList.listType) {
      case ProductList.LIST_TYPE_HISTORY:
        return EXTRA_ID_LAST_SEEN;
      case ProductList.LIST_TYPE_SCAN:
        return EXTRA_ID_LAST_SCAN;
    }
    if (id == null) {
      throw Exception('Unknown product list of type ${productList.listType}');
    }
    return 'list/$id';
  }

<<<<<<< HEAD
  bool? _getExtraReverse(final ProductList productList) {
=======
  bool _getExtraReverse(final ProductList productList, final int id) {
>>>>>>> a8a21fa4
    switch (productList.listType) {
      case ProductList.LIST_TYPE_HISTORY:
        return true;
      case ProductList.LIST_TYPE_SCAN:
        return false;
    }
    if (id == null) {
      throw Exception('Unknown product list of type ${productList.listType}');
    }
    return false;
  }

<<<<<<< HEAD
  Future<bool> getList(final ProductList productList) async {
    final String? extraKey = _getExtraKey(productList);
    final bool? extraReverse = _getExtraReverse(productList);
    if (extraKey == null || extraReverse == null) {
      return false;
    }
=======
  Future<bool> getList(final ProductList productList, final int id) async {
    final String extraKey = _getExtraKey(productList, id);
    final bool extraReverse = _getExtraReverse(productList, id);
>>>>>>> a8a21fa4
    final LinkedHashMap<String, ProductExtra> extras =
        await getOrderedProductExtras(
      key: extraKey,
      reverse: extraReverse,
    );
    final List<String> barcodes = List<String>.from(extras.keys);
    final Map<String, Product> products =
        await DaoProduct(localDatabase).getAllWithExtras(extraKey);
    productList.set(barcodes, products, extras);
    return true;
  }

  Future<List<String>?> getFirstBarcodes(
    final ProductList productList,
    final int id,
    final int limit,
  ) async {
<<<<<<< HEAD
    final String? extraKey = _getExtraKey(productList);
    final bool? extraReverse = _getExtraReverse(productList);
    if (extraKey == null || extraReverse == null) {
      return null;
    }
=======
    final String extraKey = _getExtraKey(productList, id);
    final bool extraReverse = _getExtraReverse(productList, id);
>>>>>>> a8a21fa4
    final LinkedHashMap<String, ProductExtra> extras =
        await getOrderedProductExtras(
      key: extraKey,
      reverse: extraReverse,
      limit: limit,
    );
    final List<String> barcodes = List<String>.from(extras.keys);
    return barcodes;
  }

  Future<void> clearList(
    final ProductList productList,
    final int id,
    final DatabaseExecutor databaseExecutor,
  ) async =>
      await databaseExecutor.delete(
        _TABLE_PRODUCT_EXTRA,
        where: '$_TABLE_PRODUCT_EXTRA_COLUMN_KEY = ?',
        whereArgs: <String>[_getExtraKey(productList, id)],
      );

  /// Returns the number of products of each product list
  Future<Map<String, int>> getStats() async {
    final Map<String, int> result = <String, int>{};
    const String COLUMN_NAME_COUNT = 'my_count';
    final List<Map<String, dynamic>> countResult =
        await localDatabase.database.rawQuery(
      'select '
      '  $_TABLE_PRODUCT_EXTRA_COLUMN_KEY '
      ', count(1) as $COLUMN_NAME_COUNT '
      'from'
      '  $_TABLE_PRODUCT_EXTRA '
      'group by '
      '  $_TABLE_PRODUCT_EXTRA_COLUMN_KEY',
    );
    for (final Map<String, dynamic> row in countResult) {
      final String extraKey = row[_TABLE_PRODUCT_EXTRA_COLUMN_KEY] as String;
      final int count = row[COLUMN_NAME_COUNT] as int;
      result[extraKey] = count;
    }
    return result;
  }
}<|MERGE_RESOLUTION|>--- conflicted
+++ resolved
@@ -371,11 +371,7 @@
     return map[barcode];
   }
 
-<<<<<<< HEAD
-  String? _getExtraKey(final ProductList productList) {
-=======
   String _getExtraKey(final ProductList productList, final int id) {
->>>>>>> a8a21fa4
     switch (productList.listType) {
       case ProductList.LIST_TYPE_HISTORY:
         return EXTRA_ID_LAST_SEEN;
@@ -388,11 +384,7 @@
     return 'list/$id';
   }
 
-<<<<<<< HEAD
-  bool? _getExtraReverse(final ProductList productList) {
-=======
   bool _getExtraReverse(final ProductList productList, final int id) {
->>>>>>> a8a21fa4
     switch (productList.listType) {
       case ProductList.LIST_TYPE_HISTORY:
         return true;
@@ -405,18 +397,9 @@
     return false;
   }
 
-<<<<<<< HEAD
-  Future<bool> getList(final ProductList productList) async {
-    final String? extraKey = _getExtraKey(productList);
-    final bool? extraReverse = _getExtraReverse(productList);
-    if (extraKey == null || extraReverse == null) {
-      return false;
-    }
-=======
   Future<bool> getList(final ProductList productList, final int id) async {
     final String extraKey = _getExtraKey(productList, id);
     final bool extraReverse = _getExtraReverse(productList, id);
->>>>>>> a8a21fa4
     final LinkedHashMap<String, ProductExtra> extras =
         await getOrderedProductExtras(
       key: extraKey,
@@ -434,16 +417,8 @@
     final int id,
     final int limit,
   ) async {
-<<<<<<< HEAD
-    final String? extraKey = _getExtraKey(productList);
-    final bool? extraReverse = _getExtraReverse(productList);
-    if (extraKey == null || extraReverse == null) {
-      return null;
-    }
-=======
     final String extraKey = _getExtraKey(productList, id);
     final bool extraReverse = _getExtraReverse(productList, id);
->>>>>>> a8a21fa4
     final LinkedHashMap<String, ProductExtra> extras =
         await getOrderedProductExtras(
       key: extraKey,
