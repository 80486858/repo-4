--- conflicted
+++ resolved
@@ -92,16 +92,11 @@
                   value: themeChangeProvider),
             ],
             child: Consumer<DarkThemeProvider>(
-<<<<<<< HEAD
               builder: (
                 BuildContext context,
                 DarkThemeProvider value,
                 Widget child,
               ) {
-=======
-              builder: (BuildContext context, DarkThemeProvider value,
-                  Widget child) {
->>>>>>> ba87e25c
                 return MaterialApp(
                   localizationsDelegates:
                       AppLocalizations.localizationsDelegates,
