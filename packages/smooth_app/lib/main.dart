import 'package:flutter/cupertino.dart';
import 'package:flutter/material.dart';
import 'package:flutter_gen/gen_l10n/app_localizations.dart';
import 'package:flutter_svg/flutter_svg.dart';
import 'package:sentry/sentry.dart';
import 'package:smooth_app/data_models/user_preferences_model.dart';

import 'package:smooth_app/pages/alternative_continuous_scan_page.dart';
import 'package:smooth_app/pages/choose_page.dart';
import 'package:smooth_app/pages/contribution_page.dart';
import 'package:smooth_app/pages/continuous_scan_page.dart';
import 'package:smooth_app/pages/profile_page.dart';
import 'package:smooth_app/pages/tracking_page.dart';
import 'package:smooth_app/themes/smooth_theme.dart';
import 'package:smooth_app/themes/theme_provider.dart';
import 'package:smooth_ui_library/navigation/models/smooth_navigation_action_model.dart';
import 'package:smooth_ui_library/navigation/models/smooth_navigation_layout_model.dart';
import 'package:smooth_ui_library/navigation/models/smooth_navigation_screen_model.dart';
import 'package:smooth_ui_library/navigation/smooth_navigation_layout.dart';
import 'package:provider/provider.dart';
import 'package:smooth_app/temp/user_preferences.dart';
import 'package:smooth_app/database/local_database.dart';

final SentryClient sentry = SentryClient(
    dsn:
        'https://22ec5d0489534b91ba455462d3736680@o241488.ingest.sentry.io/5376745');

Future<void> main() async {
  try {
    runApp(MyApp());
  } catch (error, stackTrace) {
    await sentry.captureException(
      exception: error,
      stackTrace: stackTrace,
    );
  }
}

class MyApp extends StatefulWidget {
  // This widget is the root of your application.
  @override
  _MyAppState createState() => _MyAppState();
}

class _MyAppState extends State<MyApp> {
<<<<<<< HEAD
  UserPreferences _userPreferences;
  UserPreferencesModel _userPreferencesModel;
  LocalDatabase _localDatabase;
=======
  final DarkThemeProvider themeChangeProvider = DarkThemeProvider();
  UserPreferences userPreferences;
  UserPreferencesModel userPreferencesModel;
>>>>>>> 0ddc4f74

  Future<void> _init(BuildContext context) async {
    _userPreferences = await UserPreferences.getUserPreferences();
    _userPreferencesModel =
        await UserPreferencesModel.getUserPreferencesModel(context);
<<<<<<< HEAD
    await _userPreferences.init(_userPreferencesModel);
    _localDatabase = await LocalDatabase.getLocalDatabase();
=======
    await userPreferences.init(userPreferencesModel);
    themeChangeProvider.darkTheme =
        await themeChangeProvider.userThemePreference.getTheme();
>>>>>>> 0ddc4f74
  }

  @override
  Widget build(BuildContext context) {
    return FutureBuilder<void>(
      future: _init(context),
      builder: (BuildContext context, AsyncSnapshot<void> snapshot) {
        if (snapshot.connectionState == ConnectionState.done) {
          return MultiProvider(
            providers: <ChangeNotifierProvider<dynamic>>[
              ChangeNotifierProvider<UserPreferences>.value(
                  value: _userPreferences),
              ChangeNotifierProvider<UserPreferencesModel>.value(
<<<<<<< HEAD
                  value: _userPreferencesModel),
              ChangeNotifierProvider<LocalDatabase>.value(
                  value: _localDatabase),
=======
                  value: userPreferencesModel),
              ChangeNotifierProvider<DarkThemeProvider>.value(
                  value: themeChangeProvider),
>>>>>>> 0ddc4f74
            ],
            child: Consumer<DarkThemeProvider>(
              builder: (BuildContext context, value, Widget child) {
                return MaterialApp(
                  localizationsDelegates:
                      AppLocalizations.localizationsDelegates,
                  supportedLocales: AppLocalizations.supportedLocales,
                  theme: SmoothThemes.getSmoothThemeData(
                      themeChangeProvider.darkTheme, context),
                  home: SmoothApp(),
                );
              },
            ),
          );
        }
        return Container(); // as simple as possible
      },
    );
  }
}

class SmoothApp extends StatelessWidget {
  final double _navigationIconSize = 32.0;
  final double _navigationIconPadding = 5.0;

  @override
  Widget build(BuildContext context) {
    final UserPreferences userPreferences = context.watch<UserPreferences>();
    final bool mlKitState = userPreferences.getMlKitState();
    return SmoothNavigationLayout(
      layout: SmoothNavigationLayoutModel(
        screens: <SmoothNavigationScreenModel>[
          _generateScreenModel(
            context,
            mlKitState,
            'assets/ikonate_thin/search.svg',
            'Choose',
            ChoosePage(),
          ),
          /*
          _generateScreenModel(
            context,
            mlKitState,
            'assets/ikonate_thin/organize.svg',
            'Organize',
            OrganizationPage(),
          ),
           */
          _generateScreenModel(
            context,
            mlKitState,
            'assets/ikonate_thin/add.svg',
            'Contribute',
            CollaborationPage(),
          ),
          _generateScreenModel(
            context,
            mlKitState,
            'assets/ikonate_thin/activity.svg',
            'Track',
            TrackingPage(),
          ),
          _generateScreenModel(
            context,
            mlKitState,
            'assets/ikonate_thin/person.svg',
            'Profile',
            ProfilePage(),
          ),
        ],
      ),
      animationDuration: 300,
      animationCurve: Curves.easeInOutBack,
      borderRadius: 20.0,
      color: Theme.of(context).bottomAppBarColor,
      scanButtonColor: Theme.of(context).accentColor,
      scanShadowColor: context.watch<DarkThemeProvider>().darkTheme
          ? Colors.white.withOpacity(0.0)
          : Colors.deepPurple,
      scanIconColor: Theme.of(context).accentIconTheme.color,
      classicMode: true,
    );
  }

<<<<<<< HEAD
  SmoothNavigationScreenModel _generateScreenModel(
    final BuildContext context,
    final bool mlKitState,
    final String svg,
    final String title,
    final Widget page,
  ) =>
      SmoothNavigationScreenModel(
        icon: Container(
          padding: EdgeInsets.all(_navigationIconPadding),
          child: SvgPicture.asset(
            svg,
            width: _navigationIconSize,
            height: _navigationIconSize,
          ),
        ),
        title: title,
        page: page,
        action: SmoothNavigationActionModel(
          title: AppLocalizations.of(context).scanProductTitle,
          icon: 'assets/actions/scanner_alt_2.svg',
          iconPadding: _navigationIconPadding,
          iconSize: _navigationIconSize,
          onTap: () {
            final Widget newPage = mlKitState
                ? const ContinuousScanPage()
                : const AlternativeContinuousScanPage();
            Navigator.push<Widget>(
              context,
              MaterialPageRoute<Widget>(
                  builder: (BuildContext context) => newPage),
            );
          },
=======
  SmoothNavigationLayoutModel _generateNavigationModel(BuildContext context) {
    return SmoothNavigationLayoutModel(
      screens: <SmoothNavigationScreenModel>[
        _generateChooseScreenModel(context),
        //_generateOrganizationScreenModel(),
        _generateCollaborationScreenModel(context),
        _generateTrackingScreenModel(context),
        _generateProfileScreenModel(context)
      ],
    );
  }

  SmoothNavigationScreenModel _generateChooseScreenModel(BuildContext context) {
    return SmoothNavigationScreenModel(
      icon: Container(
        padding: EdgeInsets.all(_navigationIconPadding),
        child: SvgPicture.asset(
          'assets/ikonate_thin/search.svg',
          color: Theme.of(context).accentColor,
          width: _navigationIconSize,
          height: _navigationIconSize,
        ),
      ),
      title: 'Choose',
      page: ChoosePage(),
      action: SmoothNavigationActionModel(
        title: AppLocalizations.of(context).scanProductTitle,
        icon: 'assets/actions/scanner_alt_2.svg',
        iconPadding: _navigationIconPadding,
        iconSize: _navigationIconSize,
        onTap: () async {
          final SharedPreferences sharedPreferences =
              await SharedPreferences.getInstance();
          final Widget newPage = sharedPreferences.getBool('useMlKit') ?? true
              ? ContinuousScanPage()
              : AlternativeContinuousScanPage();
          Navigator.push<Widget>(
            context,
            MaterialPageRoute<Widget>(
                builder: (BuildContext context) => newPage),
          );
        },
      ),
    );
  }

  /*SmoothNavigationScreenModel _generateOrganizationScreenModel() {
    return SmoothNavigationScreenModel(
      icon: Container(
        padding: EdgeInsets.all(_navigationIconPadding),
        child: SvgPicture.asset(
          'assets/ikonate_thin/organize.svg',
          width: _navigationIconSize,
          height: _navigationIconSize,
        ),
      ),
      title: 'Organize',
      page: OrganizationPage(),
    );
  }*/

  SmoothNavigationScreenModel _generateCollaborationScreenModel(
      BuildContext context) {
    return SmoothNavigationScreenModel(
      icon: Container(
        padding: EdgeInsets.all(_navigationIconPadding),
        child: SvgPicture.asset(
          'assets/ikonate_thin/add.svg',
          color: Theme.of(context).accentColor,
          width: _navigationIconSize,
          height: _navigationIconSize,
        ),
      ),
      title: 'Contribute',
      page: CollaborationPage(),
      action: SmoothNavigationActionModel(
        title: AppLocalizations.of(context).scanProductTitle,
        icon: 'assets/actions/scanner_alt_2.svg',
        iconPadding: _navigationIconPadding,
        iconSize: _navigationIconSize,
        onTap: () async {
          final SharedPreferences sharedPreferences =
              await SharedPreferences.getInstance();
          final Widget newPage = sharedPreferences.getBool('useMlKit') ?? true
              ? ContinuousScanPage()
              : AlternativeContinuousScanPage();
          Navigator.push<Widget>(
            context,
            MaterialPageRoute<Widget>(
                builder: (BuildContext context) => newPage),
          );
        },
      ),
    );
  }

  SmoothNavigationScreenModel _generateTrackingScreenModel(
      BuildContext context) {
    return SmoothNavigationScreenModel(
      icon: Container(
        padding: EdgeInsets.all(_navigationIconPadding),
        child: SvgPicture.asset(
          'assets/ikonate_thin/activity.svg',
          color: Theme.of(context).accentColor,
          width: _navigationIconSize,
          height: _navigationIconSize,
        ),
      ),
      title: 'Track',
      page: TrackingPage(),
      action: SmoothNavigationActionModel(
        title: AppLocalizations.of(context).scanProductTitle,
        icon: 'assets/actions/scanner_alt_2.svg',
        iconPadding: _navigationIconPadding,
        iconSize: _navigationIconSize,
        onTap: () async {
          final SharedPreferences sharedPreferences =
              await SharedPreferences.getInstance();
          final Widget newPage = sharedPreferences.getBool('useMlKit') ?? true
              ? ContinuousScanPage()
              : AlternativeContinuousScanPage();
          Navigator.push<Widget>(
            context,
            MaterialPageRoute<Widget>(
                builder: (BuildContext context) => newPage),
          );
        },
      ),
    );
  }

  SmoothNavigationScreenModel _generateProfileScreenModel(
      BuildContext context) {
    return SmoothNavigationScreenModel(
      icon: Container(
        padding: EdgeInsets.all(_navigationIconPadding),
        child: SvgPicture.asset(
          'assets/ikonate_thin/person.svg',
          color: Theme.of(context).accentColor,
          width: _navigationIconSize,
          height: _navigationIconSize,
>>>>>>> 0ddc4f74
        ),
      );
}<|MERGE_RESOLUTION|>--- conflicted
+++ resolved
@@ -43,28 +43,19 @@
 }
 
 class _MyAppState extends State<MyApp> {
-<<<<<<< HEAD
   UserPreferences _userPreferences;
   UserPreferencesModel _userPreferencesModel;
   LocalDatabase _localDatabase;
-=======
   final DarkThemeProvider themeChangeProvider = DarkThemeProvider();
-  UserPreferences userPreferences;
-  UserPreferencesModel userPreferencesModel;
->>>>>>> 0ddc4f74
 
   Future<void> _init(BuildContext context) async {
     _userPreferences = await UserPreferences.getUserPreferences();
     _userPreferencesModel =
         await UserPreferencesModel.getUserPreferencesModel(context);
-<<<<<<< HEAD
     await _userPreferences.init(_userPreferencesModel);
     _localDatabase = await LocalDatabase.getLocalDatabase();
-=======
-    await userPreferences.init(userPreferencesModel);
     themeChangeProvider.darkTheme =
         await themeChangeProvider.userThemePreference.getTheme();
->>>>>>> 0ddc4f74
   }
 
   @override
@@ -78,15 +69,11 @@
               ChangeNotifierProvider<UserPreferences>.value(
                   value: _userPreferences),
               ChangeNotifierProvider<UserPreferencesModel>.value(
-<<<<<<< HEAD
                   value: _userPreferencesModel),
               ChangeNotifierProvider<LocalDatabase>.value(
                   value: _localDatabase),
-=======
-                  value: userPreferencesModel),
               ChangeNotifierProvider<DarkThemeProvider>.value(
                   value: themeChangeProvider),
->>>>>>> 0ddc4f74
             ],
             child: Consumer<DarkThemeProvider>(
               builder: (BuildContext context, value, Widget child) {
@@ -171,7 +158,6 @@
     );
   }
 
-<<<<<<< HEAD
   SmoothNavigationScreenModel _generateScreenModel(
     final BuildContext context,
     final bool mlKitState,
@@ -205,149 +191,6 @@
                   builder: (BuildContext context) => newPage),
             );
           },
-=======
-  SmoothNavigationLayoutModel _generateNavigationModel(BuildContext context) {
-    return SmoothNavigationLayoutModel(
-      screens: <SmoothNavigationScreenModel>[
-        _generateChooseScreenModel(context),
-        //_generateOrganizationScreenModel(),
-        _generateCollaborationScreenModel(context),
-        _generateTrackingScreenModel(context),
-        _generateProfileScreenModel(context)
-      ],
-    );
-  }
-
-  SmoothNavigationScreenModel _generateChooseScreenModel(BuildContext context) {
-    return SmoothNavigationScreenModel(
-      icon: Container(
-        padding: EdgeInsets.all(_navigationIconPadding),
-        child: SvgPicture.asset(
-          'assets/ikonate_thin/search.svg',
-          color: Theme.of(context).accentColor,
-          width: _navigationIconSize,
-          height: _navigationIconSize,
-        ),
-      ),
-      title: 'Choose',
-      page: ChoosePage(),
-      action: SmoothNavigationActionModel(
-        title: AppLocalizations.of(context).scanProductTitle,
-        icon: 'assets/actions/scanner_alt_2.svg',
-        iconPadding: _navigationIconPadding,
-        iconSize: _navigationIconSize,
-        onTap: () async {
-          final SharedPreferences sharedPreferences =
-              await SharedPreferences.getInstance();
-          final Widget newPage = sharedPreferences.getBool('useMlKit') ?? true
-              ? ContinuousScanPage()
-              : AlternativeContinuousScanPage();
-          Navigator.push<Widget>(
-            context,
-            MaterialPageRoute<Widget>(
-                builder: (BuildContext context) => newPage),
-          );
-        },
-      ),
-    );
-  }
-
-  /*SmoothNavigationScreenModel _generateOrganizationScreenModel() {
-    return SmoothNavigationScreenModel(
-      icon: Container(
-        padding: EdgeInsets.all(_navigationIconPadding),
-        child: SvgPicture.asset(
-          'assets/ikonate_thin/organize.svg',
-          width: _navigationIconSize,
-          height: _navigationIconSize,
-        ),
-      ),
-      title: 'Organize',
-      page: OrganizationPage(),
-    );
-  }*/
-
-  SmoothNavigationScreenModel _generateCollaborationScreenModel(
-      BuildContext context) {
-    return SmoothNavigationScreenModel(
-      icon: Container(
-        padding: EdgeInsets.all(_navigationIconPadding),
-        child: SvgPicture.asset(
-          'assets/ikonate_thin/add.svg',
-          color: Theme.of(context).accentColor,
-          width: _navigationIconSize,
-          height: _navigationIconSize,
-        ),
-      ),
-      title: 'Contribute',
-      page: CollaborationPage(),
-      action: SmoothNavigationActionModel(
-        title: AppLocalizations.of(context).scanProductTitle,
-        icon: 'assets/actions/scanner_alt_2.svg',
-        iconPadding: _navigationIconPadding,
-        iconSize: _navigationIconSize,
-        onTap: () async {
-          final SharedPreferences sharedPreferences =
-              await SharedPreferences.getInstance();
-          final Widget newPage = sharedPreferences.getBool('useMlKit') ?? true
-              ? ContinuousScanPage()
-              : AlternativeContinuousScanPage();
-          Navigator.push<Widget>(
-            context,
-            MaterialPageRoute<Widget>(
-                builder: (BuildContext context) => newPage),
-          );
-        },
-      ),
-    );
-  }
-
-  SmoothNavigationScreenModel _generateTrackingScreenModel(
-      BuildContext context) {
-    return SmoothNavigationScreenModel(
-      icon: Container(
-        padding: EdgeInsets.all(_navigationIconPadding),
-        child: SvgPicture.asset(
-          'assets/ikonate_thin/activity.svg',
-          color: Theme.of(context).accentColor,
-          width: _navigationIconSize,
-          height: _navigationIconSize,
-        ),
-      ),
-      title: 'Track',
-      page: TrackingPage(),
-      action: SmoothNavigationActionModel(
-        title: AppLocalizations.of(context).scanProductTitle,
-        icon: 'assets/actions/scanner_alt_2.svg',
-        iconPadding: _navigationIconPadding,
-        iconSize: _navigationIconSize,
-        onTap: () async {
-          final SharedPreferences sharedPreferences =
-              await SharedPreferences.getInstance();
-          final Widget newPage = sharedPreferences.getBool('useMlKit') ?? true
-              ? ContinuousScanPage()
-              : AlternativeContinuousScanPage();
-          Navigator.push<Widget>(
-            context,
-            MaterialPageRoute<Widget>(
-                builder: (BuildContext context) => newPage),
-          );
-        },
-      ),
-    );
-  }
-
-  SmoothNavigationScreenModel _generateProfileScreenModel(
-      BuildContext context) {
-    return SmoothNavigationScreenModel(
-      icon: Container(
-        padding: EdgeInsets.all(_navigationIconPadding),
-        child: SvgPicture.asset(
-          'assets/ikonate_thin/person.svg',
-          color: Theme.of(context).accentColor,
-          width: _navigationIconSize,
-          height: _navigationIconSize,
->>>>>>> 0ddc4f74
         ),
       );
 }