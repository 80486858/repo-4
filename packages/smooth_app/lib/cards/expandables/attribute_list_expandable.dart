import 'package:flutter/material.dart';
import 'package:smooth_app/cards/data_cards/attribute_card.dart';
import 'package:smooth_app/cards/data_cards/attribute_chip.dart';
import 'package:smooth_ui_library/widgets/smooth_expandable_card.dart';
import 'package:smooth_ui_library/widgets/smooth_card.dart';
import 'package:openfoodfacts/model/Product.dart';
import 'package:openfoodfacts/model/Attribute.dart';
import 'package:smooth_app/data_models/user_preferences_model.dart';
import 'package:provider/provider.dart';

class AttributeListExpandable extends StatelessWidget {
  const AttributeListExpandable({
    @required this.product,
    @required this.iconWidth,
    @required this.attributeTags,
    this.title,
    this.collapsible = true,
    this.background,
  });

  final Product product;
  final double iconWidth;
  final List<String> attributeTags;
  final String title;
  final bool collapsible;
  final Color background;

  @override
  Widget build(BuildContext context) {
    final UserPreferencesModel userPreferencesModel =
        context.watch<UserPreferencesModel>();
    final Size screenSize = MediaQuery.of(context).size;
    final List<Widget> chips = <Widget>[];
    final List<Widget> cards = <Widget>[];
    for (final String attributeTag in attributeTags) {
      Attribute attribute =
          UserPreferencesModel.getAttribute(product, attributeTag);
<<<<<<< HEAD
      if (attribute == null) {
        attribute = userPreferencesModel.getReferenceAttribute(attributeTag);
        attribute = Attribute(
          id: attribute.id,
          title: attribute.name,
          iconUrl: '',
          descriptionShort: 'no data',
        );
      } else if (attribute.id == UserPreferencesModel.ATTRIBUTE_ADDITIVES) {
        // TODO(monsieurtanuki): remove that cheat when additives are more standard
        final List<String> additiveNames = product.additives?.names;
        attribute = Attribute(
          id: attribute.id,
          title: attribute.title,
          iconUrl: attribute.iconUrl,
          descriptionShort:
              additiveNames == null ? '' : additiveNames.join(', '),
        );
      }
      chips.add(AttributeChip(attribute, width: iconWidth));
      cards.add(AttributeCard(attribute, iconWidth));
=======

      // Some attributes selected in the user preferences might be unavailable for some products
      if (attribute != null) {
        chips.add(AttributeChip(attribute, width: iconWidth));
        if (attribute.id == UserPreferencesModel.ATTRIBUTE_ADDITIVES) {
          // TODO(monsieurtanuki): remove that cheat when additives are more standard
          final List<String> additiveNames = product.additives?.names;
          attribute = Attribute(
            id: attribute.id,
            title: attribute.title,
            iconUrl: attribute.iconUrl,
            descriptionShort:
                additiveNames == null ? '' : additiveNames.join(', '),
          );
        }
        cards.add(AttributeCard(attribute, iconWidth));
      }
>>>>>>> 0db1d550
    }
    final Widget content = Column(
      mainAxisAlignment: MainAxisAlignment.start,
      crossAxisAlignment: CrossAxisAlignment.start,
      children: cards,
    );
    if (!collapsible) {
      return SmoothCard(
        collapsed: null,
        content: content,
        background: background,
      );
    }
    return SmoothExpandableCard(
      collapsedHeader: Container(
        width: screenSize.width * 0.8,
        child: Wrap(
          direction: Axis.horizontal,
          crossAxisAlignment: WrapCrossAlignment.center,
          children: chips,
        ),
      ),
      content: content,
      expandedHeader: title == null
          ? null
          : Text(title, style: Theme.of(context).textTheme.headline3),
    );
  }
}<|MERGE_RESOLUTION|>--- conflicted
+++ resolved
@@ -35,7 +35,7 @@
     for (final String attributeTag in attributeTags) {
       Attribute attribute =
           UserPreferencesModel.getAttribute(product, attributeTag);
-<<<<<<< HEAD
+      // Some attributes selected in the user preferences might be unavailable for some products
       if (attribute == null) {
         attribute = userPreferencesModel.getReferenceAttribute(attributeTag);
         attribute = Attribute(
@@ -57,25 +57,6 @@
       }
       chips.add(AttributeChip(attribute, width: iconWidth));
       cards.add(AttributeCard(attribute, iconWidth));
-=======
-
-      // Some attributes selected in the user preferences might be unavailable for some products
-      if (attribute != null) {
-        chips.add(AttributeChip(attribute, width: iconWidth));
-        if (attribute.id == UserPreferencesModel.ATTRIBUTE_ADDITIVES) {
-          // TODO(monsieurtanuki): remove that cheat when additives are more standard
-          final List<String> additiveNames = product.additives?.names;
-          attribute = Attribute(
-            id: attribute.id,
-            title: attribute.title,
-            iconUrl: attribute.iconUrl,
-            descriptionShort:
-                additiveNames == null ? '' : additiveNames.join(', '),
-          );
-        }
-        cards.add(AttributeCard(attribute, iconWidth));
-      }
->>>>>>> 0db1d550
     }
     final Widget content = Column(
       mainAxisAlignment: MainAxisAlignment.start,
