--- conflicted
+++ resolved
@@ -86,11 +86,7 @@
         flutter_set_version(
           path_to_yaml: "../pubspec.yaml",
           version_name: new_version_name.to_s,
-<<<<<<< HEAD
-          version_code: "12",
-=======
           version_code:  new_version_code.to_s,
->>>>>>> 4bf43087
         )
     end
 end
