# Timeout long-running blocks
#
# ## Synopsis
#
#     require 'timeout'
#     status = Timeout::timeout(5) {
#       # Something that should be interrupted if it takes more than 5 seconds...
#     }
#
# ## Description
#
# Timeout provides a way to auto-terminate a potentially long-running operation
# if it hasn't finished in a fixed amount of time.
#
# Previous versions didn't use a module for namespacing, however #timeout is
# provided for backwards compatibility.  You should prefer Timeout.timeout
# instead.
#
# ## Copyright
#
# Copyright
# :   (C) 2000  Network Applied Communication Laboratory, Inc.
# Copyright
# :   (C) 2000  Information-technology Promotion Agency, Japan
#
module Timeout
  # Perform an operation in a block, raising an error if it takes longer than
  # `sec` seconds to complete.
  #
  # `sec`
  # :   Number of seconds to wait for the block to terminate. Any number may be
  #     used, including Floats to specify fractional seconds. A value of 0 or
  #     `nil` will execute the block without any timeout.
  # `klass`
  # :   Exception Class to raise if the block fails to terminate in `sec` seconds.
  #      Omitting will use the default, Timeout::Error
  # `message`
  # :   Error message to raise with Exception Class. Omitting will use the
  #     default, "execution expired"
  #
  #
  # Returns the result of the block **if** the block completed before `sec`
  # seconds, otherwise throws an exception, based on the value of `klass`.
  #
  # The exception thrown to terminate the given block cannot be rescued inside the
  # block unless `klass` is given explicitly. However, the block can use ensure to
  # prevent the handling of the exception.  For that reason, this method cannot be
  # relied on to enforce timeouts for untrusted blocks.
  #
  # Note that this is both a method of module Timeout, so you can `include
  # Timeout` into your classes so they have a #timeout method, as well as a module
  # method, so you can call it directly as Timeout.timeout().
  #
<<<<<<< HEAD
  def self?.timeout: (Numeric? sec, ?singleton(Exception) klass, ?String message) { (Numeric sec) -> untyped } -> untyped
=======
  def self.timeout: [T] (Numeric? sec, ?singleton(Exception) klass, ?String message) { (Numeric sec) -> T } -> T

  private

  # Perform an operation in a block, raising an error if it takes longer than
  # `sec` seconds to complete.
  #
  # `sec`
  # :   Number of seconds to wait for the block to terminate. Any number may be
  #     used, including Floats to specify fractional seconds. A value of 0 or
  #     `nil` will execute the block without any timeout.
  # `klass`
  # :   Exception Class to raise if the block fails to terminate in `sec` seconds.
  #      Omitting will use the default, Timeout::Error
  # `message`
  # :   Error message to raise with Exception Class. Omitting will use the
  #     default, "execution expired"
  #
  #
  # Returns the result of the block **if** the block completed before `sec`
  # seconds, otherwise throws an exception, based on the value of `klass`.
  #
  # The exception thrown to terminate the given block cannot be rescued inside the
  # block unless `klass` is given explicitly. However, the block can use ensure to
  # prevent the handling of the exception.  For that reason, this method cannot be
  # relied on to enforce timeouts for untrusted blocks.
  #
  # Note that this is both a method of module Timeout, so you can `include
  # Timeout` into your classes so they have a #timeout method, as well as a module
  # method, so you can call it directly as Timeout.timeout().
  #
  def timeout: (Numeric? sec, ?singleton(Exception) klass, ?String message) { (Numeric sec) -> untyped } -> untyped
>>>>>>> 604f3257
end

Timeout::VERSION: String<|MERGE_RESOLUTION|>--- conflicted
+++ resolved
@@ -51,42 +51,7 @@
   # Timeout` into your classes so they have a #timeout method, as well as a module
   # method, so you can call it directly as Timeout.timeout().
   #
-<<<<<<< HEAD
-  def self?.timeout: (Numeric? sec, ?singleton(Exception) klass, ?String message) { (Numeric sec) -> untyped } -> untyped
-=======
-  def self.timeout: [T] (Numeric? sec, ?singleton(Exception) klass, ?String message) { (Numeric sec) -> T } -> T
-
-  private
-
-  # Perform an operation in a block, raising an error if it takes longer than
-  # `sec` seconds to complete.
-  #
-  # `sec`
-  # :   Number of seconds to wait for the block to terminate. Any number may be
-  #     used, including Floats to specify fractional seconds. A value of 0 or
-  #     `nil` will execute the block without any timeout.
-  # `klass`
-  # :   Exception Class to raise if the block fails to terminate in `sec` seconds.
-  #      Omitting will use the default, Timeout::Error
-  # `message`
-  # :   Error message to raise with Exception Class. Omitting will use the
-  #     default, "execution expired"
-  #
-  #
-  # Returns the result of the block **if** the block completed before `sec`
-  # seconds, otherwise throws an exception, based on the value of `klass`.
-  #
-  # The exception thrown to terminate the given block cannot be rescued inside the
-  # block unless `klass` is given explicitly. However, the block can use ensure to
-  # prevent the handling of the exception.  For that reason, this method cannot be
-  # relied on to enforce timeouts for untrusted blocks.
-  #
-  # Note that this is both a method of module Timeout, so you can `include
-  # Timeout` into your classes so they have a #timeout method, as well as a module
-  # method, so you can call it directly as Timeout.timeout().
-  #
-  def timeout: (Numeric? sec, ?singleton(Exception) klass, ?String message) { (Numeric sec) -> untyped } -> untyped
->>>>>>> 604f3257
+  def self?.timeout: [T] (Numeric? sec, ?singleton(Exception) klass, ?String message) { (Numeric sec) -> T } -> T
 end
 
 Timeout::VERSION: String