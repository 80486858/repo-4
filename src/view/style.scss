// Secondary Color based on Newspack Theme
$color__secondary: #555;
$color__secondary-variation: darken( $color__secondary, 10% );

.newspack-lightbox {
	align-items: center;
	display: flex;
	height: 100%;
	justify-content: center;
	left: 0;
	margin: 0 !important;
	opacity: 0;
	position: fixed;
	top: 0;
	visibility: hidden;
	width: 100%;
	z-index: 99999;

	.newspack-lightbox-shim {
		background: black;
		border: 0;
		border-radius: 0;
		cursor: auto;
		height: 100%;
		left: 0;
		margin: 0;
		padding: 0;
		position: absolute;
		top: 0;
		width: 100%;
		z-index: 0;
	}

	.newspack-popup-wrapper {
		background: white;
<<<<<<< HEAD
		box-shadow: 0 0 1em 0.5em rgba( black, 0.1 );
=======
		overflow-x: hidden;
>>>>>>> bba82059
		position: relative;
		z-index: 1;
	}

	.newspack-popup {
		background: white;
		margin: 0 auto;
		max-width: 780px;
		padding: 1.5em;

		& > *:first-child {
			margin-top: 0;
		}

		& > *:nth-last-child(2) { // Last child being .popup-dismiss-form
			margin-bottom: 0;
		}

		.wp-block-column {
			& > *:first-child {
				margin-top: 0;
			}

			& > *:last-child {
				margin-bottom: 0;
			}
		}
	}

	.newspack-lightbox__close {
		border-radius: 50%;
		box-shadow: none;
		cursor: pointer;
		font-size: inherit;
		height: 36px;
		margin: 0;
		padding: 6px;
		position: absolute;
		right: 0.25em;
		top: 0.25em;
		width: 36px;
	}

	.popup-not-interested-form {
		font-size: 0.7em;
		text-align: center;

		button {
			background: transparent;
			border: 0;
			border-radius: 0;
			color: $color__secondary;
			font-size: 1em;
			font-weight: normal;
			margin: 0;
			padding: 0;


			&:active,
			&:focus,
			&:hover {
				color: $color__secondary-variation;
				outline: 0;
			}
		}
	}

	/* Placements */
	&.newspack-lightbox-placement-center {
		.newspack-popup-wrapper {
			max-height: 90%;
			max-height: calc(100% - 1.5em);
			min-width: 100%;
			overflow-y: auto;

			@media only screen and (min-width: 780px) {
				min-width: 780px;
			}
		}
	}

	&.newspack-lightbox-placement-bottom,
	&.newspack-lightbox-placement-top {
		.newspack-popup-wrapper {
			max-height: 100%;
			overflow-y: auto;
			width: 100%;
		}

		.newspack-popup {
			max-width: 90%;
			padding-left: 0;
			padding-right: 0;
			width: 1200px;
		}
	}

	&.newspack-lightbox-placement-bottom {
		align-items: flex-end;
	}

	&.newspack-lightbox-placement-top {
		align-items: flex-start;
	}
}<|MERGE_RESOLUTION|>--- conflicted
+++ resolved
@@ -33,11 +33,8 @@
 
 	.newspack-popup-wrapper {
 		background: white;
-<<<<<<< HEAD
 		box-shadow: 0 0 1em 0.5em rgba( black, 0.1 );
-=======
 		overflow-x: hidden;
->>>>>>> bba82059
 		position: relative;
 		z-index: 1;
 	}
