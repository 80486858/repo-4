--- conflicted
+++ resolved
@@ -5,15 +5,11 @@
 }
 
 @media (min-width: _breakpoint(step-five)) {
-<<<<<<< HEAD
+
   .graphWrapper {
       max-width: 35%;
   }
-=======
-    .graphWrapper {
-        max-width: 30%;
-    }
->>>>>>> 310db58e
+
 }
 .networkDifficultyPaths,
 .circulateSimpleBars {
