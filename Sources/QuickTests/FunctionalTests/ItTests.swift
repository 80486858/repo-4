import XCTest
import Quick
import Nimble
#if SWIFT_PACKAGE
import QuickTestHelpers
#endif

class FunctionalTests_ItSpec: QuickSpec {
    override func spec() {
        var exampleMetadata: ExampleMetadata?
        beforeEach { metadata in exampleMetadata = metadata }
        
        it("") {
            expect(exampleMetadata!.example.name).to(equal(""))
        }
        
        it("has a description with セレクター名に使えない文字が入っている 👊💥") {
            let name = "has a description with セレクター名に使えない文字が入っている 👊💥"
            expect(exampleMetadata!.example.name).to(equal(name))
        }
        
<<<<<<< HEAD
        it("is a test with a unique name") {
            let allSelectors: Set<String> = FunctionalTests_ItSpec.allSelectors();
            
            expect(allSelectors).to(contain("is_a_test_with_a_unique_name"));
            expect(allSelectors).toNot(contain("is_a_test_with_a_unique_name_2"));
        }
=======
#if _runtime(_ObjC)
        describe("error handling when misusing ordering") {
            it("an it") {
                expect {
                    it("will throw an error when it is nested in another it") { }
                    }.to(raiseException { (exception: NSException) in
                        expect(exception.name).to(equal(NSInternalInconsistencyException))
                        expect(exception.reason).to(equal("'it' cannot be used inside 'it', 'it' may only be used inside 'context' or 'describe'. "))
                        })
            }
            
            describe("behavior with an 'it' inside a 'beforeEach'") {
                var exception: NSException?
                
                beforeEach {
                    let capture = NMBExceptionCapture(handler: ({ e in
                        exception = e
                    }), finally: nil)
                    
                    capture.tryBlock {
                        it("a rogue 'it' inside a 'beforeEach'") { }
                        return
                    }
                }
                
                it("should have thrown an exception with the correct error message") {
                    expect(exception).toNot(beNil())
                    expect(exception!.reason).to(equal("'it' cannot be used inside 'beforeEach', 'it' may only be used inside 'context' or 'describe'. "))
                }
            }
            
            describe("behavior with an 'it' inside an 'afterEach'") {
                var exception: NSException?
                
                afterEach {
                    let capture = NMBExceptionCapture(handler: ({ e in
                        exception = e
                        expect(exception).toNot(beNil())
                        expect(exception!.reason).to(equal("'it' cannot be used inside 'afterEach', 'it' may only be used inside 'context' or 'describe'. "))
                    }), finally: nil)
                    
                    capture.tryBlock {
                        it("a rogue 'it' inside an 'afterEach'") { }
                        return
                    }
                }
                
                it("should throw an exception with the correct message after this 'it' block executes") {  }
            }
        }
#endif
>>>>>>> 662950f3
    }
}

class ItTests: XCTestCase, XCTestCaseProvider {
    var allTests: [(String, () -> Void)] {
        return [
            ("testAllExamplesAreExecuted", testAllExamplesAreExecuted),
        ]
    }

#if _runtime(_ObjC)
    func testAllExamplesAreExecuted() {
        let result = qck_runSpec(FunctionalTests_ItSpec.self)
        XCTAssertEqual(result.executionCount, 5 as UInt)
    }
#else
    func testAllExamplesAreExecuted() {
        let result = qck_runSpec(FunctionalTests_ItSpec.self)
        XCTAssertEqual(result.executionCount, 3 as UInt)
    }
#endif
}<|MERGE_RESOLUTION|>--- conflicted
+++ resolved
@@ -14,19 +14,18 @@
             expect(exampleMetadata!.example.name).to(equal(""))
         }
         
-        it("has a description with セレクター名に使えない文字が入っている 👊💥") {
-            let name = "has a description with セレクター名に使えない文字が入っている 👊💥"
+        it("has a description with セレクター名に使えない文字が入っている ��") {
+            let name = "has a description with セレクター名に使えない文字が入っている ��"
             expect(exampleMetadata!.example.name).to(equal(name))
         }
         
-<<<<<<< HEAD
         it("is a test with a unique name") {
             let allSelectors: Set<String> = FunctionalTests_ItSpec.allSelectors();
             
             expect(allSelectors).to(contain("is_a_test_with_a_unique_name"));
             expect(allSelectors).toNot(contain("is_a_test_with_a_unique_name_2"));
         }
-=======
+
 #if _runtime(_ObjC)
         describe("error handling when misusing ordering") {
             it("an it") {
@@ -78,7 +77,6 @@
             }
         }
 #endif
->>>>>>> 662950f3
     }
 }
 
@@ -92,7 +90,7 @@
 #if _runtime(_ObjC)
     func testAllExamplesAreExecuted() {
         let result = qck_runSpec(FunctionalTests_ItSpec.self)
-        XCTAssertEqual(result.executionCount, 5 as UInt)
+        XCTAssertEqual(result.executionCount, 6 as UInt)
     }
 #else
     func testAllExamplesAreExecuted() {
