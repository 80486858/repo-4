--- conflicted
+++ resolved
@@ -31,21 +31,13 @@
     "js-cookie": "^3.0.1",
     "lodash": "^4.17.21",
     "newspack-components": "^2.0.3",
-<<<<<<< HEAD
     "qs": "^6.11.0",
-=======
-    "qs": "^6.10.5",
->>>>>>> 5c5f34dc
     "whatwg-fetch": "^3.6.2"
   },
   "devDependencies": {
     "@rushstack/eslint-patch": "^1.1.3",
     "eslint": "^7.32.0",
-<<<<<<< HEAD
     "lint-staged": "^13.0.3",
-=======
-    "lint-staged": "^13.0.1",
->>>>>>> 5c5f34dc
     "newspack-scripts": "^3.3.2",
     "prettier": "npm:wp-prettier@^2.2.1-beta-1",
     "stylelint": "^13.13.1"
