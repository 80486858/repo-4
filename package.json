{
  "name": "newspack-popups",
<<<<<<< HEAD
  "version": "2.7.0-alpha.2",
=======
  "version": "2.6.2",
>>>>>>> 172391fe
  "main": "Gruntfile.js",
  "author": "Automattic",
  "scripts": {
    "cm": "newspack-scripts commit",
    "semantic-release": "newspack-scripts release --files=newspack-popups.php",
    "start": "npm ci && newspack-scripts watch",
    "watch": "newspack-scripts watch",
    "build": "newspack-scripts build",
    "clean": "rm -rf dist/",
    "lint": "npm run lint:scss && npm run lint:js",
    "lint:js": "eslint --ext .js,.jsx src",
    "lint:js:staged": "eslint --ext .js,.jsx",
    "lint:php:staged": "./vendor/bin/phpcs",
    "lint:scss": "stylelint '**/*.scss' --customSyntax postcss-scss --config=./node_modules/newspack-scripts/config/stylelint.config.js",
    "lint:scss:staged": "stylelint --customSyntax postcss-scss --config=./node_modules/newspack-scripts/config/stylelint.config.js",
    "format:js": "prettier 'src/**/*.{js,jsx}' --write",
    "format:scss": "prettier --write 'src/**/*.scss'",
    "release:archive": "rm -rf release && mkdir -p release && rsync -r . ./release/newspack-popups --exclude-from='./.distignore' && cd release && zip -r newspack-popups.zip newspack-popups",
    "release": "npm run build && npm run semantic-release",
    "test": "newspack-scripts test"
  },
  "lint-staged": {
    "*.scss": "npm run lint:scss:staged"
  },
  "dependencies": {
    "classnames": "^2.3.2",
    "intersection-observer": "^0.12.2",
    "js-cookie": "^3.0.1",
    "lodash": "^4.17.21",
    "newspack-components": "^2.1.0",
    "qs": "^6.11.0",
    "whatwg-fetch": "^3.6.2"
  },
  "devDependencies": {
    "@rushstack/eslint-patch": "^1.2.0",
    "eslint": "^7.32.0",
    "lint-staged": "^13.0.3",
    "newspack-scripts": "^4.3.2-alpha.1",
    "postcss-scss": "^4.0.5",
    "prettier": "npm:wp-prettier@^2.2.1-beta-1",
    "stylelint": "^14.9.1"
  }
}<|MERGE_RESOLUTION|>--- conflicted
+++ resolved
@@ -1,10 +1,6 @@
 {
   "name": "newspack-popups",
-<<<<<<< HEAD
-  "version": "2.7.0-alpha.2",
-=======
   "version": "2.6.2",
->>>>>>> 172391fe
   "main": "Gruntfile.js",
   "author": "Automattic",
   "scripts": {
