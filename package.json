--- conflicted
+++ resolved
@@ -1,10 +1,6 @@
 {
   "name": "newspack-popups",
-<<<<<<< HEAD
-  "version": "2.1.0-alpha.1",
-=======
   "version": "2.0.1",
->>>>>>> 616ec53a
   "main": "Gruntfile.js",
   "author": "Automattic",
   "scripts": {
