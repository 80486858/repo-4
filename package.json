{
  "name": "newspack-popups",
<<<<<<< HEAD
  "version": "2.19.0-alpha.1",
=======
  "version": "2.18.1",
>>>>>>> 7637378c
  "main": "Gruntfile.js",
  "author": "Automattic",
  "scripts": {
    "cm": "newspack-scripts commit",
    "semantic-release": "newspack-scripts release --files=newspack-popups.php",
    "start": "npm ci && newspack-scripts watch",
    "watch": "newspack-scripts watch",
    "build": "newspack-scripts build",
    "clean": "rm -rf dist/",
    "lint": "npm run lint:scss && npm run lint:js",
    "lint:js": "eslint --ext .js,.jsx src",
    "lint:js:staged": "eslint --ext .js,.jsx",
    "lint:php:staged": "./vendor/bin/phpcs --filter=GitStaged",
    "lint:scss": "stylelint '**/*.scss' --customSyntax postcss-scss --config=./node_modules/newspack-scripts/config/stylelint.config.js",
    "lint:scss:staged": "stylelint --customSyntax postcss-scss --config=./node_modules/newspack-scripts/config/stylelint.config.js",
    "format:js": "prettier 'src/**/*.{js,jsx}' --write",
    "format:scss": "prettier --write 'src/**/*.scss'",
    "release:archive": "rm -rf release && mkdir -p release && rsync -r . ./release/newspack-popups --exclude-from='./.distignore' && cd release && zip -r newspack-popups.zip newspack-popups",
    "release": "npm run build && npm run semantic-release",
    "test": "newspack-scripts test"
  },
  "lint-staged": {
    "*.js": "npm run lint:js:staged",
    "*.scss": "npm run lint:scss:staged",
    "*.php": "npm run lint:php:staged"
  },
  "dependencies": {
    "classnames": "^2.3.2",
    "intersection-observer": "^0.12.2",
    "js-cookie": "^3.0.5",
    "lodash": "^4.17.21",
    "newspack-components": "^2.1.0",
    "qs": "^6.11.2",
    "whatwg-fetch": "^3.6.2"
  },
  "devDependencies": {
    "@rushstack/eslint-patch": "^1.3.0",
    "eslint": "^7.32.0",
    "lint-staged": "^13.2.2",
    "newspack-scripts": "^5.1.0",
    "postcss-scss": "^4.0.6",
    "prettier": "npm:wp-prettier@^2.2.1-beta-1",
    "stylelint": "^15.2.0"
  }
}<|MERGE_RESOLUTION|>--- conflicted
+++ resolved
@@ -1,10 +1,6 @@
 {
   "name": "newspack-popups",
-<<<<<<< HEAD
-  "version": "2.19.0-alpha.1",
-=======
   "version": "2.18.1",
->>>>>>> 7637378c
   "main": "Gruntfile.js",
   "author": "Automattic",
   "scripts": {
