--- conflicted
+++ resolved
@@ -1,10 +1,6 @@
 {
   "name": "newspack-popups",
-<<<<<<< HEAD
-  "version": "2.22.0-alpha.1",
-=======
   "version": "2.21.1",
->>>>>>> f43cf915
   "main": "Gruntfile.js",
   "author": "Automattic",
   "scripts": {
