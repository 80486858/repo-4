{
  "name": "newspack-popups",
<<<<<<< HEAD
  "version": "2.1.0-alpha.2",
=======
  "version": "2.0.2",
>>>>>>> 88ca913b
  "main": "Gruntfile.js",
  "author": "Automattic",
  "scripts": {
    "cm": "newspack-scripts commit",
    "semantic-release": "newspack-scripts release --files=newspack-popups.php",
    "start": "npm ci && newspack-scripts watch",
    "watch": "newspack-scripts watch",
    "build": "newspack-scripts build",
    "clean": "rm -rf dist/",
    "lint": "npm run lint:scss && npm run lint:js",
    "lint:js": "eslint --ext .js,.jsx src",
    "lint:js:staged": "eslint --ext .js,.jsx",
    "lint:php:staged": "./vendor/bin/phpcs",
    "lint:scss": "stylelint '**/*.scss' --syntax scss --config=./node_modules/newspack-scripts/config/stylelint.config.js",
    "lint:scss:staged": "stylelint --syntax scss --config=./node_modules/newspack-scripts/config/stylelint.config.js",
    "format:js": "prettier 'src/**/*.{js,jsx}' --write",
    "format:scss": "prettier --write 'src/**/*.scss'",
    "release:archive": "rm -rf release && mkdir -p release && rsync -r . ./release/newspack-popups --exclude-from='./.distignore' && cd release && zip -r newspack-popups.zip newspack-popups",
    "release": "npm run build && npm run semantic-release",
    "test": "newspack-scripts test"
  },
  "lint-staged": {
    "*.scss": "npm run lint:scss:staged"
  },
  "dependencies": {
    "classnames": "^2.3.1",
    "intersection-observer": "^0.12.0",
    "js-cookie": "^3.0.1",
    "lodash": "^4.17.21",
    "newspack-components": "^2.0.3",
    "qs": "^6.10.5",
    "whatwg-fetch": "^3.6.2"
  },
  "devDependencies": {
    "@rushstack/eslint-patch": "^1.1.3",
    "eslint": "^7.32.0",
    "lint-staged": "^13.0.1",
    "newspack-scripts": "^3.3.2",
    "prettier": "npm:wp-prettier@^2.2.1-beta-1",
    "stylelint": "^13.13.1"
  }
}<|MERGE_RESOLUTION|>--- conflicted
+++ resolved
@@ -1,10 +1,6 @@
 {
   "name": "newspack-popups",
-<<<<<<< HEAD
-  "version": "2.1.0-alpha.2",
-=======
   "version": "2.0.2",
->>>>>>> 88ca913b
   "main": "Gruntfile.js",
   "author": "Automattic",
   "scripts": {
