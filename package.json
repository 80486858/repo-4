{
  "name": "newspack-popups",
<<<<<<< HEAD
  "version": "2.17.0-alpha.1",
=======
  "version": "2.17.0",
>>>>>>> 24d6a8d6
  "main": "Gruntfile.js",
  "author": "Automattic",
  "scripts": {
    "cm": "newspack-scripts commit",
    "semantic-release": "newspack-scripts release --files=newspack-popups.php",
    "start": "npm ci && newspack-scripts watch",
    "watch": "newspack-scripts watch",
    "build": "newspack-scripts build",
    "clean": "rm -rf dist/",
    "lint": "npm run lint:scss && npm run lint:js",
    "lint:js": "eslint --ext .js,.jsx src",
    "lint:js:staged": "eslint --ext .js,.jsx",
    "lint:php:staged": "./vendor/bin/phpcs --filter=GitStaged",
    "lint:scss": "stylelint '**/*.scss' --customSyntax postcss-scss --config=./node_modules/newspack-scripts/config/stylelint.config.js",
    "lint:scss:staged": "stylelint --customSyntax postcss-scss --config=./node_modules/newspack-scripts/config/stylelint.config.js",
    "format:js": "prettier 'src/**/*.{js,jsx}' --write",
    "format:scss": "prettier --write 'src/**/*.scss'",
    "release:archive": "rm -rf release && mkdir -p release && rsync -r . ./release/newspack-popups --exclude-from='./.distignore' && cd release && zip -r newspack-popups.zip newspack-popups",
    "release": "npm run build && npm run semantic-release",
    "test": "newspack-scripts test"
  },
  "lint-staged": {
    "*.js": "npm run lint:js:staged",
    "*.scss": "npm run lint:scss:staged",
    "*.php": "npm run lint:php:staged"
  },
  "dependencies": {
    "classnames": "^2.3.2",
    "intersection-observer": "^0.12.2",
    "js-cookie": "^3.0.5",
    "lodash": "^4.17.21",
    "newspack-components": "^2.1.0",
    "qs": "^6.11.2",
    "whatwg-fetch": "^3.6.2"
  },
  "devDependencies": {
    "@rushstack/eslint-patch": "^1.3.0",
    "eslint": "^7.32.0",
    "lint-staged": "^13.2.2",
    "newspack-scripts": "^5.1.0",
    "postcss-scss": "^4.0.6",
    "prettier": "npm:wp-prettier@^2.2.1-beta-1",
    "stylelint": "^15.2.0"
  }
}<|MERGE_RESOLUTION|>--- conflicted
+++ resolved
@@ -1,10 +1,6 @@
 {
   "name": "newspack-popups",
-<<<<<<< HEAD
-  "version": "2.17.0-alpha.1",
-=======
   "version": "2.17.0",
->>>>>>> 24d6a8d6
   "main": "Gruntfile.js",
   "author": "Automattic",
   "scripts": {
