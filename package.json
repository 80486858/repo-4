{
  "name": "newspack-popups",
<<<<<<< HEAD
  "version": "2.28.1-alpha.2",
=======
  "version": "2.29.0",
>>>>>>> 522107a1
  "main": "Gruntfile.js",
  "author": "Automattic",
  "scripts": {
    "cm": "newspack-scripts commit",
    "semantic-release": "newspack-scripts release --files=newspack-popups.php",
    "start": "npm ci && newspack-scripts watch",
    "watch": "newspack-scripts watch",
    "build": "newspack-scripts build",
    "clean": "rm -rf dist/",
    "lint": "npm run lint:scss && npm run lint:js",
    "lint:js": "eslint --ext .js,.jsx src",
    "lint:js:staged": "eslint --ext .js,.jsx",
    "lint:php:staged": "./vendor/bin/phpcs --filter=GitStaged",
    "lint:scss": "stylelint '**/*.scss' --customSyntax postcss-scss --config=./node_modules/newspack-scripts/config/stylelint.config.js",
    "lint:scss:staged": "stylelint --customSyntax postcss-scss --config=./node_modules/newspack-scripts/config/stylelint.config.js",
    "format:js": "prettier 'src/**/*.{js,jsx}' --write",
    "format:scss": "prettier --write 'src/**/*.scss'",
    "release:archive": "rm -rf release && mkdir -p release && rsync -r . ./release/newspack-popups --exclude-from='./.distignore' && cd release && zip -r newspack-popups.zip newspack-popups",
    "release": "npm run build && npm run semantic-release",
    "test": "newspack-scripts test"
  },
  "lint-staged": {
    "*.js": "npm run lint:js:staged",
    "*.scss": "npm run lint:scss:staged",
    "*.php": "npm run lint:php:staged"
  },
  "dependencies": {
    "classnames": "^2.5.1",
    "intersection-observer": "^0.12.2",
    "js-cookie": "^3.0.5",
    "lodash": "^4.17.21",
    "newspack-components": "^2.2.1",
    "qs": "^6.11.2"
  },
  "devDependencies": {
    "@rushstack/eslint-patch": "^1.6.1",
    "eslint": "^7.32.0",
    "lint-staged": "^13.2.3",
    "newspack-scripts": "^5.1.1",
    "postcss-scss": "^4.0.9",
    "prettier": "npm:wp-prettier@^2.2.1-beta-1",
    "stylelint": "^15.11.0"
  }
}<|MERGE_RESOLUTION|>--- conflicted
+++ resolved
@@ -1,10 +1,6 @@
 {
   "name": "newspack-popups",
-<<<<<<< HEAD
-  "version": "2.28.1-alpha.2",
-=======
   "version": "2.29.0",
->>>>>>> 522107a1
   "main": "Gruntfile.js",
   "author": "Automattic",
   "scripts": {
