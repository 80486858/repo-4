--- conflicted
+++ resolved
@@ -1,10 +1,8 @@
-<<<<<<< HEAD
 ## [0.1.0] - 4.05.2019.
 - service method *searchProducts()* implemented. 
-=======
+
 ## [0.0.10] - 28.03.2019
 the test package dependency has been moved to flutter_test.
->>>>>>> bd24a422
 
 ## [0.0.9] - 16.03.2019.
 dependency version upgrade to:
