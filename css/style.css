/*
  HTML5 ✰ Boilerplate

  style.css contains a reset, font normalization and some base styles.

  credit is left where credit is due.
  much inspiration was taken from these projects:
    yui.yahooapis.com/2.8.1/build/base/base.css
    camendesign.com/design/
    praegnanz.de/weblog/htmlcssjs-kickstart
*/

/*
  html5doctor.com Reset Stylesheet (Eric Meyer's Reset Reloaded + HTML5 baseline)
  v1.6.1 2010-09-17 | Authors: Eric Meyer & Richard Clark
  html5doctor.com/html-5-reset-stylesheet/
*/

html, body, div, span, object, iframe,
h1, h2, h3, h4, h5, h6, p, blockquote, pre,
abbr, address, cite, code,
del, dfn, em, img, ins, kbd, q, samp,
small, strong, sub, sup, var,
b, i,
dl, dt, dd, ol, ul, li,
fieldset, form, label, legend,
table, caption, tbody, tfoot, thead, tr, th, td,
article, aside, canvas, details, figcaption, figure,
footer, header, hgroup, menu, nav, section, summary,
time, mark, audio, video {
  margin:0;
  padding:0;
  border:0;
  outline:0;
  font-size:100%;
  font: inherit;
  vertical-align:baseline;
}

article, aside, details, figcaption, figure,
footer, header, hgroup, menu, nav, section {
    display:block;
}

nav ul { list-style:none; }

blockquote, q { quotes:none; }

blockquote:before, blockquote:after,
q:before, q:after { content:''; content:none; }

a { margin:0; padding:0; font-size:100%; vertical-align:baseline; background:transparent; }

ins { background-color:#ff9; color:#000; text-decoration:none; }

mark { background-color:#ff9; color:#000; font-style:italic; font-weight:bold; }

del { text-decoration: line-through; }

abbr[title], dfn[title] { border-bottom:1px dotted; cursor:help; }

table { border-collapse:collapse; border-spacing:0; }

hr { display:block; height:1px; border:0; border-top:1px solid #ccc; margin:1em 0; padding:0; }

input, select { vertical-align:middle; }

/* END RESET CSS */


/* fonts.css from the YUI Library: developer.yahoo.com/yui/
   refer to developer.yahoo.com/yui/3/cssfonts/ for font sizing percentages

  there are three custom edits:
   * remove arial, helvetica from explicit font stack
   * we normalize monospace styles ourselves
   * table font-size is reset in the HTML5 reset above so there is no need to repeat
*/
body { font:13px/1.231 sans-serif; *font-size:small; } /* hack retained to preserve specificity */

select, input, textarea, button { font:99% sans-serif; }

/* normalize monospace sizing
 * en.wikipedia.org/wiki/MediaWiki_talk:Common.css/Archive_11#Teletype_style_fix_for_Chrome
 */
pre, code, kbd, samp { font-family: monospace, sans-serif; }


/*
 * minimal base styles
 */


body, select, input, textarea {
  /* #444 looks better than black: twitter.com/H_FJ/statuses/11800719859 */
  color: #444;
  /* set your base font here, to apply evenly */
  /* font-family: Georgia, serif;  */
}

/* headers (h1,h2,etc) have no default font-size or margin,
   you'll want to define those yourself. */
h1,h2,h3,h4,h5,h6 { font-weight: bold; }

/* always force a scrollbar in non-IE: */
html { overflow-y: scroll; }


/* accessible focus treatment: people.opera.com/patrickl/experiments/keyboard/test */
a:hover, a:active { outline: none; }

a, a:active, a:visited { color: #607890; }
a:hover { color: #036; }


ul, ol { margin-left: 2em; }
ol { list-style-type: decimal; }

/* remove margins for navigation lists */
nav ul, nav li { margin: 0; }

small { font-size: 85%; }
strong, th { font-weight: bold; }

td { vertical-align: top; }

/* set sub, sup without affecting line-height: gist.github.com/413930*/
sub, sup { font-size: 75%; line-height: 0; position: relative; }
sup { top: -0.5em; }
sub { bottom: -0.25em; }

pre {
  /* www.pathf.com/blogs/2008/05/formatting-quoted-code-in-blog-posts-css21-white-space-pre-wrap/ */
  white-space: pre; white-space: pre-wrap; white-space: pre-line; word-wrap: break-word;
  padding: 15px;
}

textarea { overflow: auto; } /* www.sitepoint.com/blogs/2010/08/20/ie-remove-textarea-scrollbars/ */

.ie6 legend, .ie7 legend { margin-left: -7px; } /* thnx ivannikolic! */

/* align checkboxes, radios, text inputs with their label by: Thierry Koblentz tjkdesign.com/ez-css/css/base.css  */
input[type="radio"] { vertical-align: text-bottom; }
input[type="checkbox"] { vertical-align: bottom; }
.ie7 input[type="checkbox"] { vertical-align: baseline; }
.ie6 input { vertical-align: text-bottom; }

/* hand cursor on clickable input elements */
label, input[type="button"], input[type="submit"], input[type="image"], button { cursor: pointer; }

/* webkit browsers add a 2px margin outside the chrome of form elements */
button, input, select, textarea { margin: 0; }

/* colors for form validity */
input:valid, textarea:valid   {  }
input:invalid, textarea:invalid {
      border-radius: 1px;
    -moz-box-shadow: 0px 0px 5px red;
 -webkit-box-shadow: 0px 0px 5px red;
         box-shadow: 0px 0px 5px red;
}
.no-boxshadow input:invalid,
.no-boxshadow textarea:invalid { background-color: #f0dddd; }


/* These selection declarations have to be separate.
   No text-shadow: twitter.com/miketaylr/status/12228805301
   Also: hot pink. */
::-moz-selection{ background: #FF5E99; color:#fff; text-shadow: none; }
::selection { background:#FF5E99; color:#fff; text-shadow: none; }

/*  j.mp/webkit-tap-highlight-color */
a:link { -webkit-tap-highlight-color: #FF5E99; }

/* make buttons play nice in IE:
   www.viget.com/inspire/styling-the-button-element-in-internet-explorer/ */
button {  width: auto; overflow: visible; }

/* bicubic resizing for non-native sized IMG:
   code.flickr.com/blog/2008/11/12/on-ui-quality-the-little-things-client-side-image-resizing/ */
.ie7 img { -ms-interpolation-mode: bicubic; }



/*
 * Non-semantic helper classes
 */

/* for image replacement */
.ir { display: block; text-indent: -999em; overflow: hidden; background-repeat: no-repeat; text-align: left; direction: ltr; }

/* Hide for both screenreaders and browsers
   css-discuss.incutio.com/wiki/Screenreader_Visibility */
.hidden { display: none; visibility: hidden; }

<<<<<<< HEAD
/* Hide only visually, but have it available for screenreaders
   www.webaim.org/techniques/css/invisiblecontent/  &  j.mp/visuallyhidden
   Updated to ensure no other style overrides the styles defined in this rule */
.visuallyhidden {
=======
/* Hide only visually, but have it available for screenreaders: by Jon Neal
   www.webaim.org/techniques/css/invisiblecontent/  &  j.mp/visuallyhidden */
.visuallyHidden {
>>>>>>> 342c27d1
    border: 0 !important;
    clip: rect(0 0 0 0);
    height: 1px !important;
    margin: -1px !important;
    overflow: hidden !important;
    padding: 0 !important;
    position: absolute !important;
    width: 1px !important;
}

/* Hide visually and from screenreaders, but maintain layout */
.invisible { visibility: hidden; }

/* >> The Magnificent CLEARFIX: Updated to prevent margin-collapsing on child elements << j.mp/bestclearfix */
.clearfix:before, .clearfix:after { content: "\0020"; display: block; height: 0; visibility: hidden; }
.clearfix:after { clear: both; }
/* fix clearfix: blueprintcss.lighthouseapp.com/projects/15318/tickets/5-extra-margin-padding-bottom-of-page */
.clearfix { zoom: 1; }






 /* Primary Styles
    Author:
 */















/*
 * media queries for responsive design
 * these follow after primary styles so they will successfully override.
 */

@media all and (orientation:portrait) {
  /* style adjustments for portrait mode goes here */

}

@media all and (orientation:landscape) {
  /* style adjustments for landscape mode goes here */

}

/* Grade-A Mobile Browsers (Opera Mobile, Mobile Safari, Android Chrome)
   consider this: www.cloudfour.com/css-media-query-for-mobile-is-fools-gold/ */
@media screen and (max-device-width: 480px) {


  /* uncomment if you don't want iOS and WinMobile to mobile-optimize the text for you
     j.mp/textsizeadjust
  html { -webkit-text-size-adjust:none; -ms-text-size-adjust:none; } */
}

/*
 * print styles
 * inlined to avoid required HTTP connection www.phpied.com/delay-loading-your-print-css/
 */
@media print {
  * { background: transparent !important; color: black !important; text-shadow: none !important; filter:none !important;
  -ms-filter: none !important; } /* black prints faster: sanbeiji.com/archives/953 */
  a, a:visited { color: #444 !important; text-decoration: underline; }
  a[href]:after { content: " (" attr(href) ")"; }
  abbr[title]:after { content: " (" attr(title) ")"; }
  .ir a:after, a[href^="javascript:"]:after, a[href^="#"]:after { content: ""; }  /* don't show links for images, or javascript/internal links */
  pre, blockquote { border: 1px solid #999; page-break-inside: avoid; }
  thead { display: table-header-group; } /* css-discuss.incutio.com/wiki/Printing_Tables */
  tr, img { page-break-inside: avoid; }
  @page { margin: 0.5cm; }
  p, h2, h3 { orphans: 3; widows: 3; }
  h2, h3{ page-break-after: avoid; }
}
<|MERGE_RESOLUTION|>--- conflicted
+++ resolved
@@ -193,16 +193,9 @@
    css-discuss.incutio.com/wiki/Screenreader_Visibility */
 .hidden { display: none; visibility: hidden; }
 
-<<<<<<< HEAD
-/* Hide only visually, but have it available for screenreaders
-   www.webaim.org/techniques/css/invisiblecontent/  &  j.mp/visuallyhidden
-   Updated to ensure no other style overrides the styles defined in this rule */
+/* Hide only visually, but have it available for screenreaders: by Jon Neal
+  www.webaim.org/techniques/css/invisiblecontent/  &  j.mp/visuallyhidden */
 .visuallyhidden {
-=======
-/* Hide only visually, but have it available for screenreaders: by Jon Neal
-   www.webaim.org/techniques/css/invisiblecontent/  &  j.mp/visuallyhidden */
-.visuallyHidden {
->>>>>>> 342c27d1
     border: 0 !important;
     clip: rect(0 0 0 0);
     height: 1px !important;
