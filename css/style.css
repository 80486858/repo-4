/* 
  HTML5 ✰ Boilerplate 
  
  style.css contains a reset, font normalization and some base styles.
  
  credit is left where credit is due.
  much inspiration was taken from these projects:
    yui.yahooapis.com/2.8.1/build/base/base.css
    camendesign.com/design/
    praegnanz.de/weblog/htmlcssjs-kickstart
*/

/* 
  html5doctor.com Reset Stylesheet (Eric Meyer's Reset Reloaded + HTML5 baseline)
  v1.4 2009-07-27 | Authors: Eric Meyer & Richard Clark
  html5doctor.com/html-5-reset-stylesheet/
*/

html, body, div, span, object, iframe,
h1, h2, h3, h4, h5, h6, p, blockquote, pre,
abbr, address, cite, code,
del, dfn, em, img, ins, kbd, q, samp,
small, strong, sub, sup, var,
b, i,
dl, dt, dd, ol, ul, li,
fieldset, form, label, legend,
table, caption, tbody, tfoot, thead, tr, th, td,
article, aside, canvas, details, figcaption, figure, 
footer, header, hgroup, menu, nav, section, summary,
time, mark, audio, video {
  margin:0;
  padding:0;
  border:0;
  outline:0;
  font-size:100%;
  vertical-align:baseline;
  background:transparent;
}                  

article, aside, details, figcaption, figure,
footer, header, hgroup, menu, nav, section { 
    display:block;
}

nav ul { list-style:none; }

blockquote, q { quotes:none; }

blockquote:before, blockquote:after,
q:before, q:after { content:''; content:none; }

a { margin:0; padding:0; font-size:100%; vertical-align:baseline; background:transparent; }

ins { background-color:#ff9; color:#000; text-decoration:none; }

mark { background-color:#ff9; color:#000; font-style:italic; font-weight:bold; }

del { text-decoration: line-through; }

abbr[title], dfn[title] { border-bottom:1px dotted; cursor:help; }

/* tables still need cellspacing="0" in the markup */
table { border-collapse:collapse; border-spacing:0; }

hr { display:block; height:1px; border:0; border-top:1px solid #ccc; margin:1em 0; padding:0; }

input, select { vertical-align:middle; }

/* END RESET CSS */


/* fonts.css from the YUI Library: developer.yahoo.com/yui/
   Refer to developer.yahoo.com/yui/3/cssfonts/ for font sizing percentages

  There are three custom edits:
   * remove arial, helvetica from explicit font stack
   * we normalize monospace styles ourselves
   * table font-size is reset in the HTML5 reset above so there is no need to repeat
*/
body { font:13px/1.231 sans-serif; *font-size:small; } /* hack retained to preserve specificity */

select, input, textarea, button { font:99% sans-serif; }

/* normalize monospace sizing 
 * en.wikipedia.org/wiki/MediaWiki_talk:Common.css/Archive_11#Teletype_style_fix_for_Chrome
 */
pre, code, kbd, samp { font-family: monospace, sans-serif; }
 

/* 
 * minimal base styles 
 */


body, select, input, textarea { 
  /* #444 looks better than black: twitter.com/H_FJ/statuses/11800719859 */ 
  color: #444; 
  /* set your base font here, to apply evenly */
  /* font-family: Georgia, serif;  */   
}

/* Headers (h1,h2,etc) have no default font-size or margin,
   you'll want to define those yourself. */ 
h1,h2,h3,h4,h5,h6 { font-weight: bold; }

/* always force a scrollbar in non-IE */ 
html { overflow-y: scroll; }

 
/* Accessible focus treatment: people.opera.com/patrickl/experiments/keyboard/test */
a:hover, a:active { outline: none; }

a, a:active, a:visited { color: #607890; }
a:hover { color: #036; }


ul, ol { margin-left: 1.8em; }
ol { list-style-type: decimal; }

/* Remove margins for navigation lists */
nav ul, nav li { margin: 0; } 

small { font-size: 85%; }
strong, th { font-weight: bold; }

td, td img { vertical-align: top; } 

sub { vertical-align: sub; font-size: smaller; }
sup { vertical-align: super; font-size: smaller; }

pre { 
  padding: 15px; 
  
  /* www.pathf.com/blogs/2008/05/formatting-quoted-code-in-blog-posts-css21-white-space-pre-wrap/ */
  white-space: pre; /* CSS2 */
  white-space: pre-wrap; /* CSS 2.1 */
  white-space: pre-line; /* CSS 3 (and 2.1 as well, actually) */
  word-wrap: break-word; /* IE */
}
 
textarea { overflow: auto; } /* thnx ivannikolic! www.sitepoint.com/blogs/2010/08/20/ie-remove-textarea-scrollbars/ */

.ie6 legend, .ie7 legend { margin-left: -7px; } /* thnx ivannikolic! */

/* align checkboxes, radios, text inputs with their label
   by: Thierry Koblentz tjkdesign.com/ez-css/css/base.css  */
input[type="radio"] { vertical-align: text-bottom; }
input[type="checkbox"] { vertical-align: bottom; }
.ie7 input[type="checkbox"] { vertical-align: baseline; }
.ie6 input { vertical-align: text-bottom; }

/* hand cursor on clickable input elements */
label, input[type=button], input[type=submit], button { cursor: pointer; }
 
/* webkit browsers add a 2px margin outside the chrome of form elements */  
button, input, select, textarea { margin: 0; }

/* colors for form validity */
input:valid, textarea:valid   {  }
input:invalid, textarea:invalid { 
      border-radius: 1px;
    -moz-box-shadow: 0px 0px 5px red; 
 -webkit-box-shadow: 0px 0px 5px red; 
         box-shadow: 0px 0px 5px red;
}
.no-boxshadow input:invalid, 
.no-boxshadow textarea:invalid { background-color: #f0dddd; }


/* These selection declarations have to be separate.
   No text-shadow: twitter.com/miketaylr/status/12228805301 
   Also: hot pink. */
::-moz-selection{ background: #FF5E99; color:#fff; text-shadow: none; }
::selection { background:#FF5E99; color:#fff; text-shadow: none; } 

/*  j.mp/webkit-tap-highlight-color */
a:link { -webkit-tap-highlight-color: #FF5E99; } 

/* make buttons play nice in IE:    
   www.viget.com/inspire/styling-the-button-element-in-internet-explorer/ */
button {  width: auto; overflow: visible; }
 
/* bicubic resizing for non-native sized IMG: 
   code.flickr.com/blog/2008/11/12/on-ui-quality-the-little-things-client-side-image-resizing/ */
.ie7 img { -ms-interpolation-mode: bicubic; }



/* 
 * Non-semantic helper classes 
 */

/* for image replacement */
.ir { display: block; text-indent: -999em; overflow: hidden; background-repeat: no-repeat; text-align: left; direction: ltr; }

/* Hide for both screenreaders and browsers
   css-discuss.incutio.com/wiki/Screenreader_Visibility */
.hidden { display: none; visibility: hidden; } 

/* Hide only visually, but have it available for screenreaders 
   www.webaim.org/techniques/css/invisiblecontent/  &  j.mp/visuallyhidden  */
.visuallyhidden { position: absolute !important;    
  clip: rect(1px 1px 1px 1px); /* IE6, IE7 */
  clip: rect(1px, 1px, 1px, 1px); }

/* Hide visually and from screenreaders, but maintain layout */
.invisible { visibility: hidden; }

/* >> The Magnificent CLEARFIX: Updated to prevent margin-collapsing on child elements << j.mp/bestclearfix */
.clearfix:before, .clearfix:after {
  content: "\0020"; display: block; height: 0; visibility: hidden;	
}
/* Fix clearfix: blueprintcss.lighthouseapp.com/projects/15318/tickets/5-extra-margin-padding-bottom-of-page */
.clearfix { zoom: 1; }






 /* Primary Styles
    Author: 
 */















/*
 * Media queries for responsive design
 * These follow after primary styles so they will successfully override. 
 */

@media all and (orientation:portrait) { 
  /* Style adjustments for portrait mode goes here */
  
}

@media all and (orientation:landscape) { 
  /* Style adjustments for landscape mode goes here */
  
}

/* Grade-A Mobile Browsers (Opera Mobile, iPhone Safari, Android Chrome)  
   Consider this: www.cloudfour.com/css-media-query-for-mobile-is-fools-gold/ */
@media screen and (max-device-width: 480px) {
  
  
  /* Uncomment if you don't want iOS and WinMobile to mobile-optimize the text for you
     j.mp/textsizeadjust 
  html { -webkit-text-size-adjust:none; -ms-text-size-adjust:none; } */
<<<<<<< HEAD
}

/* 
 * print styles
 * inlined to avoid required HTTP connection www.phpied.com/delay-loading-your-print-css/ 
 */
@media print {
  * { background: transparent !important; color: #444 !important; text-shadow: none !important; }
  a, a:visited { color: #444 !important; text-decoration: underline; }
  a:after { content: " (" attr(href) ")"; } 
  abbr:after { content: " (" attr(title) ")"; }
  .ir a:after { content: ""; }  /* Don't show links for images */
  pre, blockquote { border: 1px solid #999; page-break-inside: avoid; }
  thead { display: table-header-group; } /* css-discuss.incutio.com/wiki/Printing_Tables */ 
  tr, img { page-break-inside: avoid; }
  @page { margin: 0.5cm; }
  p, h2, h3 { orphans: 3; widows: 3; }
  h2, h3{ page-break-after: avoid; }
}
=======
}
>>>>>>> a991b1c2
<|MERGE_RESOLUTION|>--- conflicted
+++ resolved
@@ -259,7 +259,6 @@
   /* Uncomment if you don't want iOS and WinMobile to mobile-optimize the text for you
      j.mp/textsizeadjust 
   html { -webkit-text-size-adjust:none; -ms-text-size-adjust:none; } */
-<<<<<<< HEAD
 }
 
 /* 
@@ -279,6 +278,3 @@
   p, h2, h3 { orphans: 3; widows: 3; }
   h2, h3{ page-break-after: avoid; }
 }
-=======
-}
->>>>>>> a991b1c2
