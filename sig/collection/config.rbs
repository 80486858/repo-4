module RBS
  module Collection
    # This class represent the configration file.
    class Config
      class CollectionNotAvailable < StandardError
        def initialize: () -> void
      end

      class LockfileGenerator
        attr_reader config: Config
        attr_reader lock: Config?
        attr_reader lock_path: Pathname
        attr_reader gemfile_lock: Bundler::LockfileParser

        type gem_queue_entry = { name: String, version: String? }

        @gem_queue: Array[gem_queue_entry]

        def self.generate: (config_path: Pathname, gemfile_lock_path: Pathname, ?with_lockfile: boolish) -> Config

        def initialize: (config_path: Pathname, gemfile_lock_path: Pathname, with_lockfile: boolish) -> void

        def generate: () -> Config

        private

        def assign_gem: (name: String, version: String?) -> void

        def upsert_gem: (gem_entry? old, gem_entry new) -> void

        def gemfile_lock_gems: () { (untyped) -> void } -> void

        def remove_ignored_gems!: () -> void

        def find_source: (name: String) -> Sources::_Source?

        def find_best_version: (version: String?, versions: Array[String]) -> Gem::Version
      end

      PATH: Pathname

      type gem_entry = {
        'name' => String,
        'version' => String?,
        'ignore' => boolish,
        'source' => Sources::source_entry?
      }

      @config_path: Pathname

<<<<<<< HEAD
      def self.find_config_path: () -> Pathname?
=======
      @data: untyped

      @sources: Array[Sources::_Source]
>>>>>>> 30e80062

      def self.generate_lockfile: (config_path: Pathname, gemfile_lock_path: Pathname, ?with_lockfile: boolish) -> Config

      def self.from_path: (Pathname path) -> Config

      def self.lockfile_of: (Pathname config_path) -> Config?

      def self.to_lockfile_path: (Pathname config_path) -> Pathname

      # config_path is necessary to resolve relative repo_path
      def initialize: (untyped data, config_path: Pathname) -> void

      def add_gem: (gem_entry gem) -> void

      def gem: (String gem_name) -> gem_entry?

      def repo_path: () -> Pathname

      def sources: () -> Array[Sources::_Source]

      def dump_to: (Pathname) -> void

      def gems: () -> Array[gem_entry]

      def check_rbs_availability!: () -> void
    end
  end
end<|MERGE_RESOLUTION|>--- conflicted
+++ resolved
@@ -48,13 +48,11 @@
 
       @config_path: Pathname
 
-<<<<<<< HEAD
-      def self.find_config_path: () -> Pathname?
-=======
       @data: untyped
 
       @sources: Array[Sources::_Source]
->>>>>>> 30e80062
+
+      def self.find_config_path: () -> Pathname?
 
       def self.generate_lockfile: (config_path: Pathname, gemfile_lock_path: Pathname, ?with_lockfile: boolish) -> Config
 
