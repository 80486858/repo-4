module RBS
  module Prototype
    class Runtime
<<<<<<< HEAD
      module Reflection
        def self.object_class: (Module value) -> Class

        def self.constants_of: (Module mod, ?bool inherit) -> Array[Symbol]
=======
      module Helpers
        private

        def const_name: (Module const) -> String?

        def const_name!: (Module const) -> String

        # Returns the exact name & not compactly declared name
        def only_name: (Module mod) -> String

        def to_type_name: (String name, ?full_name: bool) -> TypeName

        def untyped: () -> untyped
      end

      class ValueObjectBase
        include Helpers

        def build_decl: () -> AST::Declarations::Class

        private

        def build_member_accessors: (untyped ast_members_class) -> untyped

        def build_s_members: () -> Array[AST::Members::MethodDefinition]

        def initialize: (Class target_class) -> void
      end

      class StructGenerator < ValueObjectBase
        def self.generatable?: (Class target) -> bool

        private

        def add_decl_members: (AST::Declarations::Class decl) -> void

        def build_overload_for_keyword_arguments: () -> AST::Members::MethodDefinition::Overload

        def build_overload_for_positional_arguments: () -> AST::Members::MethodDefinition::Overload

        def build_s_keyword_init_p: () -> Array[AST::Members::MethodDefinition]

        def build_s_new: () -> Array[AST::Members::MethodDefinition]

        def build_super_class: () -> AST::Declarations::Class::Super

        CAN_CALL_KEYWORD_INIT_P: bool
      end

      class DataGenerator < ValueObjectBase
        def self.generatable?: (Class target) -> bool

        private

        def add_decl_members: (AST::Declarations::Class decl) -> void

        def build_s_new: () -> Array[AST::Members::MethodDefinition]

        def build_super_class: () -> AST::Declarations::Class::Super
>>>>>>> ff0f38c7
      end

      class Todo
        @builder: DefinitionBuilder

        @mixin_decls_cache: Hash[TypeName, Array[untyped]]

        def initialize: (builder: DefinitionBuilder) -> void

        def skip_mixin?: (type_name: TypeName, module_name: TypeName, mixin_class: mixin_class) -> bool

        def skip_singleton_method?: (module_name: TypeName, name: Symbol) -> bool

        def skip_instance_method?: (module_name: TypeName, name: Symbol) -> bool

        def skip_constant?: (module_name: String, name: Symbol) -> bool

        private def mixin_decls: (TypeName type_name) -> Array[AST::Members::Include | AST::Members::Extend | AST::Members::Prepend]
      end

      type mixin_class = singleton(AST::Members::Include) | singleton(AST::Members::Prepend) | singleton(AST::Members::Extend)

      @decls: Array[AST::Declarations::t]?

      @modules: Hash[String, Module]

      @builder: DefinitionBuilder

      @module_name_method: UnboundMethod
      @object_class: UnboundMethod

      @todo_object: Todo?

      include Helpers

      attr_reader patterns: Array[String]

      attr_reader env: Environment

      attr_reader merge: bool

      attr_reader todo: bool

      attr_accessor outline: bool

      attr_reader owners_included: Array[Module]

      def initialize: (patterns: Array[String], env: Environment, merge: bool, ?todo: bool, ?owners_included: Array[Symbol]) -> void

      def target?: (Module const) -> bool

      def todo_object: () -> Todo?

      def builder: () -> DefinitionBuilder

      def parse: (String file) -> void

      def decls: () -> Array[AST::Declarations::t]

      def each_mixined_module: (TypeName type_name, Module mod) { (TypeName, TypeName, mixin_class) -> void } -> void

      def each_mixined_module_one: (TypeName type_name, Module mod) { (TypeName, TypeName, bool) -> void } -> void

      def method_type: (UnboundMethod method) -> MethodType

      def merge_rbs: [A] (TypeName module_name, Array[AST::Declarations::Class::member] members, singleton: Symbol) { () -> A } -> A?
                   | [A] (TypeName module_name, Array[AST::Declarations::Class::member] members, instance: Symbol) { () -> A } -> A?

      def target_method?: (Module mod, instance: Symbol) -> bool
                        | (Module mod, singleton: Symbol) -> bool

      def generate_methods: (Module mod, TypeName module_name, Array[AST::Declarations::Class::member] members) -> void

      def generate_constants: (Module mod, Array[AST::Declarations::Class::member] decls) -> void

      def generate_super_class: (Class mod) -> AST::Declarations::Class::Super?

      def generate_class: (Class mod) -> void

      def generate_module: (Module mod) -> void

      # Generate/find outer module declarations
      # This is broken down into another method to comply with `DRY`
      # This generates/finds declarations in nested form & returns the last array of declarations
      def ensure_outer_module_declarations: (Module mod) -> Array[AST::Declarations::Class::member]

      def object_class: (untyped) -> untyped

      def type_args: (TypeName type_name) -> Array[Types::t]

      def block_from_ast_of: (UnboundMethod method) -> Types::Block?

      def can_alias?: (Module, UnboundMethod) -> bool

      def type_params: (Module) -> Array[AST::TypeParam]
    end
  end
end<|MERGE_RESOLUTION|>--- conflicted
+++ resolved
@@ -1,12 +1,12 @@
 module RBS
   module Prototype
     class Runtime
-<<<<<<< HEAD
       module Reflection
         def self.object_class: (Module value) -> Class
 
         def self.constants_of: (Module mod, ?bool inherit) -> Array[Symbol]
-=======
+      end
+
       module Helpers
         private
 
@@ -66,7 +66,6 @@
         def build_s_new: () -> Array[AST::Members::MethodDefinition]
 
         def build_super_class: () -> AST::Declarations::Class::Super
->>>>>>> ff0f38c7
       end
 
       class Todo
