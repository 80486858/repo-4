require "ruby/signature"
require "ruby/signature/test"
require "minitest/autorun"

# stdlibs
<<<<<<< HEAD
require "erb"
=======
require "base64"
>>>>>>> 5cbea669

logger = Logger.new(STDERR)
logger.level = ENV["RBS_TEST_LOGLEVEL"] || "info"

env = Ruby::Signature::Environment.new
loader = Ruby::Signature::EnvironmentLoader.new
loader.load(env: env)

HOOKS = {}

class StdlibTest < Minitest::Test
  def self.target(klass)
    @target = klass
  end

  def self.hook
    HOOKS[@target]
  end

  def hook
    self.class.hook
  end

  def setup
    super
    self.class.hook.errors.clear
    @assert = true
  end

  def teardown
    super
    assert_empty self.class.hook.errors.map {|x| Ruby::Signature::Test::Hook::Errors.to_string(x) }
  end
end

class_names = if ARGV.empty?
                Pathname("test/stdlib").children.map do |path|
                  basename = path.basename.to_s
                  if (m = basename.match(/(?<name>(?~_test))_test.rb/))
                    m[:name].gsub(/__/, "::")
                  end
                end.compact
              else
                ARGV
              end

class_names.each do |class_name|
  klass = ::Object.const_get(class_name)
  HOOKS[klass] = Ruby::Signature::Test::Hook.new(env, klass, logger: logger).verify_all
  load "test/stdlib/#{class_name.gsub(/::/, "__")}_test.rb"
end<|MERGE_RESOLUTION|>--- conflicted
+++ resolved
@@ -3,11 +3,8 @@
 require "minitest/autorun"
 
 # stdlibs
-<<<<<<< HEAD
+require "base64"
 require "erb"
-=======
-require "base64"
->>>>>>> 5cbea669
 
 logger = Logger.new(STDERR)
 logger.level = ENV["RBS_TEST_LOGLEVEL"] || "info"
