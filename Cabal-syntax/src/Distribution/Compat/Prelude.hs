--- conflicted
+++ resolved
@@ -204,11 +204,8 @@
     , Traversable, traverse, sequenceA
     , Foldable(..)
     )
-<<<<<<< HEAD
 {- FOURMOLU_ENABLE -}
-=======
 import Data.Foldable as BasePrelude (foldl, elem, sum, product, maximum, minimum)
->>>>>>> 94615d6a
 
 -- AMP
 import Data.Foldable
