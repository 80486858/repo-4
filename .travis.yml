--- conflicted
+++ resolved
@@ -26,11 +26,6 @@
   - if [[ "$TRAVIS_OS_NAME" == "linux" ]]; then ./script/travis-install-linux; fi
   - if [[ "$PODSPEC" ]]; then rvm system; sudo gem install bundler; bundle install; fi
 script:
-<<<<<<< HEAD
   - if [[ "$TRAVIS_OS_NAME" == "osx"   ]]; then ./script/travis-script-macos; fi
   - if [[ "$TRAVIS_OS_NAME" == "linux" ]]; then ./script/travis-script-linux; fi
-=======
-  - if [[ "$TRAVIS_OS_NAME" == "osx"   ]]; then ./script/travis-script-macos;   fi
-  - if [[ "$TRAVIS_OS_NAME" == "linux" ]]; then ./script/travis-script-linux; fi
-  - if [[ "$PODSPEC" ]]; then danger; fi
->>>>>>> fd344ef9
+  - if [[ "$PODSPEC" ]]; then danger; fi