--- conflicted
+++ resolved
@@ -7,11 +7,7 @@
  * Author URI:      https://newspack.blog
  * Text Domain:     newspack-popups
  * Domain Path:     /languages
-<<<<<<< HEAD
- * Version:         2.17.0-alpha.1
-=======
  * Version:         2.17.0
->>>>>>> 24d6a8d6
  *
  * @package         Newspack_Popups
  */
