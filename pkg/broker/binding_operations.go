--- conflicted
+++ resolved
@@ -9,6 +9,7 @@
 	"fmt"
 	"net/url"
 
+	"github.com/mongodb/mongodb-atlas-service-broker/pkg/broker/dynamicplans"
 	"github.com/mongodb/go-client-mongodb-atlas/mongodbatlas"
 	"github.com/pivotal-cf/brokerapi/domain"
 	"github.com/pivotal-cf/brokerapi/domain/apiresponses"
@@ -50,21 +51,6 @@
 		return spec, fmt.Errorf("plan ID %q not found in catalog", details.PlanID)
 	}
 
-<<<<<<< HEAD
-	name, err := b.getClusterNameByInstanceID(ctx, instanceID)
-	if err != nil {
-		return
-	}
-
-    // Grab the dynamic plan behind this, to check any overrides.
-
-	dp, err := b.parsePlan(nil, details.PlanID)
-    if err != nil {
-        return
-    }
-    b.logger.Infow("Found dyno plan for bind--->","dp",dp)
-=======
->>>>>>> d36e954d
 	// Fetch the cluster from Atlas to ensure it exists.
 	cluster, _, err := client.Clusters.Get(ctx, p.Project.ID, p.Cluster.Name)
 	if err != nil {
@@ -80,12 +66,12 @@
 		return
 	}
 
-	// Construct a cluster definition from the instance ID, service, plan, and params.
-<<<<<<< HEAD
-	user, err := userFromParams(bindingID, password, details.RawParameters,&b, &dp)
-=======
-	user, err := userFromParams(bindingID, password, details.RawParameters, &b)
->>>>>>> d36e954d
+    dp, err := b.getInstancePlan(ctx,instanceID)
+    if err != nil {
+        b.logger.Errorw("Not about to find plan for instance","err",err)
+        return
+    }
+	user, err := userFromParams(bindingID, password, details.RawParameters,&b, dp)
 	if err != nil {
 		b.logger.Errorw("Couldn't create user from the passed parameters", "error", err, "instance_id", instanceID, "binding_id", bindingID, "details", details)
 		return
@@ -107,7 +93,6 @@
 
 	cs.Path = user.DatabaseName
 
-<<<<<<< HEAD
     connDetails := ConnectionDetails{
 			Username:         bindingID,
 			Password:         password,
@@ -118,12 +103,6 @@
         cs.Path = user.Roles[0].DatabaseName
 	    b.logger.Infow("Detected roles, override the name of the db to connect", "connectionString", cs)
     }
-=======
-	if len(user.Roles) > 0 {
-		cs.Path = user.Roles[0].DatabaseName
-		b.logger.Infow("Detected roles, override the name of the db to connect", "connectionString", cs)
-	}
->>>>>>> d36e954d
 
 	b.logger.Infow("New User ConnectionString", "connectionString", cs)
 
@@ -221,7 +200,6 @@
 	// Set binding ID as username and add password.
 	params.User.Username = bindingID
 	params.User.Password = password
-<<<<<<< HEAD
     if len(params.User.DatabaseName) == 0 {
         broker.logger.Info("Bind --- no `databaseName` in User, setting to `admin` fo Atlas.")
         params.User.DatabaseName = "admin"
@@ -242,12 +220,12 @@
             params.User.Roles = append(params.User.Roles, overrideRole)
         }
     }
-=======
+
 	if len(params.User.DatabaseName) == 0 {
 		params.User.DatabaseName = "admin"
 	}
 	broker.logger.Infow("userFromParams", params, "params")
->>>>>>> d36e954d
+
 	// If no role is specified we default to read/write on any database.
 	// This is the default role when creating a user through the Atlas UI.
 	if len(params.User.Roles) == 0 {
