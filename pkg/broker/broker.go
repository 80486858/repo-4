package broker

import (
	"bytes"
	"context"
	"errors"
	"fmt"
	"net/url"
	"encoding/json"

	"github.com/Sectorbob/mlab-ns2/gae/ns/digest"
	"github.com/goccy/go-yaml"
	"github.com/gorilla/mux"
	"github.com/mongodb/go-client-mongodb-atlas/mongodbatlas"
	"github.com/mongodb/mongodb-atlas-service-broker/pkg/broker/credentials"
	"github.com/mongodb/mongodb-atlas-service-broker/pkg/broker/dynamicplans"
	"github.com/mongodb/mongodb-atlas-service-broker/pkg/broker/statestorage"
	"github.com/pivotal-cf/brokerapi/domain"
<<<<<<< HEAD
	"go.mongodb.org/mongo-driver/bson/primitive"
=======
	"go.mongodb.org/mongo-driver/bson"
>>>>>>> d36e954d
	"go.uber.org/zap"
    "strings"
)

// Ensure broker adheres to the ServiceBroker interface.
var _ domain.ServiceBroker = new(Broker)

// Broker is responsible for translating OSB calls to Atlas API calls.
// Implements the domain.ServiceBroker interface making it easy to spin up
// an API server.
type Broker struct {
<<<<<<< HEAD
	logger      *zap.SugaredLogger
	whitelist   Whitelist
	credentials *credentials.Credentials
	baseURL     string
	mode        Mode
	catalog     *catalog
    state       *statestorage.RealmStateStorage
}

// New creates a new Broker with a logger.
func New(logger *zap.SugaredLogger, credentials *credentials.Credentials, baseURL string, whitelist Whitelist, state *statestorage.RealmStateStorage, mode Mode) *Broker {
	b := &Broker{
		logger:      logger,
		credentials: credentials,
		baseURL:     baseURL,
		whitelist:   whitelist,
		state:       state,
		mode:        mode,
	}

	if err := b.buildCatalog(); err != nil {
		logger.Fatalw("Cannot build service catalog", "error", err)
=======
	logger       *zap.SugaredLogger
	whitelist    Whitelist
	credentials  *credentials.Credentials
	baseURL      string
	catalog      *catalog
	stateStorage StateStorage
}

// New creates a new Broker with a logger.
func New(logger *zap.SugaredLogger, credentials *credentials.Credentials, baseURL string, whitelist Whitelist, storage StateStorage) *Broker {
	b := &Broker{
		logger:       logger,
		credentials:  credentials,
		baseURL:      baseURL,
		whitelist:    whitelist,
		stateStorage: storage,
>>>>>>> d36e954d
	}

	b.buildCatalog()
	return b
}

func (b *Broker) parsePlan(ctx dynamicplans.Context, planID string) (dp *dynamicplans.Plan, err error) {
	sp, ok := b.catalog.plans[planID]
	if !ok {
		err = fmt.Errorf("plan ID %q not found in catalog", planID)
		return
	}

	tpl, ok := sp.Metadata.AdditionalMetadata["template"].(dynamicplans.TemplateContainer)
	if !ok {
		err = errors.New("plan ID %q does not contain a valid plan template")
		return
	}

	raw := new(bytes.Buffer)
	err = tpl.Execute(raw, ctx.With("credentials", b.credentials))
	if err != nil {
		return
	}

	b.logger.Infow("Parsed plan", "plan", raw.String())

	dp = &dynamicplans.Plan{}
	if err = yaml.NewDecoder(raw).Decode(dp); err != nil {
		return
	}

    // Attempt to merge in any other values as plan instance data
    pb, _ := json.Marshal(ctx)
    b.logger.Infow("Found plan instance data to merge","pb",pb)
    err = json.Unmarshal(pb, &dp)
    if err != nil {
        b.logger.Errorw("Error trying to merge in planContext as plan instance","err",err)
    } else {
        b.logger.Infow("Merged final plan instance:", "dp", dp)
    }

	return dp, nil
}

func (b *Broker) getInstancePlan(ctx context.Context, instanceID string) (*dynamicplans.Plan, error) {
	i, err := b.GetInstance(ctx, instanceID)
	if err != nil {
		return nil, err
	}

	params, ok := i.Parameters.(bson.D)
	if !ok {
		b.logger.Errorf("%#v", i)
		return nil, fmt.Errorf("instance metadata has the wrong type %T", i.Parameters)
	}

<<<<<<< HEAD
	return p.Map(), nil
}

func (b *Broker) getGroupIDByInstanceID(ctx context.Context, instanceID string) (string, error) {
	s, err := b.getInstanceState(ctx, instanceID)
	if err != nil {
		// no metadata - not an error in our case
		// if err == mongo.ErrNoDocuments {
        b.logger.Infow("====================================>","err",err,"InstanceNotFound",statestorage.InstanceNotFound)
        if strings.Contains(err.Error(), statestorage.InstanceNotFound.Error()) {
            b.logger.Infow("~~~~~~~~~~~~~~~ going to return now ~~~~~~~~~~~~")
			return "", nil
		}
		return "", err
=======
	p, found := params.Map()["plan"]
	if !found {
		return nil, fmt.Errorf("plan not found in instance metadata")
>>>>>>> d36e954d
	}

	d, ok := p.(bson.D)
	if !ok {
		return nil, fmt.Errorf("instance metadata plan has the wrong type %T", p)
	}

	plan := dynamicplans.Plan{}
	bytes, err := bson.Marshal(d)
	if err != nil {
		return nil, err
	}

	err = bson.Unmarshal(bytes, &plan)
	return &plan, err
}

<<<<<<< HEAD
func (b *Broker) getClusterNameByInstanceID(ctx context.Context, instanceID string) (string, error) {
	if b.state == nil {
		return NormalizeClusterName(instanceID), nil
=======
func (b *Broker) createClient(k credentials.APIKey) (*mongodbatlas.Client, error) {
	hc, err := digest.NewTransport(k.PublicKey, k.PrivateKey).Client()
	if err != nil {
		return nil, err
>>>>>>> d36e954d
	}

	return mongodbatlas.New(hc, mongodbatlas.SetBaseURL(b.baseURL))
}

func (b *Broker) getPlan(ctx context.Context, instanceID string, planID string, planCtx dynamicplans.Context) (dp *dynamicplans.Plan, err error) {
	// existing instance: try to get from state store
	dp, err = b.getInstancePlan(ctx, instanceID)
	if err == nil {
		return
	}

	// new instance: get from plan
	dp, err = b.parsePlan(planCtx, planID)
	if err != nil {
		return
	}

	if dp.Project == nil {
		err = fmt.Errorf("missing Project in plan definition")
		return
	}

	return
}

func (b *Broker) getClient(ctx context.Context, instanceID string, planID string, planCtx dynamicplans.Context) (client *mongodbatlas.Client, dp *dynamicplans.Plan, err error) {
	dp, err = b.getPlan(ctx, instanceID, planID, planCtx)
	if err != nil {
		return
	}

	if dp.Project.ID != "" {
		c, ok := b.credentials.Projects[dp.Project.ID]
		if !ok {
			err = fmt.Errorf("credentials for project ID %q not found", dp.Project.ID)
			return
		}

		client, err = b.createClient(c)
		return
	}

	if dp.Project.OrgID != "" {
		oid := dp.Project.OrgID
		c, ok := b.credentials.Orgs[oid]
		if !ok {
			err = fmt.Errorf("credentials for org ID %q not found", oid)
			return
		}

		client, err = b.createClient(c)
		if err != nil {
			return
		}

		// try to merge existing project into plan, don't error out if not found
		var existing *mongodbatlas.Project
		existing, _, err = client.Projects.GetOneProjectByName(ctx, dp.Project.Name)
		if err == nil {
			dp.Project = existing
			return
		} else {
			err = nil
		}
<<<<<<< HEAD

		// use existing project
		if dp.Project.ID != "" {
			gid = dp.Project.ID
			break
		}

		if dp.Project.OrgID != "" {
			oid := dp.Project.OrgID
			c, ok := b.credentials.Orgs[oid]
			if !ok {
                keys := make([]string, len(b.credentials.Orgs))
                i := 0
                for k := range b.credentials.Orgs {
                    keys[i] = k
                    i++
                }
                c, ok = b.credentials.Orgs[keys[0]]
			    if !ok {
				    return nil, "", fmt.Errorf("credentials for org ID %q not found", oid)
                } 
                // TODO -- log that we just grab the 1st org key there
			}

			hc, err := digest.NewTransport(c.PublicKey, c.PrivateKey).Client()
			if err != nil {
				return nil, "", err
			}

			client, err = mongodbatlas.New(hc, mongodbatlas.SetBaseURL(b.baseURL))

			if dp.Project.Name != "" {
				p, _, err := client.Projects.GetOneProjectByName(ctx, dp.Project.Name)
				if err == nil {
					return client, p.ID, err
				}
			}
			return client, "", err
		}

	default:
		panic("invalid broker mode")
	}

	c, ok := b.credentials.Projects[gid]
	if !ok {
		return nil, gid, fmt.Errorf("credentials for project ID %q not found", gid)
	}

	hc, err := digest.NewTransport(c.PublicKey, c.PrivateKey).Client()
	if err != nil {
		return nil, gid, err
=======
		return
>>>>>>> d36e954d
	}

	err = fmt.Errorf("project info must contain either ID or OrgID & project name, got %+v", dp.Project)
	return
}

func (b *Broker) AuthMiddleware() mux.MiddlewareFunc {
	if b.credentials != nil {
		return authMiddleware(*b.credentials.Broker)
	}

	return simpleAuthMiddleware(b.baseURL)
}

func (b *Broker) GetDashboardURL(groupID, clusterName string) string {
	apiUrl, err := url.Parse(b.baseURL)
	if err != nil {
		return err.Error()
	}
	apiUrl.Path = fmt.Sprintf("/v2/%s", groupID)
	return apiUrl.String() + fmt.Sprintf("#clusters/detail/%s", clusterName)
}<|MERGE_RESOLUTION|>--- conflicted
+++ resolved
@@ -16,13 +16,8 @@
 	"github.com/mongodb/mongodb-atlas-service-broker/pkg/broker/dynamicplans"
 	"github.com/mongodb/mongodb-atlas-service-broker/pkg/broker/statestorage"
 	"github.com/pivotal-cf/brokerapi/domain"
-<<<<<<< HEAD
-	"go.mongodb.org/mongo-driver/bson/primitive"
-=======
-	"go.mongodb.org/mongo-driver/bson"
->>>>>>> d36e954d
 	"go.uber.org/zap"
-    "strings"
+    "go.mongodb.org/mongo-driver/bson"
 )
 
 // Ensure broker adheres to the ServiceBroker interface.
@@ -32,47 +27,22 @@
 // Implements the domain.ServiceBroker interface making it easy to spin up
 // an API server.
 type Broker struct {
-<<<<<<< HEAD
 	logger      *zap.SugaredLogger
 	whitelist   Whitelist
 	credentials *credentials.Credentials
 	baseURL     string
-	mode        Mode
 	catalog     *catalog
     state       *statestorage.RealmStateStorage
 }
 
 // New creates a new Broker with a logger.
-func New(logger *zap.SugaredLogger, credentials *credentials.Credentials, baseURL string, whitelist Whitelist, state *statestorage.RealmStateStorage, mode Mode) *Broker {
+func New(logger *zap.SugaredLogger, credentials *credentials.Credentials, baseURL string, whitelist Whitelist, state *statestorage.RealmStateStorage) *Broker {
 	b := &Broker{
 		logger:      logger,
 		credentials: credentials,
 		baseURL:     baseURL,
 		whitelist:   whitelist,
 		state:       state,
-		mode:        mode,
-	}
-
-	if err := b.buildCatalog(); err != nil {
-		logger.Fatalw("Cannot build service catalog", "error", err)
-=======
-	logger       *zap.SugaredLogger
-	whitelist    Whitelist
-	credentials  *credentials.Credentials
-	baseURL      string
-	catalog      *catalog
-	stateStorage StateStorage
-}
-
-// New creates a new Broker with a logger.
-func New(logger *zap.SugaredLogger, credentials *credentials.Credentials, baseURL string, whitelist Whitelist, storage StateStorage) *Broker {
-	b := &Broker{
-		logger:       logger,
-		credentials:  credentials,
-		baseURL:      baseURL,
-		whitelist:    whitelist,
-		stateStorage: storage,
->>>>>>> d36e954d
 	}
 
 	b.buildCatalog()
@@ -119,7 +89,7 @@
 }
 
 func (b *Broker) getInstancePlan(ctx context.Context, instanceID string) (*dynamicplans.Plan, error) {
-	i, err := b.GetInstance(ctx, instanceID)
+    i, err := b.GetInstance(ctx, instanceID)
 	if err != nil {
 		return nil, err
 	}
@@ -130,26 +100,9 @@
 		return nil, fmt.Errorf("instance metadata has the wrong type %T", i.Parameters)
 	}
 
-<<<<<<< HEAD
-	return p.Map(), nil
-}
-
-func (b *Broker) getGroupIDByInstanceID(ctx context.Context, instanceID string) (string, error) {
-	s, err := b.getInstanceState(ctx, instanceID)
-	if err != nil {
-		// no metadata - not an error in our case
-		// if err == mongo.ErrNoDocuments {
-        b.logger.Infow("====================================>","err",err,"InstanceNotFound",statestorage.InstanceNotFound)
-        if strings.Contains(err.Error(), statestorage.InstanceNotFound.Error()) {
-            b.logger.Infow("~~~~~~~~~~~~~~~ going to return now ~~~~~~~~~~~~")
-			return "", nil
-		}
-		return "", err
-=======
 	p, found := params.Map()["plan"]
 	if !found {
 		return nil, fmt.Errorf("plan not found in instance metadata")
->>>>>>> d36e954d
 	}
 
 	d, ok := p.(bson.D)
@@ -167,16 +120,10 @@
 	return &plan, err
 }
 
-<<<<<<< HEAD
-func (b *Broker) getClusterNameByInstanceID(ctx context.Context, instanceID string) (string, error) {
-	if b.state == nil {
-		return NormalizeClusterName(instanceID), nil
-=======
 func (b *Broker) createClient(k credentials.APIKey) (*mongodbatlas.Client, error) {
 	hc, err := digest.NewTransport(k.PublicKey, k.PrivateKey).Client()
 	if err != nil {
 		return nil, err
->>>>>>> d36e954d
 	}
 
 	return mongodbatlas.New(hc, mongodbatlas.SetBaseURL(b.baseURL))
@@ -242,62 +189,7 @@
 		} else {
 			err = nil
 		}
-<<<<<<< HEAD
-
-		// use existing project
-		if dp.Project.ID != "" {
-			gid = dp.Project.ID
-			break
-		}
-
-		if dp.Project.OrgID != "" {
-			oid := dp.Project.OrgID
-			c, ok := b.credentials.Orgs[oid]
-			if !ok {
-                keys := make([]string, len(b.credentials.Orgs))
-                i := 0
-                for k := range b.credentials.Orgs {
-                    keys[i] = k
-                    i++
-                }
-                c, ok = b.credentials.Orgs[keys[0]]
-			    if !ok {
-				    return nil, "", fmt.Errorf("credentials for org ID %q not found", oid)
-                } 
-                // TODO -- log that we just grab the 1st org key there
-			}
-
-			hc, err := digest.NewTransport(c.PublicKey, c.PrivateKey).Client()
-			if err != nil {
-				return nil, "", err
-			}
-
-			client, err = mongodbatlas.New(hc, mongodbatlas.SetBaseURL(b.baseURL))
-
-			if dp.Project.Name != "" {
-				p, _, err := client.Projects.GetOneProjectByName(ctx, dp.Project.Name)
-				if err == nil {
-					return client, p.ID, err
-				}
-			}
-			return client, "", err
-		}
-
-	default:
-		panic("invalid broker mode")
-	}
-
-	c, ok := b.credentials.Projects[gid]
-	if !ok {
-		return nil, gid, fmt.Errorf("credentials for project ID %q not found", gid)
-	}
-
-	hc, err := digest.NewTransport(c.PublicKey, c.PrivateKey).Client()
-	if err != nil {
-		return nil, gid, err
-=======
-		return
->>>>>>> d36e954d
+		return
 	}
 
 	err = fmt.Errorf("project info must contain either ID or OrgID & project name, got %+v", dp.Project)
