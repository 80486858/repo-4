package workload

import (
	"context"
	"crypto"
	"crypto/x509"
	"encoding/base64"
	"testing"
	"time"

	"github.com/golang/mock/gomock"
	structpb "github.com/golang/protobuf/ptypes/struct"
	"github.com/sirupsen/logrus/hooks/test"
	"github.com/spiffe/go-spiffe/proto/spiffe/workload"
	"github.com/spiffe/spire/pkg/agent/client"
	"github.com/spiffe/spire/pkg/agent/manager/cache"
	"github.com/spiffe/spire/pkg/common/bundleutil"
	"github.com/spiffe/spire/pkg/common/jwtsvid"
	"github.com/spiffe/spire/pkg/common/peertracker"
	"github.com/spiffe/spire/pkg/common/pemutil"
	"github.com/spiffe/spire/pkg/common/telemetry"
	"github.com/spiffe/spire/proto/spire/common"
	"github.com/spiffe/spire/test/fakes/fakeagentcatalog"
	"github.com/spiffe/spire/test/fakes/fakeworkloadattestor"
	mock_manager "github.com/spiffe/spire/test/mock/agent/manager"
	mock_cache "github.com/spiffe/spire/test/mock/agent/manager/cache"
	mock_telemetry "github.com/spiffe/spire/test/mock/common/telemetry"
	mock_workload "github.com/spiffe/spire/test/mock/proto/api/workload"
	"github.com/spiffe/spire/test/util"
	"github.com/stretchr/testify/suite"
	"google.golang.org/grpc/codes"
	"google.golang.org/grpc/metadata"
	"google.golang.org/grpc/peer"
	"google.golang.org/grpc/status"
)

var (
	jwtSigningKeyPEM = []byte(`-----BEGIN PRIVATE KEY-----
MIGHAgEAMBMGByqGSM49AgEGCCqGSM49AwEHBG0wawIBAQQgGZx/yLVskGyXAyIT
uDe7PI1X4Dt1boMWfysKPyOJeMuhRANCAARzgo1R4J4xtjGpmGFNl2KADaxDpgx3
KfDQqPUcYWUMm2JbwFyHxQfhJfSf+Mla5C4FnJG6Ksa7pWjITPf5KbHi
-----END PRIVATE KEY-----`)
)

func TestHandler(t *testing.T) {
	suite.Run(t, new(HandlerTestSuite))
}

type HandlerTestSuite struct {
	suite.Suite

	h    *Handler
	ctrl *gomock.Controller

	attestor *fakeworkloadattestor.WorkloadAttestor
	manager  *mock_manager.MockManager
	metrics  *mock_telemetry.MockMetrics
}

func (s *HandlerTestSuite) SetupTest() {
	mockCtrl := gomock.NewController(s.T())
	log, _ := test.NewNullLogger()

	s.attestor = fakeworkloadattestor.New()
	s.manager = mock_manager.NewMockManager(mockCtrl)
	s.metrics = mock_telemetry.NewMockMetrics(mockCtrl)

	catalog := fakeagentcatalog.New()
	catalog.SetWorkloadAttestors(fakeagentcatalog.WorkloadAttestor("fake", s.attestor))

	h := &Handler{
		Manager: s.manager,
		Catalog: catalog,
		Log:     log,
		Metrics: s.metrics,
	}

	s.h = h
	s.ctrl = mockCtrl
}

func (s *HandlerTestSuite) TearDownTest() {
	s.ctrl.Finish()
}

func (s *HandlerTestSuite) TestFetchX509SVID() {
	// Without the security header
	stream := mock_workload.NewMockSpiffeWorkloadAPI_FetchX509SVIDServer(s.ctrl)
	stream.EXPECT().Context().Return(context.Background())
	err := s.h.FetchX509SVID(nil, stream)
	s.Assert().Error(err)

	// Without PID data
	ctx := makeContext(0)
	stream.EXPECT().Context().Return(ctx)
	err = s.h.FetchX509SVID(nil, stream)
	s.Assert().Error(err)

	ctx, cancel := context.WithCancel(makeContext(1))
	defer cancel()

	selectors := []*common.Selector{{Type: "foo", Value: "bar"}}
	subscriber := mock_cache.NewMockSubscriber(s.ctrl)
	subscription := make(chan *cache.WorkloadUpdate)
	subscriber.EXPECT().Updates().Return(subscription).AnyTimes()
	subscriber.EXPECT().Finish()
	result := make(chan error, 1)
	stream.EXPECT().Context().Return(ctx).AnyTimes()
	s.attestor.SetSelectors(1, selectors)
	s.manager.EXPECT().SubscribeToCacheChanges(cache.Selectors{selectors[0]}).Return(subscriber)
	stream.EXPECT().Send(gomock.Any())

	setupMetricsCommonExpectations(s.metrics, len(selectors))
	labels := []telemetry.Label{
		{Name: telemetry.SVIDType, Value: telemetry.X509},
		{Name: telemetry.Registered, Value: "true"},
<<<<<<< HEAD
		{Name: telemetry.SPIFFEID, Value: "spiffe://example_org/foo"},
=======
		{Name: telemetry.Count, Value: "1"},
>>>>>>> e6efacc1
	}
	s.metrics.EXPECT().SetGaugeWithLabels(
		[]string{telemetry.WorkloadAPI, telemetry.FetchX509SVID, telemetry.TTL},
		gomock.Any(),
		[]telemetry.Label{
			{
				Name: telemetry.SPIFFEID, Value: "spiffe://example_org/foo",
			},
		})
	s.metrics.EXPECT().IncrCounterWithLabels([]string{telemetry.WorkloadAPI, telemetry.FetchX509SVID}, float32(1), labels)
	s.metrics.EXPECT().MeasureSinceWithLabels([]string{telemetry.WorkloadAPI, telemetry.FetchX509SVID, telemetry.ElapsedTime}, gomock.Any(), labels)
	s.metrics.EXPECT().MeasureSince([]string{telemetry.WorkloadAPI, telemetry.SVIDResponseLatency, telemetry.Fetch}, gomock.Any())

	go func() { result <- s.h.FetchX509SVID(nil, stream) }()

	// Make sure it's still running...
	select {
	case err := <-result:
		s.T().Errorf("hander exited immediately: %v", err)
	case <-time.NewTimer(1 * time.Millisecond).C:
	}

	select {
	case <-time.NewTimer(1 * time.Second).C:
		s.T().Error("timeout sending update to workload handler")
	case subscription <- s.workloadUpdate():
	}

	cancel()
	select {
	case err := <-result:
		s.Assert().NoError(err)
	case <-time.NewTimer(1 * time.Second).C:
		s.T().Error("workload handler hung, shutdown timer exceeded")
	}
}

func (s *HandlerTestSuite) TestSendX509Response() {
	stream := mock_workload.NewMockSpiffeWorkloadAPI_FetchX509SVIDServer(s.ctrl)
	emptyUpdate := new(cache.WorkloadUpdate)
	stream.EXPECT().Send(gomock.Any()).Times(0)

	labels := []telemetry.Label{
		{Name: telemetry.SVIDType, Value: telemetry.X509},
		{Name: telemetry.Registered, Value: "false"},
		{Name: telemetry.Error, Value: codes.PermissionDenied.String()},
	}
	s.metrics.EXPECT().IncrCounterWithLabels([]string{telemetry.WorkloadAPI, telemetry.FetchX509SVID, telemetry.Error}, float32(1), labels)
	s.metrics.EXPECT().MeasureSinceWithLabels([]string{telemetry.WorkloadAPI, telemetry.FetchX509SVID, telemetry.Error, telemetry.ElapsedTime}, gomock.Any(), labels)

	err := s.h.sendX509SVIDResponse(emptyUpdate, stream, s.h.Metrics, []*common.Selector{})
	s.Assert().Error(err)

	resp, err := s.h.composeX509SVIDResponse(s.workloadUpdate())
	s.Require().NoError(err)
	stream.EXPECT().Send(resp)

	labels = []telemetry.Label{
		{Name: telemetry.SVIDType, Value: telemetry.X509},
		{Name: telemetry.Registered, Value: "true"},
<<<<<<< HEAD
		{Name: telemetry.SPIFFEID, Value: "spiffe://example_org/foo"},
=======
		{Name: telemetry.Count, Value: "1"},
>>>>>>> e6efacc1
	}
	s.metrics.EXPECT().SetGaugeWithLabels(
		[]string{telemetry.WorkloadAPI, telemetry.FetchX509SVID, telemetry.TTL},
		gomock.Any(),
		[]telemetry.Label{
			{Name: telemetry.SPIFFEID, Value: "spiffe://example_org/foo"},
		})
	s.metrics.EXPECT().IncrCounterWithLabels([]string{telemetry.WorkloadAPI, telemetry.FetchX509SVID}, float32(1), labels)
	s.metrics.EXPECT().MeasureSinceWithLabels([]string{telemetry.WorkloadAPI, telemetry.FetchX509SVID, telemetry.ElapsedTime}, gomock.Any(), labels)

	err = s.h.sendX509SVIDResponse(s.workloadUpdate(), stream, s.h.Metrics, []*common.Selector{})
	s.Assert().NoError(err)
}

func (s *HandlerTestSuite) TestComposeX509Response() {
	update := s.workloadUpdate()
	keyData, err := x509.MarshalPKCS8PrivateKey(update.Identities[0].PrivateKey)
	s.Require().NoError(err)

	svidMsg := &workload.X509SVID{
		SpiffeId:      "spiffe://example.org/foo",
		X509Svid:      update.Identities[0].SVID[0].Raw,
		X509SvidKey:   keyData,
		Bundle:        update.Bundle.RootCAs()[0].Raw,
		FederatesWith: []string{"spiffe://otherdomain.test"},
	}
	apiMsg := &workload.X509SVIDResponse{
		Svids: []*workload.X509SVID{svidMsg},
		FederatedBundles: map[string][]byte{
			"spiffe://otherdomain.test": update.Bundle.RootCAs()[0].Raw,
		},
	}

	resp, err := s.h.composeX509SVIDResponse(s.workloadUpdate())
	s.Assert().NoError(err)
	s.Assert().Equal(apiMsg, resp)
}

func (s *HandlerTestSuite) TestFetchJWTSVID() {
	audience := []string{"foo"}

	// request missing audience
	resp, err := s.h.FetchJWTSVID(context.Background(), &workload.JWTSVIDRequest{})
	s.requireErrorContains(err, "audience must be specified")
	s.Require().Nil(resp)

	// missing security header
	resp, err = s.h.FetchJWTSVID(context.Background(), &workload.JWTSVIDRequest{
		Audience: audience,
	})
	s.requireErrorContains(err, "Security header missing from request")
	s.Require().Nil(resp)

	// missing peer info
	resp, err = s.h.FetchJWTSVID(makeContext(0), &workload.JWTSVIDRequest{
		Audience: audience,
	})
	s.requireErrorContains(err, "Unable to fetch watcher from context")
	s.Require().Nil(resp)

	// no identity issued
	selectors := []*common.Selector{{Type: "foo", Value: "bar"}}
	s.attestor.SetSelectors(1, selectors)
	s.manager.EXPECT().MatchingIdentities(selectors).Return(nil)

	labels := []telemetry.Label{
		{Name: telemetry.SVIDType, Value: telemetry.JWT},
		{Name: telemetry.Registered, Value: "false"},
		{Name: telemetry.Error, Value: codes.PermissionDenied.String()},
	}
	setupMetricsCommonExpectations(s.metrics, len(selectors))
	s.metrics.EXPECT().IncrCounterWithLabels([]string{telemetry.WorkloadAPI, telemetry.FetchJWTSVID, telemetry.Error}, float32(1), labels)
	s.metrics.EXPECT().MeasureSinceWithLabels([]string{telemetry.WorkloadAPI, telemetry.FetchJWTSVID, telemetry.Error, telemetry.ElapsedTime}, gomock.Any(), labels)

	resp, err = s.h.FetchJWTSVID(makeContext(1), &workload.JWTSVIDRequest{
		Audience: audience,
	})
	s.requireErrorContains(err, "no identity issued")
	s.Require().Nil(resp)

	// fetch SVIDs for all SPIFFE IDs
	identities := []cache.Identity{
		{
			Entry: &common.RegistrationEntry{
				SpiffeId: "spiffe://example.org/one",
			},
		},
		{
			Entry: &common.RegistrationEntry{
				SpiffeId: "spiffe://example.org/two",
			},
		},
	}
	s.attestor.SetSelectors(1, selectors)
	s.manager.EXPECT().MatchingIdentities(selectors).Return(identities)
	ONE := &client.JWTSVID{Token: "ONE"}
	TWO := &client.JWTSVID{Token: "TWO"}
	s.manager.EXPECT().FetchJWTSVID(gomock.Any(), "spiffe://example.org/one", audience).Return(ONE, nil)
	s.manager.EXPECT().FetchJWTSVID(gomock.Any(), "spiffe://example.org/two", audience).Return(TWO, nil)

	setupMetricsCommonExpectations(s.metrics, len(selectors))
	labels = []telemetry.Label{
		{Name: telemetry.SVIDType, Value: telemetry.JWT},
		{Name: telemetry.Registered, Value: "true"},
		{Name: telemetry.Count, Value: "2"},
	}

	s.metrics.EXPECT().SetGaugeWithLabels(
		[]string{telemetry.WorkloadAPI, telemetry.FetchJWTSVID, telemetry.TTL},
		gomock.Any(),
		[]telemetry.Label{
			{
				Name: telemetry.SPIFFEID, Value: "spiffe://example_org/one",
			},
		})
	s.metrics.EXPECT().SetGaugeWithLabels(
		[]string{telemetry.WorkloadAPI, telemetry.FetchJWTSVID, telemetry.TTL},
		gomock.Any(),
		[]telemetry.Label{
			{
				Name: telemetry.SPIFFEID, Value: "spiffe://example_org/two",
			},
		})
	s.metrics.EXPECT().IncrCounterWithLabels([]string{telemetry.WorkloadAPI, telemetry.FetchJWTSVID}, float32(1), labels)
	s.metrics.EXPECT().MeasureSinceWithLabels([]string{telemetry.WorkloadAPI, telemetry.FetchJWTSVID, telemetry.ElapsedTime}, gomock.Any(), labels)

	resp, err = s.h.FetchJWTSVID(makeContext(1), &workload.JWTSVIDRequest{
		Audience: audience,
	})
	s.Require().NoError(err)
	s.Require().Equal(&workload.JWTSVIDResponse{
		Svids: []*workload.JWTSVID{
			{
				SpiffeId: "spiffe://example.org/one",
				Svid:     "ONE",
			},
			{
				SpiffeId: "spiffe://example.org/two",
				Svid:     "TWO",
			},
		},
	}, resp)

	// fetch SVIDs for specific SPIFFE ID
	s.attestor.SetSelectors(1, selectors)
	s.manager.EXPECT().MatchingIdentities(selectors).Return(identities)
	s.manager.EXPECT().FetchJWTSVID(gomock.Any(), "spiffe://example.org/two", audience).Return(TWO, nil)

	setupMetricsCommonExpectations(s.metrics, len(selectors))
	labels = []telemetry.Label{
		{Name: telemetry.SVIDType, Value: telemetry.JWT},
		{Name: telemetry.Registered, Value: "true"},
		{Name: telemetry.Count, Value: "1"},
	}
	s.metrics.EXPECT().SetGaugeWithLabels(
		[]string{telemetry.WorkloadAPI, telemetry.FetchJWTSVID, telemetry.TTL},
		gomock.Any(),
		[]telemetry.Label{
			{
				Name: telemetry.SPIFFEID, Value: "spiffe://example_org/two",
			},
		})
	s.metrics.EXPECT().IncrCounterWithLabels([]string{telemetry.WorkloadAPI, telemetry.FetchJWTSVID}, float32(1), labels)
	s.metrics.EXPECT().MeasureSinceWithLabels([]string{telemetry.WorkloadAPI, telemetry.FetchJWTSVID, telemetry.ElapsedTime}, gomock.Any(), labels)

	resp, err = s.h.FetchJWTSVID(makeContext(1), &workload.JWTSVIDRequest{
		SpiffeId: "spiffe://example.org/two",
		Audience: audience,
	})
	s.Require().NoError(err)
	s.Require().Equal(&workload.JWTSVIDResponse{
		Svids: []*workload.JWTSVID{
			{
				SpiffeId: "spiffe://example.org/two",
				Svid:     "TWO",
			},
		},
	}, resp)
}

func setupMetricsCommonExpectations(metrics *mock_telemetry.MockMetrics, selectorsCount int) {
	attestorLabels := []telemetry.Label{{telemetry.Attestor, "fake"}}

	metrics.EXPECT().IncrCounterWithLabels([]string{telemetry.WorkloadAPI, telemetry.WorkloadAttestorLatency}, float32(1), attestorLabels)
	metrics.EXPECT().MeasureSinceWithLabels([]string{telemetry.WorkloadAPI, telemetry.WorkloadAttestorLatency, telemetry.ElapsedTime}, gomock.Any(), attestorLabels)
	metrics.EXPECT().AddSample([]string{telemetry.WorkloadAPI, telemetry.DiscoveredSelectors}, float32(selectorsCount))
	metrics.EXPECT().MeasureSince([]string{telemetry.WorkloadAPI, telemetry.WorkloadAttestationDuration}, gomock.Any())

	metrics.EXPECT().IncrCounter([]string{telemetry.WorkloadAPI, telemetry.Connection}, float32(1))
	metrics.EXPECT().SetGauge([]string{telemetry.WorkloadAPI, telemetry.Connections}, float32(1))
	metrics.EXPECT().SetGauge([]string{telemetry.WorkloadAPI, telemetry.Connections}, float32(0))
}

func (s *HandlerTestSuite) TestFetchJWTBundles() {
	stream := mock_workload.NewMockSpiffeWorkloadAPI_FetchJWTBundlesServer(s.ctrl)

	// missing security header
	stream.EXPECT().Context().Return(context.Background())
	err := s.h.FetchJWTBundles(&workload.JWTBundlesRequest{}, stream)
	s.requireErrorContains(err, "Security header missing from request")

	// missing peer info
	stream.EXPECT().Context().Return(makeContext(0))
	err = s.h.FetchJWTBundles(&workload.JWTBundlesRequest{}, stream)
	s.requireErrorContains(err, "Unable to fetch watcher from context")

	// success
	ctx, cancel := context.WithCancel(makeContext(1))
	defer cancel()
	selectors := []*common.Selector{{Type: "foo", Value: "bar"}}
	subscriber := mock_cache.NewMockSubscriber(s.ctrl)
	subscription := make(chan *cache.WorkloadUpdate)
	subscriber.EXPECT().Updates().Return(subscription).AnyTimes()
	subscriber.EXPECT().Finish()
	result := make(chan error, 1)
	stream.EXPECT().Context().Return(ctx).AnyTimes()
	s.attestor.SetSelectors(1, selectors)
	s.manager.EXPECT().SubscribeToCacheChanges(cache.Selectors{selectors[0]}).Return(subscriber)
	stream.EXPECT().Send(&workload.JWTBundlesResponse{
		Bundles: map[string][]byte{
			"spiffe://example.org":      []byte("{\n    \"keys\": null\n}"),
			"spiffe://otherdomain.test": []byte("{\n    \"keys\": null\n}"),
		},
	})

	setupMetricsCommonExpectations(s.metrics, len(selectors))
	s.metrics.EXPECT().IncrCounter([]string{telemetry.WorkloadAPI, telemetry.FetchJWTBundles}, float32(1))
	s.metrics.EXPECT().IncrCounter([]string{telemetry.WorkloadAPI, telemetry.BundlesUpdate, telemetry.JWT}, float32(1))
	s.metrics.EXPECT().IncrCounterWithLabels([]string{telemetry.WorkloadAPI, telemetry.FetchJWTBundles}, gomock.Any(), []telemetry.Label{
		{Name: telemetry.SVIDType, Value: telemetry.JWT},
	})
	s.metrics.EXPECT().MeasureSinceWithLabels([]string{telemetry.WorkloadAPI, telemetry.FetchJWTBundles, telemetry.ElapsedTime}, gomock.Any(), []telemetry.Label{
		{Name: telemetry.SVIDType, Value: telemetry.JWT},
	})
	s.metrics.EXPECT().MeasureSince([]string{telemetry.WorkloadAPI, telemetry.SendJWTBundleLatency}, gomock.Any())

	go func() { result <- s.h.FetchJWTBundles(&workload.JWTBundlesRequest{}, stream) }()

	// Make sure it's still running...
	select {
	case err := <-result:
		s.T().Errorf("hander exited immediately: %v", err)
	case <-time.NewTimer(1 * time.Millisecond).C:
	}

	select {
	case <-time.NewTimer(1 * time.Second).C:
		s.T().Error("timeout sending update to workload handler")
	case subscription <- s.workloadUpdate():
	}

	cancel()
	select {
	case err := <-result:
		s.Assert().NoError(err)
	case <-time.NewTimer(1 * time.Second).C:
		s.T().Error("workload handler hung, shutdown timer exceeded")
	}
}

func (s *HandlerTestSuite) TestComposeJWTBundlesResponse() {
	pkixBytes, err := base64.StdEncoding.DecodeString("MFkwEwYHKoZIzj0CAQYIKoZIzj0DAQcDQgAEYSlUVLqTD8DEnA4F1EWMTf5RXc5lnCxw+5WKJwngEL3rPc9i4Tgzz9riR3I/NiSlkgRO1WsxBusqpC284j9dXA==")
	s.Require().NoError(err)

	// no bundles in update
	resp, err := s.h.composeJWTBundlesResponse(&cache.WorkloadUpdate{})
	s.Require().NoError(err)
	s.Require().Empty(resp.Bundles)

	// bundles in update
	hasKeysBundle, err := bundleutil.BundleFromProto(&common.Bundle{
		TrustDomainId: "spiffe://has-keys.test",
		JwtSigningKeys: []*common.PublicKey{
			{
				Kid:       "kid",
				PkixBytes: pkixBytes,
			},
		},
	})
	s.Require().NoError(err)
	noKeysBundle, err := bundleutil.BundleFromProto(&common.Bundle{
		TrustDomainId: "spiffe://no-keys.test",
	})
	s.Require().NoError(err)
	resp, err = s.h.composeJWTBundlesResponse(&cache.WorkloadUpdate{
		Bundle: hasKeysBundle,
		FederatedBundles: map[string]*bundleutil.Bundle{
			"spiffe://no-keys.test": noKeysBundle,
		},
	})
	s.Require().NoError(err)
	s.Require().Len(resp.Bundles, 2)
	s.JSONEq(`{
		"keys": [
			{
				"kid":"kid",
				"use":"jwt-svid",
				"kty":"EC",
				"crv":"P-256",
				"x":"YSlUVLqTD8DEnA4F1EWMTf5RXc5lnCxw-5WKJwngEL0",
				"y":"6z3PYuE4M8_a4kdyPzYkpZIETtVrMQbrKqQtvOI_XVw"
			}
		]
	}`, string(resp.Bundles["spiffe://has-keys.test"]))
	s.JSONEq(`{
		"keys": null
	}`, string(resp.Bundles["spiffe://no-keys.test"]))
}

func (s *HandlerTestSuite) TestValidateJWTSVID() {
	// no audience
	resp, err := s.h.ValidateJWTSVID(makeContext(0), &workload.ValidateJWTSVIDRequest{})
	s.requireErrorContains(err, "audience must be specified")
	s.Require().Nil(resp)

	// no svid
	resp, err = s.h.ValidateJWTSVID(makeContext(0), &workload.ValidateJWTSVIDRequest{
		Audience: "audience",
	})
	s.requireErrorContains(err, "svid must be specified")
	s.Require().Nil(resp)

	// missing security header
	resp, err = s.h.ValidateJWTSVID(context.Background(), &workload.ValidateJWTSVIDRequest{
		Audience: "audience",
		Svid:     "svid",
	})
	s.requireErrorContains(err, "Security header missing from request")
	s.Require().Nil(resp)

	// missing peer info
	resp, err = s.h.ValidateJWTSVID(makeContext(0), &workload.ValidateJWTSVIDRequest{
		Audience: "audience",
		Svid:     "svid",
	})
	s.requireErrorContains(err, "Unable to fetch watcher from context")
	s.Require().Nil(resp)

	// set up attestation
	selectors := []*common.Selector{{Type: "foo", Value: "bar"}}
	s.attestor.SetSelectors(1, selectors)

	// token validation failed
	s.manager.EXPECT().FetchWorkloadUpdate(selectors).Return(&cache.WorkloadUpdate{})

	setupMetricsCommonExpectations(s.metrics, len(selectors))
	s.metrics.EXPECT().IncrCounter([]string{telemetry.WorkloadAPI, telemetry.ValidateJWTSVID}, float32(1))

	resp, err = s.h.ValidateJWTSVID(makeContext(1), &workload.ValidateJWTSVIDRequest{
		Audience: "audience",
		Svid:     "svid",
	})
	s.Require().Equal(codes.InvalidArgument, status.Convert(err).Code())
	s.requireErrorContains(err, "token contains an invalid number of segments")
	s.Require().Nil(resp)

	// build up bundle and sign token with key
	key, err := pemutil.ParsePrivateKey(jwtSigningKeyPEM)
	s.Require().NoError(err)
	signer, ok := key.(crypto.Signer)
	s.Require().True(ok)
	pkixBytes, err := x509.MarshalPKIXPublicKey(signer.Public())
	s.Require().NoError(err)

	bundle, err := bundleutil.BundleFromProto(&common.Bundle{
		TrustDomainId: "spiffe://example.org",
		JwtSigningKeys: []*common.PublicKey{
			{
				Kid:       "kid",
				PkixBytes: pkixBytes,
			},
		},
	})
	s.Require().NoError(err)

	jwtSigner := jwtsvid.NewSigner(jwtsvid.SignerConfig{})

	svid, err := jwtSigner.SignToken(
		"spiffe://example.org/blog",
		[]string{"audience"},
		time.Now().Add(time.Minute),
		signer,
		"kid",
	)
	s.Require().NoError(err)

	setupMetricsCommonExpectations(s.metrics, len(selectors))
	labels := []telemetry.Label{
		{Name: telemetry.Subject, Value: "spiffe://example_org/blog"},
		{Name: telemetry.Audience, Value: "audience"},
	}
	s.metrics.EXPECT().IncrCounterWithLabels([]string{telemetry.WorkloadAPI, telemetry.ValidateJWTSVID}, float32(1), labels)

	// token validated by bundle
	s.manager.EXPECT().FetchWorkloadUpdate(selectors).Return(&cache.WorkloadUpdate{
		Bundle: bundle,
	})
	resp, err = s.h.ValidateJWTSVID(makeContext(1), &workload.ValidateJWTSVIDRequest{
		Audience: "audience",
		Svid:     svid,
	})
	s.Require().NoError(err)
	s.Require().NotNil(resp)
	s.Require().Equal("spiffe://example.org/blog", resp.SpiffeId)
	s.Require().NotNil(resp.Claims)
	s.Require().Len(resp.Claims.Fields, 4)

	// token validated by federated bundle
	s.manager.EXPECT().FetchWorkloadUpdate(selectors).Return(&cache.WorkloadUpdate{
		FederatedBundles: map[string]*bundleutil.Bundle{
			"spiffe://example.org": bundle,
		},
	})

	setupMetricsCommonExpectations(s.metrics, len(selectors))
	labels = []telemetry.Label{
		{Name: telemetry.Subject, Value: "spiffe://example_org/blog"},
		{Name: telemetry.Audience, Value: "audience"},
	}
	s.metrics.EXPECT().IncrCounterWithLabels([]string{telemetry.WorkloadAPI, telemetry.ValidateJWTSVID}, float32(1), labels)

	resp, err = s.h.ValidateJWTSVID(makeContext(1), &workload.ValidateJWTSVIDRequest{
		Audience: "audience",
		Svid:     svid,
	})
	s.Require().NoError(err)
	s.Require().NotNil(resp)
	s.Require().Equal("spiffe://example.org/blog", resp.SpiffeId)
	s.Require().NotNil(resp.Claims)
	s.Require().Len(resp.Claims.Fields, 4)
}

func (s *HandlerTestSuite) TestStructFromValues() {
	expected := &structpb.Struct{
		Fields: map[string]*structpb.Value{
			"foo": {
				Kind: &structpb.Value_StringValue{
					StringValue: "bar",
				},
			},
			"baz": {
				Kind: &structpb.Value_NumberValue{
					NumberValue: 3.0,
				},
			},
		},
	}

	actual, err := structFromValues(map[string]interface{}{
		"foo": "bar",
		"baz": 3,
	})
	s.Require().NoError(err)
	s.Require().Equal(expected, actual)
}

func (s *HandlerTestSuite) TestPeerWatcher() {
	p := &peer.Peer{
		AuthInfo: peertracker.AuthInfo{
			Watcher: FakeWatcher{},
		},
	}
	ctx := peer.NewContext(context.Background(), p)

	watcher, err := s.h.peerWatcher(ctx)
	s.Assert().NoError(err)
	s.Assert().Equal(int32(1), watcher.PID())

	// Implementation error - custom auth creds not in use
	p.AuthInfo = nil
	ctx = peer.NewContext(context.Background(), p)
	_, err = s.h.peerWatcher(ctx)
	s.Assert().Error(err)
}

func (s *HandlerTestSuite) workloadUpdate() *cache.WorkloadUpdate {
	svid, key, err := util.LoadSVIDFixture()
	s.Require().NoError(err)
	ca, _, err := util.LoadCAFixture()
	s.Require().NoError(err)

	identity := cache.Identity{
		SVID:       []*x509.Certificate{svid},
		PrivateKey: key,
		Entry: &common.RegistrationEntry{
			SpiffeId:      "spiffe://example.org/foo",
			FederatesWith: []string{"spiffe://otherdomain.test"},
		},
	}

	update := &cache.WorkloadUpdate{
		Identities: []cache.Identity{identity},
		Bundle:     bundleutil.BundleFromRootCA("spiffe://example.org", ca),
		FederatedBundles: map[string]*bundleutil.Bundle{
			"spiffe://otherdomain.test": bundleutil.BundleFromRootCA("spiffe://otherdomain.test", ca),
		},
	}

	return update
}

func (s *HandlerTestSuite) requireErrorContains(err error, contains string) {
	s.Require().Error(err)
	s.Require().Contains(err.Error(), contains)
}

func makeContext(pid int) context.Context {
	header := metadata.Pairs("workload.spiffe.io", "true")
	ctx := context.Background()
	ctx = metadata.NewIncomingContext(ctx, header)

	if pid > 0 {
		ctx = peer.NewContext(ctx, &peer.Peer{
			AuthInfo: peertracker.AuthInfo{
				Watcher: FakeWatcher{},
			},
		})
	}

	return ctx
}

type FakeWatcher struct{}

func (w FakeWatcher) Close() {}

func (w FakeWatcher) IsAlive() error { return nil }

func (w FakeWatcher) PID() int32 { return 1 }<|MERGE_RESOLUTION|>--- conflicted
+++ resolved
@@ -114,11 +114,7 @@
 	labels := []telemetry.Label{
 		{Name: telemetry.SVIDType, Value: telemetry.X509},
 		{Name: telemetry.Registered, Value: "true"},
-<<<<<<< HEAD
-		{Name: telemetry.SPIFFEID, Value: "spiffe://example_org/foo"},
-=======
 		{Name: telemetry.Count, Value: "1"},
->>>>>>> e6efacc1
 	}
 	s.metrics.EXPECT().SetGaugeWithLabels(
 		[]string{telemetry.WorkloadAPI, telemetry.FetchX509SVID, telemetry.TTL},
@@ -179,11 +175,7 @@
 	labels = []telemetry.Label{
 		{Name: telemetry.SVIDType, Value: telemetry.X509},
 		{Name: telemetry.Registered, Value: "true"},
-<<<<<<< HEAD
-		{Name: telemetry.SPIFFEID, Value: "spiffe://example_org/foo"},
-=======
 		{Name: telemetry.Count, Value: "1"},
->>>>>>> e6efacc1
 	}
 	s.metrics.EXPECT().SetGaugeWithLabels(
 		[]string{telemetry.WorkloadAPI, telemetry.FetchX509SVID, telemetry.TTL},
