# Super-Linter
This repository is for the **GitHub Action** to run a **Super-Linter**.  
It is a simple combination of various linters, written in `bash`, to help validate your source code.

The end goal of this tool:
- Prevent broken code from being uploaded to the default branch (Usually `master`)
- Help establish coding best practices across multiple languages
- Build guidelines for code layout and format
- Automate the process to help streamline code reviews

## How it Works

The super-linter finds issues and reports them to the console output. Fixes are suggested in the console output but not automatically fixed, and a status check will show up as failed on the pull request.

## Supported Linters

Developers on **GitHub** can call the **GitHub Action** to lint their code base with the following list of linters:

| *Language*       | *Linter*                                                                 |
| ---              | ---                                                                      |
| **Ansible**      | [ansible-lint](https://github.com/ansible/ansible-lint)                  |
| **CSS**          | [stylelint](https://stylelint.io/)                                       |
| **CoffeeScript** | [coffeelint](https://coffeelint.github.io/)                              |
| **Dockerfile**   | [dockerfilelint](https://github.com/replicatedhq/dockerfilelint.git)     |
| **Golang**       | [golangci-lint](https://github.com/golangci/golangci-lint)               |
| **JavaScript**   | [eslint](https://eslint.org/) [standard js](https://standardjs.com/)     |
| **JSON**         | [jsonlint](https://github.com/zaach/jsonlint)                            |
| **Markdown**     | [markdownlint](https://github.com/igorshubovych/markdownlint-cli#readme) |
| **Perl**         | [perl](https://pkgs.alpinelinux.org/package/edge/main/x86/perl)          |
| **Python3**      | [pylint](https://www.pylint.org/)                                        |
| **Ruby**         | [RuboCop](https://github.com/rubocop-hq/rubocop)                         |
| **Shell**        | [Shellcheck](https://github.com/koalaman/shellcheck)                     |
| **Terraform**    | [tflint](https://github.com/terraform-linters/tflint)                    |
| **TypeScript**   | [eslint](https://eslint.org/) [standard js](https://standardjs.com/)     |
| **XML**          | [LibXML](http://xmlsoft.org/)                                            |
| **YAML**         | [YamlLint](https://github.com/adrienverge/yamllint)                      |

## How to use
To use this **GitHub** Action you will need to complete the following:
- Add the **GitHub** Action: **Super-Linter** to your current **GitHub** Actions workflow
- Enjoy your more *stable*, and *cleaner* code base
- Check out the [Wiki](https://github.com/github/super-linter/wiki) for customization options

### Example connecting GitHub Action Workflow
In your repository you should have a `.github/workflows` folder with **GitHub** Action similar to below:

- `.github/workflows/linter.yml`

This file should have the following code:

```yml
---
###########################
###########################
## Linter GitHub Actions ##
###########################
###########################
name: Lint Code Base

#
# Documentation:
# https://help.github.com/en/articles/workflow-syntax-for-github-actions
#

#############################
# Start the job on all push #
#############################
on:
  push:
    branches-ignore:
      - 'master'

###############
# Set the Job #
###############
jobs:
  build:
    # Name the Job
    name: Lint Code Base
    # Set the agent to run on
    runs-on: ubuntu-latest

    ##################
    # Load all steps #
    ##################
    steps:
      ##########################
      # Checkout the code base #
      ##########################
      - name: Checkout Code
        uses: actions/checkout@v2

      ################################
      # Run Linter against code base #
      ################################
      - name: Lint Code Base
        uses: docker://github/super-linter:v2.0.0
        env:
          VALIDATE_ALL_CODEBASE: false
          VALIDATE_ANSIBLE: false
...
```

**NOTE:** Using the line:`uses: docker://github/super-linter:v2.0.0` will pull the image down from **DockerHub** and run the **GitHub Super-Linter**. Using the line: `uses: github/super-linter@v2.0.0` will build and compile the **GitHub Super-Linter** at build time. This can be far more costly in time...

## Environment variables
The super-linter allows you to pass the following `ENV` variables to be able to trigger different functionality.

*Note:* All the `VALIDATE_[LANGUAGE]` variables behave in a specific way.  
If none of them are passed, then they all default to true.  
However if any one of the variables are set, we default to leaving any unset variable to false.  
This means that if you run the linter "out of the box", all languages will be checked.
But if you wish to select specific linters, we give you full control to choose which linters are run,
and won't run anything unexpected.

| **ENV VAR** | **Default Value** | **Notes** |
| --- | --- | --- |
| **VALIDATE_ALL_CODEBASE** | `true` | Will parse the entire repository and find all files to validate across all types. **NOTE:** When set to `false`, only **new** or **edited** files will be parsed for validation. |
| **DEFAULT_BRANCH** | `master` | The name of the repository default branch. |
| **VALIDATE_YAML** | `true` |Flag to enable or disable the linting process of the language. |
| **VALIDATE_JSON** | `true` | Flag to enable or disable the linting process of the language. |
| **VALIDATE_XML** | `true` | Flag to enable or disable the linting process of the language. |
| **VALIDATE_MD** | `true` | Flag to enable or disable the linting process of the language. |
| **VALIDATE_BASH** | `true` | Flag to enable or disable the linting process of the language. |
| **VALIDATE_PERL** | `true` | Flag to enable or disable the linting process of the language. |
| **VALIDATE_PYTHON** | `true` | Flag to enable or disable the linting process of the language. |
| **VALIDATE_RUBY** | `true` | Flag to enable or disable the linting process of the language. |
| **VALIDATE_COFFEE** | `true` | Flag to enable or disable the linting process of the language . |
| **VALIDATE_ANSIBLE** | `true` | Flag to enable or disable the linting process of the language. |
| **VALIDATE_JAVASCRIPT_ES** | `true` | Flag to enable or disable the linting process of the language. (Utilizing: eslint) |
| **VALIDATE_JAVASCRIPT_STANDARD** | `true` | Flag to enable or disable the linting process of the language. (Utilizing: standard) |
| **VALIDATE_TYPESCRIPT_ES** | `true` | Flag to enable or disable the linting process of the language. (Utilizing: eslint) |
| **VALIDATE_TYPESCRIPT_STANDARD** | `true` | Flag to enable or disable the linting process of the language. (Utilizing: standard) |
| **VALIDATE_DOCKER** | `true` | Flag to enable or disable the linting process of the language. |
| **VALIDATE_GO** | `true` | Flag to enable or disable the linting process of the language. |
| **VALIDATE_TERRAFORM** | `true` | Flag to enable or disable the linting process of the language. |
| **VALIDATE_CSS** | `true` | Flag to enable or disable the linting process of the language. |
| **ANSIBLE_DIRECTORY** | `/ansible` | Flag to set the root directory for Ansible file location(s). |
| **ACTIONS_RUNNER_DEBUG** | `false` | Flag to enable additional information about the linter, versions, and additional output. |
<<<<<<< HEAD
| **DISABLE_ERRORS** | `false` | Flag to have the linter complete with exit code 0 even if errors were detected. |
=======
| **DEFAULT_WORKSPACE** | `/tmp/lint` | The location containing files to lint if you are running locally. |
>>>>>>> 4ab767b8

### Template rules files
You can use the **GitHub** **Super-Linter** *with* or *without* your own personal rules sets. This allows for greater flexibility for each individual code base. The Template rules all try to follow the standards we believe should be enabled at the basic level.
- Copy **any** or **all** template rules files from `TEMPLATES/` into your repository in the location: `.github/linters/` of your repository
  - If your repository does not have rules files, they will fall back to defaults in this repositories `TEMPLATE` folder

## Disabling rules
If you need to disable certain *rules* and *functionality*, you can view [Disable Rules](https://github.com/github/super-linter/blob/master/docs/disabling-linters.md)

## Docker Hub
The **Docker** container that is built from this repository is located at `https://hub.docker.com/r/github/super-linter`

## Running Super-Linter locally (troubleshooting/debugging/enhancements)
If you find that you need to run super-linter locally, you can follow the documentation at [Running super-linter locally](https://github.com/github/super-linter/blob/master/docs/run-linter-locally.md)

### CI/CT/CD
The **Super-Linter** has *CI/CT/CD* configured utilizing **GitHub** Actions.
- When a branch is created and code is pushed, a **GitHub** Action is triggered for building the new **Docker** container with the new codebase
- The **Docker** container is then ran against the *test cases* to validate all code sanity
  - `.automation/test` contains all test cases for each language that should be validated
- These **GitHub** Actions utilize the Checks API and Protected Branches to help follow the SDLC
- When the Pull Request is merged to master, the **Super-Linter** **Docker** container is then updated and deployed with the new codebase
  - **Note:** The branches **Docker** container is also removed from **DockerHub** to cleanup after itself

## Limitations
Below are a list of the known limitations for the **GitHub Super-Linter**:
- Due to being completely packaged at run time, you will not be able to update dependencies or change versions of the enclosed linters and binaries
- Reading additional details from `package.json` are not read by the **GitHub Super-Linter**
- Downloading additional codebases as dependencies from private repositories will fail due to lack of permissions

## How to contribute
If you would like to help contribute to this **GitHub** Action, please see [CONTRIBUTING](https://github.com/github/super-linter/blob/master/.github/CONTRIBUTING.md)

--------------------------------------------------------------------------------

### License
- [MIT License](https://github.com/github/super-linter/blob/master/LICENSE)<|MERGE_RESOLUTION|>--- conflicted
+++ resolved
@@ -137,11 +137,8 @@
 | **VALIDATE_CSS** | `true` | Flag to enable or disable the linting process of the language. |
 | **ANSIBLE_DIRECTORY** | `/ansible` | Flag to set the root directory for Ansible file location(s). |
 | **ACTIONS_RUNNER_DEBUG** | `false` | Flag to enable additional information about the linter, versions, and additional output. |
-<<<<<<< HEAD
 | **DISABLE_ERRORS** | `false` | Flag to have the linter complete with exit code 0 even if errors were detected. |
-=======
 | **DEFAULT_WORKSPACE** | `/tmp/lint` | The location containing files to lint if you are running locally. |
->>>>>>> 4ab767b8
 
 ### Template rules files
 You can use the **GitHub** **Super-Linter** *with* or *without* your own personal rules sets. This allows for greater flexibility for each individual code base. The Template rules all try to follow the standards we believe should be enabled at the basic level.
