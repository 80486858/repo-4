# Super-Linter

This repository is for the **GitHub Action** to run a **Super-Linter**.
It is a simple combination of various linters, written in `bash`, to help validate your source code.

The end goal of this tool:

- Prevent broken code from being uploaded to the default branch (Usually `master`)
- Help establish coding best practices across multiple languages
- Build guidelines for code layout and format
- Automate the process to help streamline code reviews

## Table of Contents

- [Super-Linter](#super-linter)
  - [Table of Contents](#table-of-contents)
  - [How it Works](#how-it-works)
  - [Supported Linters](#supported-linters)
  - [How to use](#how-to-use)
    - [Example connecting GitHub Action Workflow](#example-connecting-github-action-workflow)
  - [Environment variables](#environment-variables)
    - [Template rules files](#template-rules-files)
  - [Disabling rules](#disabling-rules)
  - [Docker Hub](#docker-hub)
  - [Run Super-Linter outside GitHub Actions](#run-super-linter-outside-github-actions)
    - [Local (troubleshooting/debugging/enhancements)](#local-troubleshootingdebuggingenhancements)
    - [Azure](#azure)
    - [GitLab](#gitlab)
    - [Visual Studio Code](#visual-studio-code)
  - [Limitations](#limitations)
  - [How to contribute](#how-to-contribute)
    - [License](#license)

## How it Works

The super-linter finds issues and reports them to the console output. Fixes are suggested in the console output but not automatically fixed, and a status check will show up as failed on the pull request.

The design of the **Super-Linter** is currently to allow linting to occur in **GitHub Actions** as a part of continuous integration occurring on pull requests as the commits get pushed. It works best when commits are being pushed early and often to a branch with an open or draft pull request. There is some desire to move this closer to local development for faster feedback on linting errors but this is not yet supported.

## Supported Linters

Developers on **GitHub** can call the **GitHub Action** to lint their code base with the following list of linters:

<<<<<<< HEAD
| *Language*       | *Linter*                                                                 |
| ---              | ---                                                                      |
| **Ansible**      | [ansible-lint](https://github.com/ansible/ansible-lint)                  |
| **Azure Resource Manager (ARM)** | [arm-ttk](https://github.com/azure/arm-ttk)              |
| **AWS CloudFormation templates** | [cfn-lint](https://github.com/aws-cloudformation/cfn-python-lint/) |
| **CSS**          | [stylelint](https://stylelint.io/)                                       |
| **Clojure**      | [clj-kondo](https://github.com/borkdude/clj-kondo)                       |
| **CoffeeScript** | [coffeelint](https://coffeelint.github.io/)                              |
| **Dart**         | [dartanalyzer](https://dart.dev/guides/language/analysis-options)        |
| **Dockerfile**   | [dockerfilelint](https://github.com/replicatedhq/dockerfilelint.git)     |
| **EDITORCONFIG**          | [editorconfig-checker](https://github.com/editorconfig-checker/editorconfig-checker) |
| **ENV**          | [dotenv-linter](https://github.com/dotenv-linter/dotenv-linter)          |
| **Golang**       | [golangci-lint](https://github.com/golangci/golangci-lint)               |
| **HTMLHint**     | [HTMLHint](https://github.com/htmlhint/HTMLHint)                         |
| **JavaScript**   | [eslint](https://eslint.org/) [standard js](https://standardjs.com/)     |
| **JSON**         | [jsonlint](https://github.com/zaach/jsonlint)                            |
| **CSS**          | [stylelint](https://stylelint.io/)                                       |
| **Java**         | [Spotless](https://github.com/diffplug/spotless)                         |
| **Kotlin**       | [ktlint](https://github.com/pinterest/ktlint)                            |
| **Markdown**     | [markdownlint](https://github.com/igorshubovych/markdownlint-cli#readme) |
| **OpenAPI**      | [spectral](https://github.com/stoplightio/spectral)                      |
| **Perl**         | [perl](https://pkgs.alpinelinux.org/package/edge/main/x86/perl)          |
| **PHP**          | [PHP](https://www.php.net/)                                              |
| **PowerShell**   | [PSScriptAnalyzer](https://github.com/PowerShell/Psscriptanalyzer)       |
| **Protocol Buffers** | [protolint](https://github.com/yoheimuta/protolint)                  |
| **Python3**      | [pylint](https://www.pylint.org/)                                        |
| **Raku**         | [raku](https://raku.org)                                                 |
| **Ruby**         | [RuboCop](https://github.com/rubocop-hq/rubocop)                         |
| **Shell**        | [Shellcheck](https://github.com/koalaman/shellcheck)                     |
| **Terraform**    | [tflint](https://github.com/terraform-linters/tflint)                    |
| **TypeScript**   | [eslint](https://eslint.org/) [standard js](https://standardjs.com/)     |
| **XML**          | [LibXML](http://xmlsoft.org/)                                            |
| **YAML**         | [YamlLint](https://github.com/adrienverge/yamllint)                      |
=======
| _Language_                       | _Linter_                                                                             |
| -------------------------------- | ------------------------------------------------------------------------------------ |
| **Ansible**                      | [ansible-lint](https://github.com/ansible/ansible-lint)                              |
| **Azure Resource Manager (ARM)** | [arm-ttk](https://github.com/azure/arm-ttk)                                          |
| **AWS CloudFormation templates** | [cfn-lint](https://github.com/aws-cloudformation/cfn-python-lint/)                   |
| **CSS**                          | [stylelint](https://stylelint.io/)                                                   |
| **Clojure**                      | [clj-kondo](https://github.com/borkdude/clj-kondo)                                   |
| **CoffeeScript**                 | [coffeelint](https://coffeelint.github.io/)                                          |
| **Dart**                         | [dartanalyzer](https://dart.dev/guides/language/analysis-options)                    |
| **Dockerfile**                   | [dockerfilelint](https://github.com/replicatedhq/dockerfilelint.git)                 |
| **EDITORCONFIG**                 | [editorconfig-checker](https://github.com/editorconfig-checker/editorconfig-checker) |
| **ENV**                          | [dotenv-linter](https://github.com/dotenv-linter/dotenv-linter)                      |
| **Golang**                       | [golangci-lint](https://github.com/golangci/golangci-lint)                           |
| **HTMLHint**                     | [HTMLHint](https://github.com/htmlhint/HTMLHint)                                     |
| **JavaScript**                   | [eslint](https://eslint.org/) [standard js](https://standardjs.com/)                 |
| **JSON**                         | [jsonlint](https://github.com/zaach/jsonlint)                                        |
| **Kotlin**                       | [ktlint](https://github.com/pinterest/ktlint)                                        |
| **Markdown**                     | [markdownlint](https://github.com/igorshubovych/markdownlint-cli#readme)             |
| **OpenAPI**                      | [spectral](https://github.com/stoplightio/spectral)                                  |
| **Perl**                         | [perl](https://pkgs.alpinelinux.org/package/edge/main/x86/perl)                      |
| **PHP**                          | [PHP](https://www.php.net/)                                                          |
| **PowerShell**                   | [PSScriptAnalyzer](https://github.com/PowerShell/Psscriptanalyzer)                   |
| **Protocol Buffers**             | [protolint](https://github.com/yoheimuta/protolint)                                  |
| **Python3**                      | [pylint](https://www.pylint.org/)                                                    |
| **Raku**                         | [raku](https://raku.org)                                                             |
| **Ruby**                         | [RuboCop](https://github.com/rubocop-hq/rubocop)                                     |
| **Shell**                        | [Shellcheck](https://github.com/koalaman/shellcheck)                                 |
| **Terraform**                    | [tflint](https://github.com/terraform-linters/tflint)                                |
| **TypeScript**                   | [eslint](https://eslint.org/) [standard js](https://standardjs.com/)                 |
| **XML**                          | [LibXML](http://xmlsoft.org/)                                                        |
| **YAML**                         | [YamlLint](https://github.com/adrienverge/yamllint)                                  |
>>>>>>> e2923d0c

## How to use

More in-depth [tutorial](https://www.youtube.com/watch?v=EDAmFKO4Zt0&t=118s) available

To use this **GitHub** Action you will need to complete the following:

1. Create a new file in your repository called `.github/workflows/linter.yml`
2. Copy the example workflow from below into that new file, no extra configuration required
3. Commit that file to a new branch
4. Open up a pull request and observe the action working
5. Enjoy your more _stable_, and _cleaner_ code base
6. Check out the [Wiki](https://github.com/github/super-linter/wiki) for customization options

**NOTE:** You will need the _Environment_ variable `GITHUB_TOKEN: ${{ secrets.GITHUB_TOKEN }}` set in your workflow file to be able to use the multiple status API returns. There is no need to set the **GitHub** Secret, it only needs to be passed.

### Example connecting GitHub Action Workflow

In your repository you should have a `.github/workflows` folder with **GitHub** Action similar to below:

- `.github/workflows/linter.yml`

This file should have the following code:

```yml
---
###########################
###########################
## Linter GitHub Actions ##
###########################
###########################
name: Lint Code Base

#
# Documentation:
# https://help.github.com/en/articles/workflow-syntax-for-github-actions
#

#############################
# Start the job on all push #
#############################
on:
  push:
    branches-ignore: [master]
    # Remove the line above to run when pushing to master
  pull_request:
    branches: [master]

###############
# Set the Job #
###############
jobs:
  build:
    # Name the Job
    name: Lint Code Base
    # Set the agent to run on
    runs-on: ubuntu-latest

    ##################
    # Load all steps #
    ##################
    steps:
      ##########################
      # Checkout the code base #
      ##########################
      - name: Checkout Code
        uses: actions/checkout@v2

      ################################
      # Run Linter against code base #
      ################################
      - name: Lint Code Base
        uses: docker://github/super-linter:v3
        env:
          VALIDATE_ALL_CODEBASE: false
          DEFAULT_BRANCH: master
          GITHUB_TOKEN: ${{ secrets.GITHUB_TOKEN }}
```

**NOTE:**
Using the line:`uses: docker://github/super-linter:v3` will pull the image down from **DockerHub** and run the **GitHub Super-Linter**. Using the line: `uses: github/super-linter@v3` will build and compile the **GitHub Super-Linter** at build time. _This can be far more costly in time..._

## Environment variables

The super-linter allows you to pass the following `ENV` variables to be able to trigger different functionality.

_Note:_ All the `VALIDATE_[LANGUAGE]` variables behave in a specific way.
If none of them are passed, then they all default to true.
However if any one of the variables are set, we default to leaving any unset variable to false.
This means that if you run the linter "out of the box", all languages will be checked.
But if you wish to select specific linters, we give you full control to choose which linters are run,
and won't run anything unexpected.

<<<<<<< HEAD
| **ENV VAR** | **Default Value** | **Notes** |
| --- | --- | --- |
| **VALIDATE_ALL_CODEBASE** | `true` | Will parse the entire repository and find all files to validate across all types. **NOTE:** When set to `false`, only **new** or **edited** files will be parsed for validation. |
| **DEFAULT_BRANCH** | `master` | The name of the repository default branch. |
| **LINTER_RULES_PATH** | `.github/linters` | Directory for all linter configuration rules. |
| **VALIDATE_YAML** | `true` |Flag to enable or disable the linting process of the language. |
| **VALIDATE_JSON** | `true` | Flag to enable or disable the linting process of the language. |
| **VALIDATE_XML** | `true` | Flag to enable or disable the linting process of the language. |
| **VALIDATE_MD** | `true` | Flag to enable or disable the linting process of the language. |
| **VALIDATE_BASH** | `true` | Flag to enable or disable the linting process of the language. |
| **VALIDATE_PERL** | `true` | Flag to enable or disable the linting process of the language. |
| **VALIDATE_RAKU** | `true` | Flag to enable or disable the linting process of the language. |
| **VALIDATE_PHP** | `true` | Flag to enable or disable the linting process of the language. |
| **VALIDATE_PYTHON** | `true` | Flag to enable or disable the linting process of the language. |
| **VALIDATE_RUBY** | `true` | Flag to enable or disable the linting process of the language. |
| **RUBY_CONFIG_FILE** | `.ruby-lint.yml` | Filename for [rubocop configuration](https://docs.rubocop.org/rubocop/configuration.html) (ex: `.ruby-lint.yml`, `.rubocop.yml`)|
| **VALIDATE_COFFEE** | `true` | Flag to enable or disable the linting process of the language . |
| **VALIDATE_ANSIBLE** | `true` | Flag to enable or disable the linting process of the language. |
| **VALIDATE_JAVASCRIPT_ES** | `true` | Flag to enable or disable the linting process of the language. (Utilizing: eslint) |
| **JAVASCRIPT_ES_CONFIG_FILE** | `.eslintrc.yml` | Filename for [eslint configuration](https://eslint.org/docs/user-guide/configuring#configuration-file-formats) (ex: `.eslintrc.yml`, `.eslintrc.json`)|
| **VALIDATE_JAVASCRIPT_STANDARD** | `true` | Flag to enable or disable the linting process of the language. (Utilizing: standard) |
| **VALIDATE_JSX** | `true` | Flag to enable or disable the linting process for jsx files (Utilizing: eslint) |
| **VALIDATE_TSX** | `true` | Flag to enable or disable the linting process for tsx files (Utilizing: eslint) |
| **VALIDATE_TYPESCRIPT_ES** | `true` | Flag to enable or disable the linting process of the language. (Utilizing: eslint) |
| **TYPESCRIPT_ES_CONFIG_FILE** | `.eslintrc.yml` | Filename for [eslint configuration](https://eslint.org/docs/user-guide/configuring#configuration-file-formats) (ex: `.eslintrc.yml`, `.eslintrc.json`)|
| **VALIDATE_TYPESCRIPT_STANDARD** | `true` | Flag to enable or disable the linting process of the language. (Utilizing: standard) |
| **VALIDATE_DOCKER** | `true` | Flag to enable or disable the linting process of the language. |
| **VALIDATE_GO** | `true` | Flag to enable or disable the linting process of the language. |
| **VALIDATE_POWERSHELL** | `true` | Flag to enable or disable the linting process of the language. |
| **VALIDATE_ARM** | `true` | Flag to enable or disable the linting process of the language. |
| **VALIDATE_TERRAFORM** | `true` | Flag to enable or disable the linting process of the language. |
| **VALIDATE_CSS** | `true` | Flag to enable or disable the linting process of the language. |
| **VALIDATE_ENV** | `true` | Flag to enable or disable the linting process of the language. |
| **VALIDATE_CLOJURE** | `true` | Flag to enable or disable the linting process of the language. |
| **VALIDATE_JAVA** | `true` | Flag to enable or disable the linting process of the language. |
| **VALIDATE_HTML** | `true` | Flag to enable or disable the linting process of the language. |
| **VALIDATE_KOTLIN** | `true` | Flag to enable or disable the linting process of the language. |
| **VALIDATE_DART** | `true` | Flag to enable or disable the linting process of the language. |
| **VALIDATE_OPENAPI** | `true` | Flag to enable or disable the linting process of the language. |
| **VALIDATE_CLOUDFORMATION** | `true` | Flag to enable or disable the linting process of the language. |
| **VALIDATE_PROTOBUF** | `true` | Flag to enable or disable the linting process of the language. |
| **VALIDATE_EDITORCONFIG** | `true` | Flag to enable or disable the linting process with the editorconfig. |
| **ANSIBLE_DIRECTORY** | `/ansible` | Flag to set the root directory for Ansible file location(s). |
| **ACTIONS_RUNNER_DEBUG** | `false` | Flag to enable additional information about the linter, versions, and additional output. |
| **DISABLE_ERRORS** | `false` | Flag to have the linter complete with exit code 0 even if errors were detected. |
| **DEFAULT_WORKSPACE** | `/tmp/lint` | The location containing files to lint if you are running locally. |
| **OUTPUT_FORMAT**  | `none` | The report format to be generated, besides the stdout one. Output format of tap is currently using v13 of the specification. Supported formats: tap |
| **OUTPUT_FOLDER**  | `super-linter.report` | The location where the output reporting will be generated to. Output folder must not previously exist. |
| **OUTPUT_DETAILS** | `simpler` |  What level of details to be reported. Supported formats: simpler or detailed. |

=======
| **ENV VAR**                      | **Default Value**     | **Notes**                                                                                                                                                                        |
| -------------------------------- | --------------------- | -------------------------------------------------------------------------------------------------------------------------------------------------------------------------------- |
| **VALIDATE_ALL_CODEBASE**        | `true`                | Will parse the entire repository and find all files to validate across all types. **NOTE:** When set to `false`, only **new** or **edited** files will be parsed for validation. |
| **DEFAULT_BRANCH**               | `master`              | The name of the repository default branch.                                                                                                                                       |
| **LINTER_RULES_PATH**            | `.github/linters`     | Directory for all linter configuration rules.                                                                                                                                    |
| **VALIDATE_YAML**                | `true`                | Flag to enable or disable the linting process of the language.                                                                                                                   |
| **VALIDATE_JSON**                | `true`                | Flag to enable or disable the linting process of the language.                                                                                                                   |
| **VALIDATE_XML**                 | `true`                | Flag to enable or disable the linting process of the language.                                                                                                                   |
| **VALIDATE_MD**                  | `true`                | Flag to enable or disable the linting process of the language.                                                                                                                   |
| **VALIDATE_BASH**                | `true`                | Flag to enable or disable the linting process of the language.                                                                                                                   |
| **VALIDATE_PERL**                | `true`                | Flag to enable or disable the linting process of the language.                                                                                                                   |
| **VALIDATE_RAKU**                | `true`                | Flag to enable or disable the linting process of the language.                                                                                                                   |
| **VALIDATE_PHP**                 | `true`                | Flag to enable or disable the linting process of the language.                                                                                                                   |
| **VALIDATE_PYTHON**              | `true`                | Flag to enable or disable the linting process of the language.                                                                                                                   |
| **VALIDATE_RUBY**                | `true`                | Flag to enable or disable the linting process of the language.                                                                                                                   |
| **RUBY_CONFIG_FILE**             | `.ruby-lint.yml`      | Filename for [rubocop configuration](https://docs.rubocop.org/rubocop/configuration.html) (ex: `.ruby-lint.yml`, `.rubocop.yml`)                                                 |
| **VALIDATE_COFFEE**              | `true`                | Flag to enable or disable the linting process of the language .                                                                                                                  |
| **VALIDATE_ANSIBLE**             | `true`                | Flag to enable or disable the linting process of the language.                                                                                                                   |
| **VALIDATE_JAVASCRIPT_ES**       | `true`                | Flag to enable or disable the linting process of the language. (Utilizing: eslint)                                                                                               |
| **JAVASCRIPT_ES_CONFIG_FILE**    | `.eslintrc.yml`       | Filename for [eslint configuration](https://eslint.org/docs/user-guide/configuring#configuration-file-formats) (ex: `.eslintrc.yml`, `.eslintrc.json`)                           |
| **VALIDATE_JAVASCRIPT_STANDARD** | `true`                | Flag to enable or disable the linting process of the language. (Utilizing: standard)                                                                                             |
| **VALIDATE_JSX**                 | `true`                | Flag to enable or disable the linting process for jsx files (Utilizing: eslint)                                                                                                  |
| **VALIDATE_TSX**                 | `true`                | Flag to enable or disable the linting process for tsx files (Utilizing: eslint)                                                                                                  |
| **VALIDATE_TYPESCRIPT_ES**       | `true`                | Flag to enable or disable the linting process of the language. (Utilizing: eslint)                                                                                               |
| **TYPESCRIPT_ES_CONFIG_FILE**    | `.eslintrc.yml`       | Filename for [eslint configuration](https://eslint.org/docs/user-guide/configuring#configuration-file-formats) (ex: `.eslintrc.yml`, `.eslintrc.json`)                           |
| **VALIDATE_TYPESCRIPT_STANDARD** | `true`                | Flag to enable or disable the linting process of the language. (Utilizing: standard)                                                                                             |
| **VALIDATE_DOCKER**              | `true`                | Flag to enable or disable the linting process of the language.                                                                                                                   |
| **VALIDATE_GO**                  | `true`                | Flag to enable or disable the linting process of the language.                                                                                                                   |
| **VALIDATE_POWERSHELL**          | `true`                | Flag to enable or disable the linting process of the language.                                                                                                                   |
| **VALIDATE_ARM**                 | `true`                | Flag to enable or disable the linting process of the language.                                                                                                                   |
| **VALIDATE_TERRAFORM**           | `true`                | Flag to enable or disable the linting process of the language.                                                                                                                   |
| **VALIDATE_CSS**                 | `true`                | Flag to enable or disable the linting process of the language.                                                                                                                   |
| **VALIDATE_ENV**                 | `true`                | Flag to enable or disable the linting process of the language.                                                                                                                   |
| **VALIDATE_CLOJURE**             | `true`                | Flag to enable or disable the linting process of the language.                                                                                                                   |
| **VALIDATE_HTML**                | `true`                | Flag to enable or disable the linting process of the language.                                                                                                                   |
| **VALIDATE_KOTLIN**              | `true`                | Flag to enable or disable the linting process of the language.                                                                                                                   |
| **VALIDATE_DART**                | `true`                | Flag to enable or disable the linting process of the language.                                                                                                                   |
| **VALIDATE_OPENAPI**             | `true`                | Flag to enable or disable the linting process of the language.                                                                                                                   |
| **VALIDATE_CLOUDFORMATION**      | `true`                | Flag to enable or disable the linting process of the language.                                                                                                                   |
| **VALIDATE_PROTOBUF**            | `true`                | Flag to enable or disable the linting process of the language.                                                                                                                   |
| **VALIDATE_EDITORCONFIG**        | `true`                | Flag to enable or disable the linting process with the editorconfig.                                                                                                             |
| **ANSIBLE_DIRECTORY**            | `/ansible`            | Flag to set the root directory for Ansible file location(s).                                                                                                                     |
| **ACTIONS_RUNNER_DEBUG**         | `false`               | Flag to enable additional information about the linter, versions, and additional output.                                                                                         |
| **DISABLE_ERRORS**               | `false`               | Flag to have the linter complete with exit code 0 even if errors were detected.                                                                                                  |
| **DEFAULT_WORKSPACE**            | `/tmp/lint`           | The location containing files to lint if you are running locally.                                                                                                                |
| **OUTPUT_FORMAT**                | `none`                | The report format to be generated, besides the stdout one. Output format of tap is currently using v13 of the specification. Supported formats: tap                              |
| **OUTPUT_FOLDER**                | `super-linter.report` | The location where the output reporting will be generated to. Output folder must not previously exist.                                                                           |
| **OUTPUT_DETAILS**               | `simpler`             | What level of details to be reported. Supported formats: simpler or detailed.                                                                                                    |
| **MULTI_STATUS**                 | `true`                | A status API is made for each language that is linted to make visual parsing easier.                                                                                             |
>>>>>>> e2923d0c

### Template rules files

You can use the **GitHub** **Super-Linter** _with_ or _without_ your own personal rules sets. This allows for greater flexibility for each individual code base. The Template rules all try to follow the standards we believe should be enabled at the basic level.

- Copy **any** or **all** template rules files from `TEMPLATES/` into your repository in the location: `.github/linters/` of your repository
  - If your repository does not have rules files, they will fall back to defaults in [this repository's `TEMPLATE` folder](https://github.com/github/super-linter/tree/master/TEMPLATES)

## Disabling rules

If you need to disable certain _rules_ and _functionality_, you can view [Disable Rules](https://github.com/github/super-linter/blob/master/docs/disabling-linters.md)

## Docker Hub

The **Docker** container that is built from this repository is located at [github/super-linter](https://hub.docker.com/r/github/super-linter)

## Run Super-Linter outside GitHub Actions

### Local (troubleshooting/debugging/enhancements)

If you find that you need to run super-linter locally, you can follow the documentation at [Running super-linter locally](https://github.com/github/super-linter/blob/master/docs/run-linter-locally.md)

Check out the [note](#how-it-works) in **How it Works** to understand more about the **Super-Linter** linting locally versus via continuous integration.

### Azure

Check out this [article](http://blog.tyang.org/2020/06/27/use-github-super-linter-in-azure-pipelines/)

### GitLab

Check out this [snippet](https://gitlab.com/snippets/1988376)

### Visual Studio Code

You can checkout this repository using [Container Remote Development](https://code.visualstudio.com/docs/remote/containers), and debug the linter using the `Test Linter` task.
![Example](https://user-images.githubusercontent.com/15258962/85165778-2d2ce700-b21b-11ea-803e-3f6709d8e609.gif)

We will also support [Github Codespaces](https://github.com/features/codespaces/) once it becomes available

## Limitations

Below are a list of the known limitations for the **GitHub Super-Linter**:

- Due to being completely packaged at run time, you will not be able to update dependencies or change versions of the enclosed linters and binaries
- Additional details from `package.json` are not read by the **GitHub Super-Linter**
- Downloading additional codebases as dependencies from private repositories will fail due to lack of permissions

## How to contribute

If you would like to help contribute to this **GitHub** Action, please see [CONTRIBUTING](https://github.com/github/super-linter/blob/master/.github/CONTRIBUTING.md)

---

### License

- [MIT License](https://github.com/github/super-linter/blob/master/LICENSE)<|MERGE_RESOLUTION|>--- conflicted
+++ resolved
@@ -41,7 +41,6 @@
 
 Developers on **GitHub** can call the **GitHub Action** to lint their code base with the following list of linters:
 
-<<<<<<< HEAD
 | *Language*       | *Linter*                                                                 |
 | ---              | ---                                                                      |
 | **Ansible**      | [ansible-lint](https://github.com/ansible/ansible-lint)                  |
@@ -75,39 +74,6 @@
 | **TypeScript**   | [eslint](https://eslint.org/) [standard js](https://standardjs.com/)     |
 | **XML**          | [LibXML](http://xmlsoft.org/)                                            |
 | **YAML**         | [YamlLint](https://github.com/adrienverge/yamllint)                      |
-=======
-| _Language_                       | _Linter_                                                                             |
-| -------------------------------- | ------------------------------------------------------------------------------------ |
-| **Ansible**                      | [ansible-lint](https://github.com/ansible/ansible-lint)                              |
-| **Azure Resource Manager (ARM)** | [arm-ttk](https://github.com/azure/arm-ttk)                                          |
-| **AWS CloudFormation templates** | [cfn-lint](https://github.com/aws-cloudformation/cfn-python-lint/)                   |
-| **CSS**                          | [stylelint](https://stylelint.io/)                                                   |
-| **Clojure**                      | [clj-kondo](https://github.com/borkdude/clj-kondo)                                   |
-| **CoffeeScript**                 | [coffeelint](https://coffeelint.github.io/)                                          |
-| **Dart**                         | [dartanalyzer](https://dart.dev/guides/language/analysis-options)                    |
-| **Dockerfile**                   | [dockerfilelint](https://github.com/replicatedhq/dockerfilelint.git)                 |
-| **EDITORCONFIG**                 | [editorconfig-checker](https://github.com/editorconfig-checker/editorconfig-checker) |
-| **ENV**                          | [dotenv-linter](https://github.com/dotenv-linter/dotenv-linter)                      |
-| **Golang**                       | [golangci-lint](https://github.com/golangci/golangci-lint)                           |
-| **HTMLHint**                     | [HTMLHint](https://github.com/htmlhint/HTMLHint)                                     |
-| **JavaScript**                   | [eslint](https://eslint.org/) [standard js](https://standardjs.com/)                 |
-| **JSON**                         | [jsonlint](https://github.com/zaach/jsonlint)                                        |
-| **Kotlin**                       | [ktlint](https://github.com/pinterest/ktlint)                                        |
-| **Markdown**                     | [markdownlint](https://github.com/igorshubovych/markdownlint-cli#readme)             |
-| **OpenAPI**                      | [spectral](https://github.com/stoplightio/spectral)                                  |
-| **Perl**                         | [perl](https://pkgs.alpinelinux.org/package/edge/main/x86/perl)                      |
-| **PHP**                          | [PHP](https://www.php.net/)                                                          |
-| **PowerShell**                   | [PSScriptAnalyzer](https://github.com/PowerShell/Psscriptanalyzer)                   |
-| **Protocol Buffers**             | [protolint](https://github.com/yoheimuta/protolint)                                  |
-| **Python3**                      | [pylint](https://www.pylint.org/)                                                    |
-| **Raku**                         | [raku](https://raku.org)                                                             |
-| **Ruby**                         | [RuboCop](https://github.com/rubocop-hq/rubocop)                                     |
-| **Shell**                        | [Shellcheck](https://github.com/koalaman/shellcheck)                                 |
-| **Terraform**                    | [tflint](https://github.com/terraform-linters/tflint)                                |
-| **TypeScript**                   | [eslint](https://eslint.org/) [standard js](https://standardjs.com/)                 |
-| **XML**                          | [LibXML](http://xmlsoft.org/)                                                        |
-| **YAML**                         | [YamlLint](https://github.com/adrienverge/yamllint)                                  |
->>>>>>> e2923d0c
 
 ## How to use
 
@@ -201,58 +167,6 @@
 But if you wish to select specific linters, we give you full control to choose which linters are run,
 and won't run anything unexpected.
 
-<<<<<<< HEAD
-| **ENV VAR** | **Default Value** | **Notes** |
-| --- | --- | --- |
-| **VALIDATE_ALL_CODEBASE** | `true` | Will parse the entire repository and find all files to validate across all types. **NOTE:** When set to `false`, only **new** or **edited** files will be parsed for validation. |
-| **DEFAULT_BRANCH** | `master` | The name of the repository default branch. |
-| **LINTER_RULES_PATH** | `.github/linters` | Directory for all linter configuration rules. |
-| **VALIDATE_YAML** | `true` |Flag to enable or disable the linting process of the language. |
-| **VALIDATE_JSON** | `true` | Flag to enable or disable the linting process of the language. |
-| **VALIDATE_XML** | `true` | Flag to enable or disable the linting process of the language. |
-| **VALIDATE_MD** | `true` | Flag to enable or disable the linting process of the language. |
-| **VALIDATE_BASH** | `true` | Flag to enable or disable the linting process of the language. |
-| **VALIDATE_PERL** | `true` | Flag to enable or disable the linting process of the language. |
-| **VALIDATE_RAKU** | `true` | Flag to enable or disable the linting process of the language. |
-| **VALIDATE_PHP** | `true` | Flag to enable or disable the linting process of the language. |
-| **VALIDATE_PYTHON** | `true` | Flag to enable or disable the linting process of the language. |
-| **VALIDATE_RUBY** | `true` | Flag to enable or disable the linting process of the language. |
-| **RUBY_CONFIG_FILE** | `.ruby-lint.yml` | Filename for [rubocop configuration](https://docs.rubocop.org/rubocop/configuration.html) (ex: `.ruby-lint.yml`, `.rubocop.yml`)|
-| **VALIDATE_COFFEE** | `true` | Flag to enable or disable the linting process of the language . |
-| **VALIDATE_ANSIBLE** | `true` | Flag to enable or disable the linting process of the language. |
-| **VALIDATE_JAVASCRIPT_ES** | `true` | Flag to enable or disable the linting process of the language. (Utilizing: eslint) |
-| **JAVASCRIPT_ES_CONFIG_FILE** | `.eslintrc.yml` | Filename for [eslint configuration](https://eslint.org/docs/user-guide/configuring#configuration-file-formats) (ex: `.eslintrc.yml`, `.eslintrc.json`)|
-| **VALIDATE_JAVASCRIPT_STANDARD** | `true` | Flag to enable or disable the linting process of the language. (Utilizing: standard) |
-| **VALIDATE_JSX** | `true` | Flag to enable or disable the linting process for jsx files (Utilizing: eslint) |
-| **VALIDATE_TSX** | `true` | Flag to enable or disable the linting process for tsx files (Utilizing: eslint) |
-| **VALIDATE_TYPESCRIPT_ES** | `true` | Flag to enable or disable the linting process of the language. (Utilizing: eslint) |
-| **TYPESCRIPT_ES_CONFIG_FILE** | `.eslintrc.yml` | Filename for [eslint configuration](https://eslint.org/docs/user-guide/configuring#configuration-file-formats) (ex: `.eslintrc.yml`, `.eslintrc.json`)|
-| **VALIDATE_TYPESCRIPT_STANDARD** | `true` | Flag to enable or disable the linting process of the language. (Utilizing: standard) |
-| **VALIDATE_DOCKER** | `true` | Flag to enable or disable the linting process of the language. |
-| **VALIDATE_GO** | `true` | Flag to enable or disable the linting process of the language. |
-| **VALIDATE_POWERSHELL** | `true` | Flag to enable or disable the linting process of the language. |
-| **VALIDATE_ARM** | `true` | Flag to enable or disable the linting process of the language. |
-| **VALIDATE_TERRAFORM** | `true` | Flag to enable or disable the linting process of the language. |
-| **VALIDATE_CSS** | `true` | Flag to enable or disable the linting process of the language. |
-| **VALIDATE_ENV** | `true` | Flag to enable or disable the linting process of the language. |
-| **VALIDATE_CLOJURE** | `true` | Flag to enable or disable the linting process of the language. |
-| **VALIDATE_JAVA** | `true` | Flag to enable or disable the linting process of the language. |
-| **VALIDATE_HTML** | `true` | Flag to enable or disable the linting process of the language. |
-| **VALIDATE_KOTLIN** | `true` | Flag to enable or disable the linting process of the language. |
-| **VALIDATE_DART** | `true` | Flag to enable or disable the linting process of the language. |
-| **VALIDATE_OPENAPI** | `true` | Flag to enable or disable the linting process of the language. |
-| **VALIDATE_CLOUDFORMATION** | `true` | Flag to enable or disable the linting process of the language. |
-| **VALIDATE_PROTOBUF** | `true` | Flag to enable or disable the linting process of the language. |
-| **VALIDATE_EDITORCONFIG** | `true` | Flag to enable or disable the linting process with the editorconfig. |
-| **ANSIBLE_DIRECTORY** | `/ansible` | Flag to set the root directory for Ansible file location(s). |
-| **ACTIONS_RUNNER_DEBUG** | `false` | Flag to enable additional information about the linter, versions, and additional output. |
-| **DISABLE_ERRORS** | `false` | Flag to have the linter complete with exit code 0 even if errors were detected. |
-| **DEFAULT_WORKSPACE** | `/tmp/lint` | The location containing files to lint if you are running locally. |
-| **OUTPUT_FORMAT**  | `none` | The report format to be generated, besides the stdout one. Output format of tap is currently using v13 of the specification. Supported formats: tap |
-| **OUTPUT_FOLDER**  | `super-linter.report` | The location where the output reporting will be generated to. Output folder must not previously exist. |
-| **OUTPUT_DETAILS** | `simpler` |  What level of details to be reported. Supported formats: simpler or detailed. |
-
-=======
 | **ENV VAR**                      | **Default Value**     | **Notes**                                                                                                                                                                        |
 | -------------------------------- | --------------------- | -------------------------------------------------------------------------------------------------------------------------------------------------------------------------------- |
 | **VALIDATE_ALL_CODEBASE**        | `true`                | Will parse the entire repository and find all files to validate across all types. **NOTE:** When set to `false`, only **new** or **edited** files will be parsed for validation. |
@@ -288,6 +202,7 @@
 | **VALIDATE_ENV**                 | `true`                | Flag to enable or disable the linting process of the language.                                                                                                                   |
 | **VALIDATE_CLOJURE**             | `true`                | Flag to enable or disable the linting process of the language.                                                                                                                   |
 | **VALIDATE_HTML**                | `true`                | Flag to enable or disable the linting process of the language.                                                                                                                   |
+| **VALIDATE_JAVA**                | `true`                | Flag to enable or disable the linting process of the language.                                                                                                                    
 | **VALIDATE_KOTLIN**              | `true`                | Flag to enable or disable the linting process of the language.                                                                                                                   |
 | **VALIDATE_DART**                | `true`                | Flag to enable or disable the linting process of the language.                                                                                                                   |
 | **VALIDATE_OPENAPI**             | `true`                | Flag to enable or disable the linting process of the language.                                                                                                                   |
@@ -302,7 +217,7 @@
 | **OUTPUT_FOLDER**                | `super-linter.report` | The location where the output reporting will be generated to. Output folder must not previously exist.                                                                           |
 | **OUTPUT_DETAILS**               | `simpler`             | What level of details to be reported. Supported formats: simpler or detailed.                                                                                                    |
 | **MULTI_STATUS**                 | `true`                | A status API is made for each language that is linted to make visual parsing easier.                                                                                             |
->>>>>>> e2923d0c
+
 
 ### Template rules files
 
