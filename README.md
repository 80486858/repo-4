# Super-Linter
This repository is for the **GitHub** Action to run a **Super-Linter**.  
Developers on **GitHub** can call this Action to lint their code base with the following list of linters:

- **Ruby** (Rubocop)
- **Shell** (Shellcheck)
- **Ansible** (Ansible-lint)
- **YAML** (Yamllint)
- **Python3** (Pylint)
- **JSON** (JsonLint)
- **MarkDown** (Markdownlint)
- **Perl** (Perl)
- **XML** (LibXML)
- **Coffeescript** (coffeelint)
- **Javascript** (eslint)(standard)
- **Dockerfile** (dockerfilelint)

## How to use
To use this **GitHub** Action you will need to complete the following:
- Copy **any** or **all** template rules files from `TEMPLATES/` into your repository in the location: `.github/linters/`
  - If your repository does not have rules files, they will fall back to defaults in this repositories `TEMPLATE` folder
<<<<<<< HEAD
- Add the **Github** Action: **Super-Linter** to your current **GitHub** Actions workflow
- Enjoy your more stable, and cleaner code base
=======
- Add the **Github** Action: **Super-Linter** to your current **Github** Actions workflow
- Enjoy your more *stable*, and *cleaner* code base
>>>>>>> 0c3d8617

### Example connecting GitHub Action Workflow
In your repository you should have a `workflows` folder with **GitHub** Action similar to below:

- `.github/workflows/linter.yml`

This file should have the following code:

```yml
---
###########################
###########################
## Linter GitHub Actions ##
###########################
###########################
name: Lint Code Base

#
# Documentation:
# https://help.github.com/en/articles/workflow-syntax-for-github-actions
#

#############################
# Start the job on all push #
#############################
on: ['push']

###############
# Set the Job #
###############
jobs:
  build:
    # Name the Job
    name: Lint Code Base
    # Set the agent to run on
    runs-on: ubuntu-latest

    ##################
    # Load all steps #
    ##################
    steps:
      ##########################
      # Checkout the code base #
      ##########################
      - name: Checkout Code
        uses: actions/checkout@master

      ################################
      # Run Linter against code base #
      ################################
      - name: Lint Code Base
        uses: docker://admiralawkbar/super-linter:latest
        env:
          VALIDATE_ALL_CODEBASE: false
          VALIDATE_ANSIBLE: false
...
```

## Env Vars
The super-linter allows you to pass the following `ENV` variables to be able to trigger different functionality:
- **VALIDATE_ALL_CODEBASE**
  - Default: `true`
  - Will parse the entire repository and find all files to validate across all types
  - **NOTE:** When set to `false`, only **new** or **edited** files will be parsed for validation
- **VALIDATE_YAML**
  - Default: `true`
  - Flag to enable or disable the linting process of the language
- **VALIDATE_JSON**
  - Default: `true`
  - Flag to enable or disable the linting process of the language
- **VALIDATE_XML**
  - Default: `true`
  - Flag to enable or disable the linting process of the language
- **VALIDATE_MD**
  - Default: `true`
  - Flag to enable or disable the linting process of the language
- **VALIDATE_BASH**
  - Default: `true`
  - Flag to enable or disable the linting process of the language
- **VALIDATE_PERL**
  - Default: `true`
  - Flag to enable or disable the linting process of the language
- **VALIDATE_PYTHON**
  - Default: `true`
  - Flag to enable or disable the linting process of the language
- **VALIDATE_RUBY**
  - Default: `true`
  - Flag to enable or disable the linting process of the language
- **VALIDATE_COFFEE**
  - Default: `true`
  - Flag to enable or disable the linting process of the language
- **VALIDATE_ANSIBLE**
  - Default: `true`
  - Flag to enable or disable the linting process of the language
- **VALIDATE_JAVASCRIPT**
  - Default: `true`
  - Flag to enable or disable the linting process of the language
- **ANSIBLE_DIRECTORY**
  - Default: `/ansible`
  - Flag to set the root directory for Ansible file location(s)
- **VALIDATE_DOCKER**
  - Default: `true`
  - Flag to enable or disable the linting process of the language  

## Docker Hub
The **Docker** container that is built from this repository is located at `https://cloud.docker.com/u/admiralawkbar/repository/docker/admiralawkbar/super-linter`

## Running Super-Linter locally (troubleshooting/debugging/enhancements)
If you find that you need to run super-linter locally, you can follow the documentation at [Running super-linter locally](https://github.com/github/super-linter/blob/master/.github/run-linter-locally.md)

## How to contribute
If you would like to help contribute to this **GitHub** Action, please see [CONTRIBUTING](https://github.com/github/super-linter/blob/master/.github/CONTRIBUTING.md)

--------------------------------------------------------------------------------

### License
- [License](https://github.com/github/super-linter/blob/master/LICENSE)<|MERGE_RESOLUTION|>--- conflicted
+++ resolved
@@ -19,13 +19,8 @@
 To use this **GitHub** Action you will need to complete the following:
 - Copy **any** or **all** template rules files from `TEMPLATES/` into your repository in the location: `.github/linters/`
   - If your repository does not have rules files, they will fall back to defaults in this repositories `TEMPLATE` folder
-<<<<<<< HEAD
-- Add the **Github** Action: **Super-Linter** to your current **GitHub** Actions workflow
-- Enjoy your more stable, and cleaner code base
-=======
-- Add the **Github** Action: **Super-Linter** to your current **Github** Actions workflow
+- Add the **GitHub** Action: **Super-Linter** to your current **GitHub** Actions workflow
 - Enjoy your more *stable*, and *cleaner* code base
->>>>>>> 0c3d8617
 
 ### Example connecting GitHub Action Workflow
 In your repository you should have a `workflows` folder with **GitHub** Action similar to below:
