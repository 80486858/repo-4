--- conflicted
+++ resolved
@@ -41,41 +41,6 @@
 
 Developers on **GitHub** can call the **GitHub Action** to lint their code base with the following list of linters:
 
-<<<<<<< HEAD
-| *Language*       | *Linter*                                                                 |
-| ---              | ---                                                                      |
-| **Ansible**      | [ansible-lint](https://github.com/ansible/ansible-lint)                  |
-| **Azure Resource Manager (ARM)** | [arm-ttk](https://github.com/azure/arm-ttk)              |
-| **AWS CloudFormation templates** | [cfn-lint](https://github.com/aws-cloudformation/cfn-python-lint/) |
-| **CSS**          | [stylelint](https://stylelint.io/)                                       |
-| **Clojure**      | [clj-kondo](https://github.com/borkdude/clj-kondo)                       |
-| **CoffeeScript** | [coffeelint](https://coffeelint.github.io/)                              |
-| **Dart**         | [dartanalyzer](https://dart.dev/guides/language/analysis-options)        |
-| **Dockerfile**   | [dockerfilelint](https://github.com/replicatedhq/dockerfilelint.git)     |
-| **EDITORCONFIG**          | [editorconfig-checker](https://github.com/editorconfig-checker/editorconfig-checker) |
-| **ENV**          | [dotenv-linter](https://github.com/dotenv-linter/dotenv-linter)          |
-| **Golang**       | [golangci-lint](https://github.com/golangci/golangci-lint)               |
-| **HTMLHint**     | [HTMLHint](https://github.com/htmlhint/HTMLHint)                         |
-| **JavaScript**   | [eslint](https://eslint.org/) [standard js](https://standardjs.com/)     |
-| **JSON**         | [jsonlint](https://github.com/zaach/jsonlint)                            |
-| **CSS**          | [stylelint](https://stylelint.io/)                                       |
-| **Java**         | [checkstyle](https://checkstyle.org)                         |
-| **Kotlin**       | [ktlint](https://github.com/pinterest/ktlint)                            |
-| **Markdown**     | [markdownlint](https://github.com/igorshubovych/markdownlint-cli#readme) |
-| **OpenAPI**      | [spectral](https://github.com/stoplightio/spectral)                      |
-| **Perl**         | [perl](https://pkgs.alpinelinux.org/package/edge/main/x86/perl)          |
-| **PHP**          | [PHP](https://www.php.net/)                                              |
-| **PowerShell**   | [PSScriptAnalyzer](https://github.com/PowerShell/Psscriptanalyzer)       |
-| **Protocol Buffers** | [protolint](https://github.com/yoheimuta/protolint)                  |
-| **Python3**      | [pylint](https://www.pylint.org/)                                        |
-| **Raku**         | [raku](https://raku.org)                                                 |
-| **Ruby**         | [RuboCop](https://github.com/rubocop-hq/rubocop)                         |
-| **Shell**        | [Shellcheck](https://github.com/koalaman/shellcheck)                     |
-| **Terraform**    | [tflint](https://github.com/terraform-linters/tflint)                    |
-| **TypeScript**   | [eslint](https://eslint.org/) [standard js](https://standardjs.com/)     |
-| **XML**          | [LibXML](http://xmlsoft.org/)                                            |
-| **YAML**         | [YamlLint](https://github.com/adrienverge/yamllint)                      |
-=======
 | _Language_                       | _Linter_                                                                                                                                                                 |
 | -------------------------------- | ------------------------------------------------------------------------------------------------------------------------------------------------------------------------ |
 | **Ansible**                      | [ansible-lint](https://github.com/ansible/ansible-lint)                                                                                                                  |
@@ -91,6 +56,7 @@
 | **Golang**                       | [golangci-lint](https://github.com/golangci/golangci-lint)                                                                                                               |
 | **Groovy**                       | [npm-groovy-lint](https://github.com/nvuillam/npm-groovy-lint)                                                                                                           |
 | **HTMLHint**                     | [HTMLHint](https://github.com/htmlhint/HTMLHint)                                                                                                                         |
+| **Java**                         | [checkstyle](https://checkstyle.org)                                                                                                                                     |
 | **JavaScript**                   | [eslint](https://eslint.org/) [standard js](https://standardjs.com/)                                                                                                     |
 | **JSON**                         | [jsonlint](https://github.com/zaach/jsonlint)                                                                                                                            |
 | **Kotlin**                       | [ktlint](https://github.com/pinterest/ktlint)                                                                                                                            |
@@ -109,7 +75,6 @@
 | **TypeScript**                   | [eslint](https://eslint.org/) [standard js](https://standardjs.com/)                                                                                                     |
 | **XML**                          | [LibXML](http://xmlsoft.org/)                                                                                                                                            |
 | **YAML**                         | [YamlLint](https://github.com/adrienverge/yamllint)                                                                                                                      |
->>>>>>> 1e035771
 
 ## How to use
 
@@ -205,50 +170,6 @@
 
 | **ENV VAR**                      | **Default Value**     | **Notes**                                                                                                                                                                        |
 | -------------------------------- | --------------------- | -------------------------------------------------------------------------------------------------------------------------------------------------------------------------------- |
-<<<<<<< HEAD
-| **VALIDATE_ALL_CODEBASE**        | `true`                | Will parse the entire repository and find all files to validate across all types. **NOTE:** When set to `false`, only **new** or **edited** files will be parsed for validation. |
-| **DEFAULT_BRANCH**               | `master`              | The name of the repository default branch.                                                                                                                                       |
-| **LINTER_RULES_PATH**            | `.github/linters`     | Directory for all linter configuration rules.                                                                                                                                    |
-| **VALIDATE_YAML**                | `true`                | Flag to enable or disable the linting process of the language.                                                                                                                   |
-| **VALIDATE_JSON**                | `true`                | Flag to enable or disable the linting process of the language.                                                                                                                   |
-| **VALIDATE_XML**                 | `true`                | Flag to enable or disable the linting process of the language.                                                                                                                   |
-| **VALIDATE_MD**                  | `true`                | Flag to enable or disable the linting process of the language.                                                                                                                   |
-| **VALIDATE_BASH**                | `true`                | Flag to enable or disable the linting process of the language.                                                                                                                   |
-| **VALIDATE_PERL**                | `true`                | Flag to enable or disable the linting process of the language.                                                                                                                   |
-| **VALIDATE_RAKU**                | `true`                | Flag to enable or disable the linting process of the language.                                                                                                                   |
-| **VALIDATE_PHP**                 | `true`                | Flag to enable or disable the linting process of the language.                                                                                                                   |
-| **VALIDATE_PYTHON**              | `true`                | Flag to enable or disable the linting process of the language.                                                                                                                   |
-| **VALIDATE_RUBY**                | `true`                | Flag to enable or disable the linting process of the language.                                                                                                                   |
-| **RUBY_CONFIG_FILE**             | `.ruby-lint.yml`      | Filename for [rubocop configuration](https://docs.rubocop.org/rubocop/configuration.html) (ex: `.ruby-lint.yml`, `.rubocop.yml`)                                                 |
-| **VALIDATE_COFFEE**              | `true`                | Flag to enable or disable the linting process of the language .                                                                                                                  |
-| **VALIDATE_ANSIBLE**             | `true`                | Flag to enable or disable the linting process of the language.                                                                                                                   |
-| **VALIDATE_JAVASCRIPT_ES**       | `true`                | Flag to enable or disable the linting process of the language. (Utilizing: eslint)                                                                                               |
-| **JAVASCRIPT_ES_CONFIG_FILE**    | `.eslintrc.yml`       | Filename for [eslint configuration](https://eslint.org/docs/user-guide/configuring#configuration-file-formats) (ex: `.eslintrc.yml`, `.eslintrc.json`)                           |
-| **VALIDATE_JAVASCRIPT_STANDARD** | `true`                | Flag to enable or disable the linting process of the language. (Utilizing: standard)                                                                                             |
-| **VALIDATE_JSX**                 | `true`                | Flag to enable or disable the linting process for jsx files (Utilizing: eslint)                                                                                                  |
-| **VALIDATE_TSX**                 | `true`                | Flag to enable or disable the linting process for tsx files (Utilizing: eslint)                                                                                                  |
-| **VALIDATE_TYPESCRIPT_ES**       | `true`                | Flag to enable or disable the linting process of the language. (Utilizing: eslint)                                                                                               |
-| **TYPESCRIPT_ES_CONFIG_FILE**    | `.eslintrc.yml`       | Filename for [eslint configuration](https://eslint.org/docs/user-guide/configuring#configuration-file-formats) (ex: `.eslintrc.yml`, `.eslintrc.json`)                           |
-| **VALIDATE_TYPESCRIPT_STANDARD** | `true`                | Flag to enable or disable the linting process of the language. (Utilizing: standard)                                                                                             |
-| **VALIDATE_DOCKER**              | `true`                | Flag to enable or disable the linting process of the language.                                                                                                                   |
-| **VALIDATE_GO**                  | `true`                | Flag to enable or disable the linting process of the language.                                                                                                                   |
-| **VALIDATE_POWERSHELL**          | `true`                | Flag to enable or disable the linting process of the language.                                                                                                                   |
-| **VALIDATE_ARM**                 | `true`                | Flag to enable or disable the linting process of the language.                                                                                                                   |
-| **VALIDATE_TERRAFORM**           | `true`                | Flag to enable or disable the linting process of the language.                                                                                                                   |
-| **VALIDATE_CSS**                 | `true`                | Flag to enable or disable the linting process of the language.                                                                                                                   |
-| **VALIDATE_ENV**                 | `true`                | Flag to enable or disable the linting process of the language.                                                                                                                   |
-| **VALIDATE_CLOJURE**             | `true`                | Flag to enable or disable the linting process of the language.                                                                                                                   |
-| **VALIDATE_HTML**                | `true`                | Flag to enable or disable the linting process of the language.                                                                                                                   |
-| **VALIDATE_JAVA**                | `true`                | Flag to enable or disable the linting process of the language.                                                                                                                   |
-| **VALIDATE_KOTLIN**              | `true`                | Flag to enable or disable the linting process of the language.                                                                                                                   |
-| **VALIDATE_DART**                | `true`                | Flag to enable or disable the linting process of the language.                                                                                                                   |
-| **VALIDATE_OPENAPI**             | `true`                | Flag to enable or disable the linting process of the language.                                                                                                                   |
-| **VALIDATE_CLOUDFORMATION**      | `true`                | Flag to enable or disable the linting process of the language.                                                                                                                   |
-| **VALIDATE_PROTOBUF**            | `true`                | Flag to enable or disable the linting process of the language.                                                                                                                   |
-| **VALIDATE_EDITORCONFIG**        | `true`                | Flag to enable or disable the linting process with the editorconfig.                                                                                                             |
-| **ANSIBLE_DIRECTORY**            | `/ansible`            | Flag to set the root directory for Ansible file location(s).                                                                                                                     |
-=======
->>>>>>> 1e035771
 | **ACTIONS_RUNNER_DEBUG**         | `false`               | Flag to enable additional information about the linter, versions, and additional output.                                                                                         |
 | **ANSIBLE_DIRECTORY**            | `/ansible`            | Flag to set the root directory for Ansible file location(s).                                                                                                                     |
 | **DEFAULT_BRANCH**               | `master`              | The name of the repository default branch.                                                                                                                                       |
@@ -281,6 +202,7 @@
 | **VALIDATE_GO**                  | `true`                | Flag to enable or disable the linting process of the Golang language.                                                                                                            |
 | **VALIDATE_GROOVY**              | `true`                | Flag to enable or disable the linting process of the language.                                                                                                                   |
 | **VALIDATE_HTML**                | `true`                | Flag to enable or disable the linting process of the HTML language.                                                                                                              |
+| **VALIDATE_JAVA**                | `true`                | Flag to enable or disable the linting process of the language.                                                                                                                   |
 | **VALIDATE_JAVASCRIPT_ES**       | `true`                | Flag to enable or disable the linting process of the Javascript language. (Utilizing: eslint)                                                                                    |
 | **VALIDATE_JAVASCRIPT_STANDARD** | `true`                | Flag to enable or disable the linting process of the Javascript language. (Utilizing: standard)                                                                                  |
 | **VALIDATE_JSON**                | `true`                | Flag to enable or disable the linting process of the JSON language.                                                                                                              |
