--- conflicted
+++ resolved
@@ -137,11 +137,8 @@
 | **VALIDATE_GO** | `true` | Flag to enable or disable the linting process of the language. |
 | **VALIDATE_TERRAFORM** | `true` | Flag to enable or disable the linting process of the language. |
 | **VALIDATE_CSS** | `true` | Flag to enable or disable the linting process of the language. |
-<<<<<<< HEAD
+| **VALIDATE_ENV** | `true` | Flag to enable or disable the linting process of the language. |
 | **VALIDATE_CLOJURE** | `true` | Flag to enable or disable the linting process of the language. |
-=======
-| **VALIDATE_ENV** | `true` | Flag to enable or disable the linting process of the language. |
->>>>>>> 542b6f09
 | **ANSIBLE_DIRECTORY** | `/ansible` | Flag to set the root directory for Ansible file location(s). |
 | **ACTIONS_RUNNER_DEBUG** | `false` | Flag to enable additional information about the linter, versions, and additional output. |
 | **DISABLE_ERRORS** | `false` | Flag to have the linter complete with exit code 0 even if errors were detected. |
