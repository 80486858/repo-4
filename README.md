# Super-Linter
This repository is for the **GitHub Action** to run a **Super-Linter**.
It is a simple combination of various linters, written in `bash`, to help validate your source code.

The end goal of this tool:
- Prevent broken code from being uploaded to the default branch (Usually `master`)
- Help establish coding best practices across multiple languages
- Build guidelines for code layout and format
- Automate the process to help streamline code reviews


## Table of Contents

- [How it works](#how-it-works)
- [Supported linters](#supported-linters)
- [Usage](#how-to-use)
- [Environment variables](#environment-variables)
- [Disable rules](#disabling-rules)
- [Docker Hub](#docker-hub)
- [Run Super-Linter locally](#running-super-linter-locally-troubleshootingdebuggingenhancements)
  - [CI / CT/ CD](#cictcd)
- [Limitations](#limitations)
- [Contributing](#how-to-contribute)

## How it Works

The super-linter finds issues and reports them to the console output. Fixes are suggested in the console output but not automatically fixed, and a status check will show up as failed on the pull request.

The design of the **Super-Linter** is currently to allow linting to occur in **GitHub Actions** as a part of continuous integration occurring on pull requests as the commits get pushed. It works best when commits are being pushed early and often to a branch with an open or draft pull request. There is some desire to move this closer to local development for faster feedback on linting errors but this is not yet supported.

## Supported Linters

Developers on **GitHub** can call the **GitHub Action** to lint their code base with the following list of linters:

<<<<<<< HEAD
| *Language*                       | *Linter*                                                                 |
| ---                              | ---                                                                      |
| **Ansible**                      | [ansible-lint](https://github.com/ansible/ansible-lint)                  |
| **CSS**                          | [stylelint](https://stylelint.io/)                                       |
| **Clojure**                      | [clj-kondo](https://github.com/borkdude/clj-kondo)                       |
| **CoffeeScript**                 | [coffeelint](https://coffeelint.github.io/)                              |
| **Dockerfile**                   | [dockerfilelint](https://github.com/replicatedhq/dockerfilelint.git)     |
| **Golang**                       | [golangci-lint](https://github.com/golangci/golangci-lint)               |
| **JavaScript**                   | [eslint](https://eslint.org/) [standard js](https://standardjs.com/)     |
| **JSON**                         | [jsonlint](https://github.com/zaach/jsonlint)                            |
| **Markdown**                     | [markdownlint](https://github.com/igorshubovych/markdownlint-cli#readme) |
| **Perl**                         | [perl](https://pkgs.alpinelinux.org/package/edge/main/x86/perl)          |
| **PHP**                          | [PHP](https://www.php.net/)                                              |
| **Python3**                      | [pylint](https://www.pylint.org/)                                        |
| **Ruby**                         | [RuboCop](https://github.com/rubocop-hq/rubocop)                         |
| **Shell**                        | [Shellcheck](https://github.com/koalaman/shellcheck)                     |
| **Terraform**                    | [tflint](https://github.com/terraform-linters/tflint)                    |
| **TypeScript**                   | [eslint](https://eslint.org/) [standard js](https://standardjs.com/)     |
| **XML**                          | [LibXML](http://xmlsoft.org/)                                            |
| **YAML**                         | [YamlLint](https://github.com/adrienverge/yamllint)                      |
| **PowerShell**                   | [PSScriptAnalyzer](https://github.com/PowerShell/Psscriptanalyzer)       |
| **ENV**                          | [dotenv-linter](https://github.com/dotenv-linter/dotenv-linter)          |
| **Kotlin**                       | [ktlint](https://github.com/pinterest/ktlint)                            |
| **OpenAPI**                      | [spectral](https://github.com/stoplightio/spectral)                      |
| **AWS CloudFormation templates** | [cfn-lint](https://github.com/aws-cloudformation/cfn-python-lint/)       |
=======
| *Language*       | *Linter*                                                                 |
| ---              | ---                                                                      |
| **Ansible**      | [ansible-lint](https://github.com/ansible/ansible-lint)                  |
| **CSS**          | [stylelint](https://stylelint.io/)                                       |
| **Clojure**      | [clj-kondo](https://github.com/borkdude/clj-kondo)                       |
| **CoffeeScript** | [coffeelint](https://coffeelint.github.io/)                              |
| **Dockerfile**   | [dockerfilelint](https://github.com/replicatedhq/dockerfilelint.git)     |
| **Golang**       | [golangci-lint](https://github.com/golangci/golangci-lint)               |
| **JavaScript**   | [eslint](https://eslint.org/) [standard js](https://standardjs.com/)     |
| **JSON**         | [jsonlint](https://github.com/zaach/jsonlint)                            |
| **Markdown**     | [markdownlint](https://github.com/igorshubovych/markdownlint-cli#readme) |
| **Perl**         | [perl](https://pkgs.alpinelinux.org/package/edge/main/x86/perl)          |
| **PHP**          | [PHP](https://www.php.net/)                                              |
| **Python3**      | [pylint](https://www.pylint.org/)                                        |
| **Ruby**         | [RuboCop](https://github.com/rubocop-hq/rubocop)                         |
| **Shell**        | [Shellcheck](https://github.com/koalaman/shellcheck)                     |
| **Terraform**    | [tflint](https://github.com/terraform-linters/tflint)                    |
| **TypeScript**   | [eslint](https://eslint.org/) [standard js](https://standardjs.com/)     |
| **XML**          | [LibXML](http://xmlsoft.org/)                                            |
| **YAML**         | [YamlLint](https://github.com/adrienverge/yamllint)                      |
| **PowerShell**   | [PSScriptAnalyzer](https://github.com/PowerShell/Psscriptanalyzer)       |
| **ENV**          | [dotenv-linter](https://github.com/dotenv-linter/dotenv-linter)          |
| **Kotlin**       | [ktlint](https://github.com/pinterest/ktlint)                            |
| **OpenAPI**      | [spectral](https://github.com/stoplightio/spectral)                      |
| **Protocol Buffers** | [protolint](https://github.com/yoheimuta/protolint)                  |
>>>>>>> e0aee144

## How to use
To use this **GitHub** Action you will need to complete the following:
- Add the **GitHub** Action: **Super-Linter** to your current **GitHub** Actions workflow
- Enjoy your more *stable*, and *cleaner* code base
- Check out the [Wiki](https://github.com/github/super-linter/wiki) for customization options

### Example connecting GitHub Action Workflow
In your repository you should have a `.github/workflows` folder with **GitHub** Action similar to below:

- `.github/workflows/linter.yml`

This file should have the following code:

```yml
---
###########################
###########################
## Linter GitHub Actions ##
###########################
###########################
name: Lint Code Base

#
# Documentation:
# https://help.github.com/en/articles/workflow-syntax-for-github-actions
#

#############################
# Start the job on all push #
#############################
on:
  push:
    branches-ignore:
      - 'master'

###############
# Set the Job #
###############
jobs:
  build:
    # Name the Job
    name: Lint Code Base
    # Set the agent to run on
    runs-on: ubuntu-latest

    ##################
    # Load all steps #
    ##################
    steps:
      ##########################
      # Checkout the code base #
      ##########################
      - name: Checkout Code
        uses: actions/checkout@v2

      ################################
      # Run Linter against code base #
      ################################
      - name: Lint Code Base
        uses: docker://github/super-linter:v3
        env:
          VALIDATE_ALL_CODEBASE: false
          VALIDATE_ANSIBLE: false
...
```

**NOTE:** Using the line:`uses: docker://github/super-linter:v3` will pull the image down from **DockerHub** and run the **GitHub Super-Linter**. Using the line: `uses: github/super-linter@v3` will build and compile the **GitHub Super-Linter** at build time. This can be far more costly in time...

## Environment variables
The super-linter allows you to pass the following `ENV` variables to be able to trigger different functionality.

*Note:* All the `VALIDATE_[LANGUAGE]` variables behave in a specific way.
If none of them are passed, then they all default to true.
However if any one of the variables are set, we default to leaving any unset variable to false.
This means that if you run the linter "out of the box", all languages will be checked.
But if you wish to select specific linters, we give you full control to choose which linters are run,
and won't run anything unexpected.

| **ENV VAR** | **Default Value** | **Notes** |
| --- | --- | --- |
| **VALIDATE_ALL_CODEBASE** | `true` | Will parse the entire repository and find all files to validate across all types. **NOTE:** When set to `false`, only **new** or **edited** files will be parsed for validation. |
| **DEFAULT_BRANCH** | `master` | The name of the repository default branch. |
| **LINTER_RULES_PATH** | `.github/linters` | Directory for all linter configuration rules. |
| **VALIDATE_YAML** | `true` |Flag to enable or disable the linting process of the language. |
| **VALIDATE_JSON** | `true` | Flag to enable or disable the linting process of the language. |
| **VALIDATE_XML** | `true` | Flag to enable or disable the linting process of the language. |
| **VALIDATE_MD** | `true` | Flag to enable or disable the linting process of the language. |
| **VALIDATE_BASH** | `true` | Flag to enable or disable the linting process of the language. |
| **VALIDATE_PERL** | `true` | Flag to enable or disable the linting process of the language. |
| **VALIDATE_PHP** | `true` | Flag to enable or disable the linting process of the language. |
| **VALIDATE_PYTHON** | `true` | Flag to enable or disable the linting process of the language. |
| **VALIDATE_RUBY** | `true` | Flag to enable or disable the linting process of the language. |
| **RUBY_CONFIG_FILE** | `.ruby-lint.yml` | Filename for [rubocop configuration](https://docs.rubocop.org/rubocop/configuration.html) (ex: `.ruby-lint.yml`, `.rubocop.yml`)|
| **VALIDATE_COFFEE** | `true` | Flag to enable or disable the linting process of the language . |
| **VALIDATE_ANSIBLE** | `true` | Flag to enable or disable the linting process of the language. |
| **VALIDATE_JAVASCRIPT_ES** | `true` | Flag to enable or disable the linting process of the language. (Utilizing: eslint) |
| **JAVASCRIPT_ES_CONFIG_FILE** | `.eslintrc.yml` | Filename for [eslint configuration](https://eslint.org/docs/user-guide/configuring#configuration-file-formats) (ex: `.eslintrc.yml`, `.eslintrc.json`)|
| **VALIDATE_JAVASCRIPT_STANDARD** | `true` | Flag to enable or disable the linting process of the language. (Utilizing: standard) |
| **VALIDATE_TYPESCRIPT_ES** | `true` | Flag to enable or disable the linting process of the language. (Utilizing: eslint) |
| **TYPESCRIPT_ES_CONFIG_FILE** | `.eslintrc.yml` | Filename for [eslint configuration](https://eslint.org/docs/user-guide/configuring#configuration-file-formats) (ex: `.eslintrc.yml`, `.eslintrc.json`)|
| **VALIDATE_TYPESCRIPT_STANDARD** | `true` | Flag to enable or disable the linting process of the language. (Utilizing: standard) |
| **VALIDATE_DOCKER** | `true` | Flag to enable or disable the linting process of the language. |
| **VALIDATE_GO** | `true` | Flag to enable or disable the linting process of the language. |
| **VALIDATE_POWERSHELL** | `true` | Flag to enable or disable the linting process of the language. |
| **VALIDATE_TERRAFORM** | `true` | Flag to enable or disable the linting process of the language. |
| **VALIDATE_CSS** | `true` | Flag to enable or disable the linting process of the language. |
| **VALIDATE_ENV** | `true` | Flag to enable or disable the linting process of the language. |
| **VALIDATE_CLOJURE** | `true` | Flag to enable or disable the linting process of the language. |
| **VALIDATE_KOTLIN** | `true` | Flag to enable or disable the linting process of the language. |
| **VALIDATE_OPENAPI** | `true` | Flag to enable or disable the linting process of the language. |
<<<<<<< HEAD
| **VALIDATE_CLOUDFORMATION** | `true` | Flag to enable or disable the linting process of the language. |
=======
| **VALIDATE_PROTOBUF** | `true` | Flag to enable or disable the linting process of the language. |
>>>>>>> e0aee144
| **ANSIBLE_DIRECTORY** | `/ansible` | Flag to set the root directory for Ansible file location(s). |
| **ACTIONS_RUNNER_DEBUG** | `false` | Flag to enable additional information about the linter, versions, and additional output. |
| **DISABLE_ERRORS** | `false` | Flag to have the linter complete with exit code 0 even if errors were detected. |
| **DEFAULT_WORKSPACE** | `/tmp/lint` | The location containing files to lint if you are running locally. |

### Template rules files
You can use the **GitHub** **Super-Linter** *with* or *without* your own personal rules sets. This allows for greater flexibility for each individual code base. The Template rules all try to follow the standards we believe should be enabled at the basic level.
- Copy **any** or **all** template rules files from `TEMPLATES/` into your repository in the location: `.github/linters/` of your repository
  - If your repository does not have rules files, they will fall back to defaults in [this repository's `TEMPLATE` folder](https://github.com/github/super-linter/tree/master/TEMPLATES)

## Disabling rules
If you need to disable certain *rules* and *functionality*, you can view [Disable Rules](https://github.com/github/super-linter/blob/master/docs/disabling-linters.md)

## Docker Hub
The **Docker** container that is built from this repository is located at `https://hub.docker.com/r/github/super-linter`

## Running Super-Linter locally (troubleshooting/debugging/enhancements)
If you find that you need to run super-linter locally, you can follow the documentation at [Running super-linter locally](https://github.com/github/super-linter/blob/master/docs/run-linter-locally.md)

Check out the [note](#how-it-works) in **How it Works** to understand more about the **Super-Linter** linting locally versus via continuous integration.

### CI/CT/CD
The **Super-Linter** has *CI/CT/CD* configured utilizing **GitHub** Actions.
- When a branch is created and code is pushed, a **GitHub** Action is triggered for building the new **Docker** container with the new codebase
- The **Docker** container is then ran against the *test cases* to validate all code sanity
  - `.automation/test` contains all test cases for each language that should be validated
- These **GitHub** Actions utilize the Checks API and Protected Branches to help follow the SDLC
- When the Pull Request is merged to master, the **Super-Linter** **Docker** container is then updated and deployed with the new codebase
  - **Note:** The branch's **Docker** container is also removed from **DockerHub** to cleanup after itself

## Limitations
Below are a list of the known limitations for the **GitHub Super-Linter**:
- Due to being completely packaged at run time, you will not be able to update dependencies or change versions of the enclosed linters and binaries
- Reading additional details from `package.json` are not read by the **GitHub Super-Linter**
- Downloading additional codebases as dependencies from private repositories will fail due to lack of permissions

## How to contribute
If you would like to help contribute to this **GitHub** Action, please see [CONTRIBUTING](https://github.com/github/super-linter/blob/master/.github/CONTRIBUTING.md)

### Visual Studio Code
You can checkout this repository using [Container Remote Development](https://code.visualstudio.com/docs/remote/containers), and debug the linter using the `Test Linter` task.
![Example](https://user-images.githubusercontent.com/15258962/85165778-2d2ce700-b21b-11ea-803e-3f6709d8e609.gif)

We will also support [Github Codespaces](https://github.com/features/codespaces/) once it becomes available

--------------------------------------------------------------------------------

### License
- [MIT License](https://github.com/github/super-linter/blob/master/LICENSE)<|MERGE_RESOLUTION|>--- conflicted
+++ resolved
@@ -32,33 +32,6 @@
 
 Developers on **GitHub** can call the **GitHub Action** to lint their code base with the following list of linters:
 
-<<<<<<< HEAD
-| *Language*                       | *Linter*                                                                 |
-| ---                              | ---                                                                      |
-| **Ansible**                      | [ansible-lint](https://github.com/ansible/ansible-lint)                  |
-| **CSS**                          | [stylelint](https://stylelint.io/)                                       |
-| **Clojure**                      | [clj-kondo](https://github.com/borkdude/clj-kondo)                       |
-| **CoffeeScript**                 | [coffeelint](https://coffeelint.github.io/)                              |
-| **Dockerfile**                   | [dockerfilelint](https://github.com/replicatedhq/dockerfilelint.git)     |
-| **Golang**                       | [golangci-lint](https://github.com/golangci/golangci-lint)               |
-| **JavaScript**                   | [eslint](https://eslint.org/) [standard js](https://standardjs.com/)     |
-| **JSON**                         | [jsonlint](https://github.com/zaach/jsonlint)                            |
-| **Markdown**                     | [markdownlint](https://github.com/igorshubovych/markdownlint-cli#readme) |
-| **Perl**                         | [perl](https://pkgs.alpinelinux.org/package/edge/main/x86/perl)          |
-| **PHP**                          | [PHP](https://www.php.net/)                                              |
-| **Python3**                      | [pylint](https://www.pylint.org/)                                        |
-| **Ruby**                         | [RuboCop](https://github.com/rubocop-hq/rubocop)                         |
-| **Shell**                        | [Shellcheck](https://github.com/koalaman/shellcheck)                     |
-| **Terraform**                    | [tflint](https://github.com/terraform-linters/tflint)                    |
-| **TypeScript**                   | [eslint](https://eslint.org/) [standard js](https://standardjs.com/)     |
-| **XML**                          | [LibXML](http://xmlsoft.org/)                                            |
-| **YAML**                         | [YamlLint](https://github.com/adrienverge/yamllint)                      |
-| **PowerShell**                   | [PSScriptAnalyzer](https://github.com/PowerShell/Psscriptanalyzer)       |
-| **ENV**                          | [dotenv-linter](https://github.com/dotenv-linter/dotenv-linter)          |
-| **Kotlin**                       | [ktlint](https://github.com/pinterest/ktlint)                            |
-| **OpenAPI**                      | [spectral](https://github.com/stoplightio/spectral)                      |
-| **AWS CloudFormation templates** | [cfn-lint](https://github.com/aws-cloudformation/cfn-python-lint/)       |
-=======
 | *Language*       | *Linter*                                                                 |
 | ---              | ---                                                                      |
 | **Ansible**      | [ansible-lint](https://github.com/ansible/ansible-lint)                  |
@@ -84,7 +57,8 @@
 | **Kotlin**       | [ktlint](https://github.com/pinterest/ktlint)                            |
 | **OpenAPI**      | [spectral](https://github.com/stoplightio/spectral)                      |
 | **Protocol Buffers** | [protolint](https://github.com/yoheimuta/protolint)                  |
->>>>>>> e0aee144
+| **AWS CloudFormation templates** | [cfn-lint](https://github.com/aws-cloudformation/cfn-python-lint/)       |
+
 
 ## How to use
 To use this **GitHub** Action you will need to complete the following:
@@ -196,11 +170,8 @@
 | **VALIDATE_CLOJURE** | `true` | Flag to enable or disable the linting process of the language. |
 | **VALIDATE_KOTLIN** | `true` | Flag to enable or disable the linting process of the language. |
 | **VALIDATE_OPENAPI** | `true` | Flag to enable or disable the linting process of the language. |
-<<<<<<< HEAD
 | **VALIDATE_CLOUDFORMATION** | `true` | Flag to enable or disable the linting process of the language. |
-=======
 | **VALIDATE_PROTOBUF** | `true` | Flag to enable or disable the linting process of the language. |
->>>>>>> e0aee144
 | **ANSIBLE_DIRECTORY** | `/ansible` | Flag to set the root directory for Ansible file location(s). |
 | **ACTIONS_RUNNER_DEBUG** | `false` | Flag to enable additional information about the linter, versions, and additional output. |
 | **DISABLE_ERRORS** | `false` | Flag to have the linter complete with exit code 0 even if errors were detected. |
