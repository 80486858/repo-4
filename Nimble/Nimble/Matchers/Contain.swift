//
//  Contain.swift
//  Nimble
//
//  Created by Brian Ivan Gesiak on 6/7/14.
//  Copyright (c) 2014 Brian Ivan Gesiak. All rights reserved.
//

import Foundation

class Contain: Matcher {
    override func failureMessage(actual: NSObject?) -> String {
        return "expected '\(actual?.nmb_flatten())' to contain '\(expected)'"
    }

    override func negativeFailureMessage(actual: NSObject?) -> String {
<<<<<<< HEAD
        return "expected '\(_flatten(actual))' not to contain '\(expected)'"
=======
        return "expected '\(actual?.nmb_flatten())' not to contain '\(expected)'"
>>>>>>> 97b9f6e8
    }

    override func match(actual: NSObject?) -> Bool {
        if let x = actual {
            switch x {
            case let array as NSArray:
                return array.containsObject(expected)
            case let set as NSSet:
                return set.containsObject(expected)
            case let string as NSString:
                if let substring = expected as? NSString {
                    return string.rangeOfString(substring).location != NSNotFound
                }
            default:
                break
            }
        }

        return false
    }
}

extension Prediction {
    @objc(nmb_contain:) func contain(expected: NSObject?) {
        evaluate(Contain(expected))
    }
}<|MERGE_RESOLUTION|>--- conflicted
+++ resolved
@@ -14,11 +14,7 @@
     }
 
     override func negativeFailureMessage(actual: NSObject?) -> String {
-<<<<<<< HEAD
-        return "expected '\(_flatten(actual))' not to contain '\(expected)'"
-=======
         return "expected '\(actual?.nmb_flatten())' not to contain '\(expected)'"
->>>>>>> 97b9f6e8
     }
 
     override func match(actual: NSObject?) -> Bool {
