--- conflicted
+++ resolved
@@ -734,12 +734,9 @@
 				CE57CED81C430BD200D63004 /* NSBundle+CurrentTestBundle.swift */,
 				34F375A019515CA700CE1B99 /* NSString+QCKSelectorName.h */,
 				34F375A119515CA700CE1B99 /* NSString+QCKSelectorName.m */,
-<<<<<<< HEAD
 				CE57CEDB1C430BD200D63004 /* String+FileName.swift */,
 				CE57CEDC1C430BD200D63004 /* XCTestSuite+QuickTestSuiteBuilder.m */,
-=======
 				34C586071C4AC5E500D4F057 /* ErrorUtility.swift */,
->>>>>>> 11167ab8
 				DAEB6B911943873100289F44 /* Supporting Files */,
 			);
 			name = Quick;
@@ -1326,11 +1323,8 @@
 				DA408BE219FF5599005DF92A /* Closures.swift in Sources */,
 				CE57CEDD1C430BD200D63004 /* NSBundle+CurrentTestBundle.swift in Sources */,
 				DA02C91919A8073100093156 /* ExampleMetadata.swift in Sources */,
-<<<<<<< HEAD
 				CE57CEDF1C430BD200D63004 /* QuickTestSuite.swift in Sources */,
-=======
 				34C586081C4AC5E500D4F057 /* ErrorUtility.swift in Sources */,
->>>>>>> 11167ab8
 				DA408BE619FF5599005DF92A /* SuiteHooks.swift in Sources */,
 				34F375B919515CA700CE1B99 /* QuickSpec.m in Sources */,
 				CE57CEE11C430BD200D63004 /* XCTestSuite+QuickTestSuiteBuilder.m in Sources */,
