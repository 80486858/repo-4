// !$*UTF8*$!
{
	archiveVersion = 1;
	classes = {
	};
	objectVersion = 46;
	objects = {

/* Begin PBXBuildFile section */
		1F118CDF1BDCA4AB005013A2 /* Quick.framework in Frameworks */ = {isa = PBXBuildFile; fileRef = 1F118CD51BDCA4AB005013A2 /* Quick.framework */; };
		1F118CF51BDCA4BB005013A2 /* Quick.framework in Frameworks */ = {isa = PBXBuildFile; fileRef = 1F118CD51BDCA4AB005013A2 /* Quick.framework */; };
		1F118CFB1BDCA536005013A2 /* QuickConfiguration.m in Sources */ = {isa = PBXBuildFile; fileRef = DAE714FD19FF6A62005905B8 /* QuickConfiguration.m */; };
		1F118CFC1BDCA536005013A2 /* Configuration.swift in Sources */ = {isa = PBXBuildFile; fileRef = DA169E4719FF5DF100619816 /* Configuration.swift */; };
		1F118CFD1BDCA536005013A2 /* World+DSL.swift in Sources */ = {isa = PBXBuildFile; fileRef = DA3124E519FCAEE8002858A7 /* World+DSL.swift */; };
		1F118CFE1BDCA536005013A2 /* DSL.swift in Sources */ = {isa = PBXBuildFile; fileRef = DA3124E219FCAEE8002858A7 /* DSL.swift */; };
		1F118CFF1BDCA536005013A2 /* QCKDSL.m in Sources */ = {isa = PBXBuildFile; fileRef = DA3124E419FCAEE8002858A7 /* QCKDSL.m */; };
		1F118D001BDCA536005013A2 /* Closures.swift in Sources */ = {isa = PBXBuildFile; fileRef = DA408BDF19FF5599005DF92A /* Closures.swift */; };
		1F118D011BDCA536005013A2 /* ExampleHooks.swift in Sources */ = {isa = PBXBuildFile; fileRef = DA408BE019FF5599005DF92A /* ExampleHooks.swift */; };
		1F118D021BDCA536005013A2 /* SuiteHooks.swift in Sources */ = {isa = PBXBuildFile; fileRef = DA408BE119FF5599005DF92A /* SuiteHooks.swift */; };
		1F118D031BDCA536005013A2 /* World.swift in Sources */ = {isa = PBXBuildFile; fileRef = 34F375A619515CA700CE1B99 /* World.swift */; };
		1F118D041BDCA536005013A2 /* Example.swift in Sources */ = {isa = PBXBuildFile; fileRef = 34F3759E19515CA700CE1B99 /* Example.swift */; };
		1F118D051BDCA536005013A2 /* ExampleMetadata.swift in Sources */ = {isa = PBXBuildFile; fileRef = DA02C91819A8073100093156 /* ExampleMetadata.swift */; };
		1F118D061BDCA536005013A2 /* ExampleGroup.swift in Sources */ = {isa = PBXBuildFile; fileRef = 34F3759F19515CA700CE1B99 /* ExampleGroup.swift */; };
		1F118D071BDCA536005013A2 /* Callsite.swift in Sources */ = {isa = PBXBuildFile; fileRef = 34F3759C19515CA700CE1B99 /* Callsite.swift */; };
		1F118D081BDCA536005013A2 /* Filter.swift in Sources */ = {isa = PBXBuildFile; fileRef = DA6B30171A4DB0D500FFB148 /* Filter.swift */; };
		1F118D091BDCA536005013A2 /* QuickSpec.m in Sources */ = {isa = PBXBuildFile; fileRef = 34F375A519515CA700CE1B99 /* QuickSpec.m */; };
		1F118D0A1BDCA536005013A2 /* NSString+QCKSelectorName.m in Sources */ = {isa = PBXBuildFile; fileRef = 34F375A119515CA700CE1B99 /* NSString+QCKSelectorName.m */; };
		1F118D0C1BDCA543005013A2 /* QuickConfigurationTests.m in Sources */ = {isa = PBXBuildFile; fileRef = DA8C00201A01E4B900CE58A6 /* QuickConfigurationTests.m */; };
		1F118D0D1BDCA547005013A2 /* QCKSpecRunner.m in Sources */ = {isa = PBXBuildFile; fileRef = DA8F919619F31680006F6675 /* QCKSpecRunner.m */; };
		1F118D0E1BDCA547005013A2 /* QCKSpecRunner.m in Sources */ = {isa = PBXBuildFile; fileRef = DA8F919619F31680006F6675 /* QCKSpecRunner.m */; };
		1F118D0F1BDCA54B005013A2 /* FunctionalTests_SharedExamplesTests_SharedExamples.swift in Sources */ = {isa = PBXBuildFile; fileRef = DA8F91AD19F32CE2006F6675 /* FunctionalTests_SharedExamplesTests_SharedExamples.swift */; };
		1F118D101BDCA556005013A2 /* Configuration+AfterEach.swift in Sources */ = {isa = PBXBuildFile; fileRef = DAE714F619FF6812005905B8 /* Configuration+AfterEach.swift */; };
		1F118D111BDCA556005013A2 /* Configuration+AfterEachTests.swift in Sources */ = {isa = PBXBuildFile; fileRef = DAE714F919FF682A005905B8 /* Configuration+AfterEachTests.swift */; };
		1F118D121BDCA556005013A2 /* ItTests.swift in Sources */ = {isa = PBXBuildFile; fileRef = DA7AE6F019FC493F000AFDCE /* ItTests.swift */; };
		1F118D131BDCA556005013A2 /* ItTests+ObjC.m in Sources */ = {isa = PBXBuildFile; fileRef = 479C31E11A36156E00DA8718 /* ItTests+ObjC.m */; };
		1F118D141BDCA556005013A2 /* FailureTests+ObjC.m in Sources */ = {isa = PBXBuildFile; fileRef = DA8F919C19F31921006F6675 /* FailureTests+ObjC.m */; };
		1F118D151BDCA556005013A2 /* FailureUsingXCTAssertTests+ObjC.m in Sources */ = {isa = PBXBuildFile; fileRef = DA8940EF1B35B1FA00161061 /* FailureUsingXCTAssertTests+ObjC.m */; };
		1F118D161BDCA556005013A2 /* BeforeEachTests.swift in Sources */ = {isa = PBXBuildFile; fileRef = DA87078219F48775008C04AC /* BeforeEachTests.swift */; };
		1F118D171BDCA556005013A2 /* BeforeEachTests+ObjC.m in Sources */ = {isa = PBXBuildFile; fileRef = 47FAEA341A3F45ED005A1D2F /* BeforeEachTests+ObjC.m */; };
		1F118D181BDCA556005013A2 /* AfterEachTests.swift in Sources */ = {isa = PBXBuildFile; fileRef = DA05D60F19F73A3800771050 /* AfterEachTests.swift */; };
		1F118D191BDCA556005013A2 /* AfterEachTests+ObjC.m in Sources */ = {isa = PBXBuildFile; fileRef = 470D6EC91A43409600043E50 /* AfterEachTests+ObjC.m */; };
		1F118D1A1BDCA556005013A2 /* PendingTests.swift in Sources */ = {isa = PBXBuildFile; fileRef = DAA63EA219F7637300CD0A3B /* PendingTests.swift */; };
		1F118D1B1BDCA556005013A2 /* PendingTests+ObjC.m in Sources */ = {isa = PBXBuildFile; fileRef = 4715903F1A488F3F00FBA644 /* PendingTests+ObjC.m */; };
		1F118D1C1BDCA556005013A2 /* BeforeSuiteTests.swift in Sources */ = {isa = PBXBuildFile; fileRef = DA8F91A419F3208B006F6675 /* BeforeSuiteTests.swift */; };
		1F118D1D1BDCA556005013A2 /* BeforeSuiteTests+ObjC.m in Sources */ = {isa = PBXBuildFile; fileRef = 47876F7B1A4999B0002575C7 /* BeforeSuiteTests+ObjC.m */; };
		1F118D1E1BDCA556005013A2 /* AfterSuiteTests.swift in Sources */ = {isa = PBXBuildFile; fileRef = DA8F91A719F32556006F6675 /* AfterSuiteTests.swift */; };
		1F118D1F1BDCA556005013A2 /* AfterSuiteTests+ObjC.m in Sources */ = {isa = PBXBuildFile; fileRef = 477217391A59C1B00022013E /* AfterSuiteTests+ObjC.m */; };
		1F118D201BDCA556005013A2 /* SharedExamplesTests.swift in Sources */ = {isa = PBXBuildFile; fileRef = DA8F91AA19F3299E006F6675 /* SharedExamplesTests.swift */; };
		1F118D211BDCA556005013A2 /* SharedExamplesTests+ObjC.m in Sources */ = {isa = PBXBuildFile; fileRef = 4728253A1A5EECCE008DC74F /* SharedExamplesTests+ObjC.m */; };
		1F118D221BDCA556005013A2 /* SharedExamples+BeforeEachTests.swift in Sources */ = {isa = PBXBuildFile; fileRef = DAB0136E19FC4315006AFBEE /* SharedExamples+BeforeEachTests.swift */; };
		1F118D231BDCA556005013A2 /* SharedExamples+BeforeEachTests+ObjC.m in Sources */ = {isa = PBXBuildFile; fileRef = 4748E8931A6AEBB3009EC992 /* SharedExamples+BeforeEachTests+ObjC.m */; };
		1F118D241BDCA561005013A2 /* FocusedTests.swift in Sources */ = {isa = PBXBuildFile; fileRef = DA9876BF1A4C87200004AA17 /* FocusedTests.swift */; };
		1F118D251BDCA561005013A2 /* FocusedTests+ObjC.m in Sources */ = {isa = PBXBuildFile; fileRef = DAF28BC21A4DB8EC00A5D9BF /* FocusedTests+ObjC.m */; };
		1F118D261BDCA5AF005013A2 /* World+DSL.h in Headers */ = {isa = PBXBuildFile; fileRef = DAED1EC81B110699006F61EC /* World+DSL.h */; };
		1F118D271BDCA5AF005013A2 /* World.h in Headers */ = {isa = PBXBuildFile; fileRef = DAED1EC21B1105BC006F61EC /* World.h */; };
		1F118D281BDCA5AF005013A2 /* NSString+QCKSelectorName.h in Headers */ = {isa = PBXBuildFile; fileRef = 34F375A019515CA700CE1B99 /* NSString+QCKSelectorName.h */; };
		1F118D291BDCA5B6005013A2 /* QuickConfiguration.h in Headers */ = {isa = PBXBuildFile; fileRef = DAE714FC19FF6A62005905B8 /* QuickConfiguration.h */; settings = {ATTRIBUTES = (Public, ); }; };
		1F118D2A1BDCA5B6005013A2 /* QCKDSL.h in Headers */ = {isa = PBXBuildFile; fileRef = DA3124E319FCAEE8002858A7 /* QCKDSL.h */; settings = {ATTRIBUTES = (Public, ); }; };
		1F118D2B1BDCA5B6005013A2 /* Quick.h in Headers */ = {isa = PBXBuildFile; fileRef = DAEB6B931943873100289F44 /* Quick.h */; settings = {ATTRIBUTES = (Public, ); }; };
		1F118D2C1BDCA5B6005013A2 /* QuickSpec.h in Headers */ = {isa = PBXBuildFile; fileRef = 34F375A419515CA700CE1B99 /* QuickSpec.h */; settings = {ATTRIBUTES = (Public, ); }; };
		1F118D351BDCA657005013A2 /* Nimble.framework in Frameworks */ = {isa = PBXBuildFile; fileRef = 1F118D341BDCA657005013A2 /* Nimble.framework */; };
		1F118D371BDCA65C005013A2 /* Nimble.framework in Frameworks */ = {isa = PBXBuildFile; fileRef = 1F118D361BDCA65C005013A2 /* Nimble.framework */; };
		1F118D381BDCA6E1005013A2 /* Configuration+BeforeEachTests.swift in Sources */ = {isa = PBXBuildFile; fileRef = DAE714EF19FF65D3005905B8 /* Configuration+BeforeEachTests.swift */; };
		1F118D391BDCA6E6005013A2 /* Configuration+BeforeEach.swift in Sources */ = {isa = PBXBuildFile; fileRef = DAE714F219FF65E7005905B8 /* Configuration+BeforeEach.swift */; };
		1FD0CFAD1AFA0B8C00874CC1 /* Nimble.framework in Frameworks */ = {isa = PBXBuildFile; fileRef = F8100E901A1E4447007595ED /* Nimble.framework */; };
		34C586011C4ABD3F00D4F057 /* XCTestCaseProvider.swift in Sources */ = {isa = PBXBuildFile; fileRef = 34ACFB7B1C34859300942064 /* XCTestCaseProvider.swift */; };
		34C586021C4ABD3F00D4F057 /* XCTestCaseProvider.swift in Sources */ = {isa = PBXBuildFile; fileRef = 34ACFB7B1C34859300942064 /* XCTestCaseProvider.swift */; };
		34C586031C4ABD4000D4F057 /* XCTestCaseProvider.swift in Sources */ = {isa = PBXBuildFile; fileRef = 34ACFB7B1C34859300942064 /* XCTestCaseProvider.swift */; };
		34C586041C4ABD4000D4F057 /* XCTestCaseProvider.swift in Sources */ = {isa = PBXBuildFile; fileRef = 34ACFB7B1C34859300942064 /* XCTestCaseProvider.swift */; };
		34C586051C4ABD4100D4F057 /* XCTestCaseProvider.swift in Sources */ = {isa = PBXBuildFile; fileRef = 34ACFB7B1C34859300942064 /* XCTestCaseProvider.swift */; };
		34C586061C4ABD4100D4F057 /* XCTestCaseProvider.swift in Sources */ = {isa = PBXBuildFile; fileRef = 34ACFB7B1C34859300942064 /* XCTestCaseProvider.swift */; };
		34C586081C4AC5E500D4F057 /* ErrorUtility.swift in Sources */ = {isa = PBXBuildFile; fileRef = 34C586071C4AC5E500D4F057 /* ErrorUtility.swift */; };
		34C586091C4AC5E500D4F057 /* ErrorUtility.swift in Sources */ = {isa = PBXBuildFile; fileRef = 34C586071C4AC5E500D4F057 /* ErrorUtility.swift */; };
		34C5860A1C4AC5E500D4F057 /* ErrorUtility.swift in Sources */ = {isa = PBXBuildFile; fileRef = 34C586071C4AC5E500D4F057 /* ErrorUtility.swift */; };
		34F375A719515CA700CE1B99 /* Callsite.swift in Sources */ = {isa = PBXBuildFile; fileRef = 34F3759C19515CA700CE1B99 /* Callsite.swift */; };
		34F375A819515CA700CE1B99 /* Callsite.swift in Sources */ = {isa = PBXBuildFile; fileRef = 34F3759C19515CA700CE1B99 /* Callsite.swift */; };
		34F375AB19515CA700CE1B99 /* Example.swift in Sources */ = {isa = PBXBuildFile; fileRef = 34F3759E19515CA700CE1B99 /* Example.swift */; };
		34F375AC19515CA700CE1B99 /* Example.swift in Sources */ = {isa = PBXBuildFile; fileRef = 34F3759E19515CA700CE1B99 /* Example.swift */; };
		34F375AD19515CA700CE1B99 /* ExampleGroup.swift in Sources */ = {isa = PBXBuildFile; fileRef = 34F3759F19515CA700CE1B99 /* ExampleGroup.swift */; };
		34F375AE19515CA700CE1B99 /* ExampleGroup.swift in Sources */ = {isa = PBXBuildFile; fileRef = 34F3759F19515CA700CE1B99 /* ExampleGroup.swift */; };
		34F375AF19515CA700CE1B99 /* NSString+QCKSelectorName.h in Headers */ = {isa = PBXBuildFile; fileRef = 34F375A019515CA700CE1B99 /* NSString+QCKSelectorName.h */; };
		34F375B019515CA700CE1B99 /* NSString+QCKSelectorName.h in Headers */ = {isa = PBXBuildFile; fileRef = 34F375A019515CA700CE1B99 /* NSString+QCKSelectorName.h */; };
		34F375B119515CA700CE1B99 /* NSString+QCKSelectorName.m in Sources */ = {isa = PBXBuildFile; fileRef = 34F375A119515CA700CE1B99 /* NSString+QCKSelectorName.m */; };
		34F375B219515CA700CE1B99 /* NSString+QCKSelectorName.m in Sources */ = {isa = PBXBuildFile; fileRef = 34F375A119515CA700CE1B99 /* NSString+QCKSelectorName.m */; };
		34F375B719515CA700CE1B99 /* QuickSpec.h in Headers */ = {isa = PBXBuildFile; fileRef = 34F375A419515CA700CE1B99 /* QuickSpec.h */; settings = {ATTRIBUTES = (Public, ); }; };
		34F375B819515CA700CE1B99 /* QuickSpec.h in Headers */ = {isa = PBXBuildFile; fileRef = 34F375A419515CA700CE1B99 /* QuickSpec.h */; settings = {ATTRIBUTES = (Public, ); }; };
		34F375B919515CA700CE1B99 /* QuickSpec.m in Sources */ = {isa = PBXBuildFile; fileRef = 34F375A519515CA700CE1B99 /* QuickSpec.m */; };
		34F375BA19515CA700CE1B99 /* QuickSpec.m in Sources */ = {isa = PBXBuildFile; fileRef = 34F375A519515CA700CE1B99 /* QuickSpec.m */; };
		34F375BB19515CA700CE1B99 /* World.swift in Sources */ = {isa = PBXBuildFile; fileRef = 34F375A619515CA700CE1B99 /* World.swift */; };
		34F375BC19515CA700CE1B99 /* World.swift in Sources */ = {isa = PBXBuildFile; fileRef = 34F375A619515CA700CE1B99 /* World.swift */; };
		470D6ECB1A43442400043E50 /* AfterEachTests+ObjC.m in Sources */ = {isa = PBXBuildFile; fileRef = 470D6EC91A43409600043E50 /* AfterEachTests+ObjC.m */; };
		470D6ECC1A43442900043E50 /* AfterEachTests+ObjC.m in Sources */ = {isa = PBXBuildFile; fileRef = 470D6EC91A43409600043E50 /* AfterEachTests+ObjC.m */; };
		471590401A488F3F00FBA644 /* PendingTests+ObjC.m in Sources */ = {isa = PBXBuildFile; fileRef = 4715903F1A488F3F00FBA644 /* PendingTests+ObjC.m */; };
		471590411A488F3F00FBA644 /* PendingTests+ObjC.m in Sources */ = {isa = PBXBuildFile; fileRef = 4715903F1A488F3F00FBA644 /* PendingTests+ObjC.m */; };
		4728253B1A5EECCE008DC74F /* SharedExamplesTests+ObjC.m in Sources */ = {isa = PBXBuildFile; fileRef = 4728253A1A5EECCE008DC74F /* SharedExamplesTests+ObjC.m */; };
		4728253C1A5EECCE008DC74F /* SharedExamplesTests+ObjC.m in Sources */ = {isa = PBXBuildFile; fileRef = 4728253A1A5EECCE008DC74F /* SharedExamplesTests+ObjC.m */; };
		4748E8941A6AEBB3009EC992 /* SharedExamples+BeforeEachTests+ObjC.m in Sources */ = {isa = PBXBuildFile; fileRef = 4748E8931A6AEBB3009EC992 /* SharedExamples+BeforeEachTests+ObjC.m */; };
		4748E8951A6AEBB3009EC992 /* SharedExamples+BeforeEachTests+ObjC.m in Sources */ = {isa = PBXBuildFile; fileRef = 4748E8931A6AEBB3009EC992 /* SharedExamples+BeforeEachTests+ObjC.m */; };
		4772173A1A59C1B00022013E /* AfterSuiteTests+ObjC.m in Sources */ = {isa = PBXBuildFile; fileRef = 477217391A59C1B00022013E /* AfterSuiteTests+ObjC.m */; };
		4772173B1A59C1B00022013E /* AfterSuiteTests+ObjC.m in Sources */ = {isa = PBXBuildFile; fileRef = 477217391A59C1B00022013E /* AfterSuiteTests+ObjC.m */; };
		47876F7D1A49AD63002575C7 /* BeforeSuiteTests+ObjC.m in Sources */ = {isa = PBXBuildFile; fileRef = 47876F7B1A4999B0002575C7 /* BeforeSuiteTests+ObjC.m */; };
		47876F7E1A49AD71002575C7 /* BeforeSuiteTests+ObjC.m in Sources */ = {isa = PBXBuildFile; fileRef = 47876F7B1A4999B0002575C7 /* BeforeSuiteTests+ObjC.m */; };
		479C31E31A36171B00DA8718 /* ItTests+ObjC.m in Sources */ = {isa = PBXBuildFile; fileRef = 479C31E11A36156E00DA8718 /* ItTests+ObjC.m */; };
		479C31E41A36172700DA8718 /* ItTests+ObjC.m in Sources */ = {isa = PBXBuildFile; fileRef = 479C31E11A36156E00DA8718 /* ItTests+ObjC.m */; };
		47FAEA361A3F49E6005A1D2F /* BeforeEachTests+ObjC.m in Sources */ = {isa = PBXBuildFile; fileRef = 47FAEA341A3F45ED005A1D2F /* BeforeEachTests+ObjC.m */; };
		47FAEA371A3F49EB005A1D2F /* BeforeEachTests+ObjC.m in Sources */ = {isa = PBXBuildFile; fileRef = 47FAEA341A3F45ED005A1D2F /* BeforeEachTests+ObjC.m */; };
		5A5D118719473F2100F6D13D /* Quick.framework in Frameworks */ = {isa = PBXBuildFile; fileRef = 5A5D117C19473F2100F6D13D /* Quick.framework */; };
		5A5D11A7194740E000F6D13D /* Quick.h in Headers */ = {isa = PBXBuildFile; fileRef = DAEB6B931943873100289F44 /* Quick.h */; settings = {ATTRIBUTES = (Public, ); }; };
		6CB91EEC1CAF671C0063A000 /* LinuxSupport.swift in Sources */ = {isa = PBXBuildFile; fileRef = 6CB91EEB1CAF671C0063A000 /* LinuxSupport.swift */; };
		6CB91EED1CAF671C0063A000 /* LinuxSupport.swift in Sources */ = {isa = PBXBuildFile; fileRef = 6CB91EEB1CAF671C0063A000 /* LinuxSupport.swift */; };
		6CB91EEE1CAF671C0063A000 /* LinuxSupport.swift in Sources */ = {isa = PBXBuildFile; fileRef = 6CB91EEB1CAF671C0063A000 /* LinuxSupport.swift */; };
		7B44ADBE1C5444940007AF2E /* HooksPhase.swift in Sources */ = {isa = PBXBuildFile; fileRef = 7B44ADBD1C5444940007AF2E /* HooksPhase.swift */; };
		7B44ADBF1C5444940007AF2E /* HooksPhase.swift in Sources */ = {isa = PBXBuildFile; fileRef = 7B44ADBD1C5444940007AF2E /* HooksPhase.swift */; };
		7B44ADC01C5444940007AF2E /* HooksPhase.swift in Sources */ = {isa = PBXBuildFile; fileRef = 7B44ADBD1C5444940007AF2E /* HooksPhase.swift */; };
		7B5358CE1C3D4FBC00A23FAA /* ContextTests.swift in Sources */ = {isa = PBXBuildFile; fileRef = 7B5358CA1C3D4E2A00A23FAA /* ContextTests.swift */; };
		7B5358CF1C3D4FBE00A23FAA /* ContextTests.swift in Sources */ = {isa = PBXBuildFile; fileRef = 7B5358CA1C3D4E2A00A23FAA /* ContextTests.swift */; };
		7B5358D01C3D4FC000A23FAA /* ContextTests.swift in Sources */ = {isa = PBXBuildFile; fileRef = 7B5358CA1C3D4E2A00A23FAA /* ContextTests.swift */; };
		8D010A571C11726F00633E2B /* DescribeTests.swift in Sources */ = {isa = PBXBuildFile; fileRef = 8D010A561C11726F00633E2B /* DescribeTests.swift */; };
		8D010A581C11726F00633E2B /* DescribeTests.swift in Sources */ = {isa = PBXBuildFile; fileRef = 8D010A561C11726F00633E2B /* DescribeTests.swift */; };
		8D010A591C11726F00633E2B /* DescribeTests.swift in Sources */ = {isa = PBXBuildFile; fileRef = 8D010A561C11726F00633E2B /* DescribeTests.swift */; };
		96327C631C56E90C00405AB3 /* QuickSpec+QuickSpec_MethodList.h in Headers */ = {isa = PBXBuildFile; fileRef = 96327C611C56E90C00405AB3 /* QuickSpec+QuickSpec_MethodList.h */; };
		96327C641C56E90C00405AB3 /* QuickSpec+QuickSpec_MethodList.h in Headers */ = {isa = PBXBuildFile; fileRef = 96327C611C56E90C00405AB3 /* QuickSpec+QuickSpec_MethodList.h */; };
		96327C651C56E90C00405AB3 /* QuickSpec+QuickSpec_MethodList.h in Headers */ = {isa = PBXBuildFile; fileRef = 96327C611C56E90C00405AB3 /* QuickSpec+QuickSpec_MethodList.h */; };
		96327C661C56E90C00405AB3 /* QuickSpec+QuickSpec_MethodList.m in Sources */ = {isa = PBXBuildFile; fileRef = 96327C621C56E90C00405AB3 /* QuickSpec+QuickSpec_MethodList.m */; };
		96327C671C56E90C00405AB3 /* QuickSpec+QuickSpec_MethodList.m in Sources */ = {isa = PBXBuildFile; fileRef = 96327C621C56E90C00405AB3 /* QuickSpec+QuickSpec_MethodList.m */; };
		96327C681C56E90C00405AB3 /* QuickSpec+QuickSpec_MethodList.m in Sources */ = {isa = PBXBuildFile; fileRef = 96327C621C56E90C00405AB3 /* QuickSpec+QuickSpec_MethodList.m */; };
		AE4E58131C73097A00420A2E /* XCTestObservationCenter+QCKSuspendObservation.m in Sources */ = {isa = PBXBuildFile; fileRef = AEB080BB1C72F028004917D3 /* XCTestObservationCenter+QCKSuspendObservation.m */; };
		AE4E58141C73097A00420A2E /* XCTestObservationCenter+QCKSuspendObservation.m in Sources */ = {isa = PBXBuildFile; fileRef = AEB080BB1C72F028004917D3 /* XCTestObservationCenter+QCKSuspendObservation.m */; };
		AE4E58151C73097C00420A2E /* XCTestObservationCenter+QCKSuspendObservation.m in Sources */ = {isa = PBXBuildFile; fileRef = AEB080BB1C72F028004917D3 /* XCTestObservationCenter+QCKSuspendObservation.m */; };
		AE4E58161C73097C00420A2E /* XCTestObservationCenter+QCKSuspendObservation.m in Sources */ = {isa = PBXBuildFile; fileRef = AEB080BB1C72F028004917D3 /* XCTestObservationCenter+QCKSuspendObservation.m */; };
		AE4E58171C73097E00420A2E /* XCTestObservationCenter+QCKSuspendObservation.m in Sources */ = {isa = PBXBuildFile; fileRef = AEB080BB1C72F028004917D3 /* XCTestObservationCenter+QCKSuspendObservation.m */; };
		AE4E58181C73097E00420A2E /* XCTestObservationCenter+QCKSuspendObservation.m in Sources */ = {isa = PBXBuildFile; fileRef = AEB080BB1C72F028004917D3 /* XCTestObservationCenter+QCKSuspendObservation.m */; };
		AED9C8631CC8A7BD00432F62 /* CrossReferencingSpecs.swift in Sources */ = {isa = PBXBuildFile; fileRef = AED9C8621CC8A7BD00432F62 /* CrossReferencingSpecs.swift */; };
		AED9C8641CC8A7BD00432F62 /* CrossReferencingSpecs.swift in Sources */ = {isa = PBXBuildFile; fileRef = AED9C8621CC8A7BD00432F62 /* CrossReferencingSpecs.swift */; };
		AED9C8651CC8A7BD00432F62 /* CrossReferencingSpecs.swift in Sources */ = {isa = PBXBuildFile; fileRef = AED9C8621CC8A7BD00432F62 /* CrossReferencingSpecs.swift */; };
		CE57CEDD1C430BD200D63004 /* NSBundle+CurrentTestBundle.swift in Sources */ = {isa = PBXBuildFile; fileRef = CE57CED81C430BD200D63004 /* NSBundle+CurrentTestBundle.swift */; };
		CE57CEDE1C430BD200D63004 /* QuickSelectedTestSuiteBuilder.swift in Sources */ = {isa = PBXBuildFile; fileRef = CE57CED91C430BD200D63004 /* QuickSelectedTestSuiteBuilder.swift */; };
		CE57CEDF1C430BD200D63004 /* QuickTestSuite.swift in Sources */ = {isa = PBXBuildFile; fileRef = CE57CEDA1C430BD200D63004 /* QuickTestSuite.swift */; };
		CE57CEE01C430BD200D63004 /* String+FileName.swift in Sources */ = {isa = PBXBuildFile; fileRef = CE57CEDB1C430BD200D63004 /* String+FileName.swift */; };
		CE57CEE11C430BD200D63004 /* XCTestSuite+QuickTestSuiteBuilder.m in Sources */ = {isa = PBXBuildFile; fileRef = CE57CEDC1C430BD200D63004 /* XCTestSuite+QuickTestSuiteBuilder.m */; };
		CE590E1A1C431FE300253D19 /* QuickTestSuite.swift in Sources */ = {isa = PBXBuildFile; fileRef = CE57CEDA1C430BD200D63004 /* QuickTestSuite.swift */; };
		CE590E1B1C431FE300253D19 /* QuickSelectedTestSuiteBuilder.swift in Sources */ = {isa = PBXBuildFile; fileRef = CE57CED91C430BD200D63004 /* QuickSelectedTestSuiteBuilder.swift */; };
		CE590E1C1C431FE300253D19 /* NSBundle+CurrentTestBundle.swift in Sources */ = {isa = PBXBuildFile; fileRef = CE57CED81C430BD200D63004 /* NSBundle+CurrentTestBundle.swift */; };
		CE590E1D1C431FE300253D19 /* String+FileName.swift in Sources */ = {isa = PBXBuildFile; fileRef = CE57CEDB1C430BD200D63004 /* String+FileName.swift */; };
		CE590E1E1C431FE300253D19 /* XCTestSuite+QuickTestSuiteBuilder.m in Sources */ = {isa = PBXBuildFile; fileRef = CE57CEDC1C430BD200D63004 /* XCTestSuite+QuickTestSuiteBuilder.m */; };
		CE590E1F1C431FE400253D19 /* QuickTestSuite.swift in Sources */ = {isa = PBXBuildFile; fileRef = CE57CEDA1C430BD200D63004 /* QuickTestSuite.swift */; };
		CE590E201C431FE400253D19 /* QuickSelectedTestSuiteBuilder.swift in Sources */ = {isa = PBXBuildFile; fileRef = CE57CED91C430BD200D63004 /* QuickSelectedTestSuiteBuilder.swift */; };
		CE590E211C431FE400253D19 /* NSBundle+CurrentTestBundle.swift in Sources */ = {isa = PBXBuildFile; fileRef = CE57CED81C430BD200D63004 /* NSBundle+CurrentTestBundle.swift */; };
		CE590E221C431FE400253D19 /* String+FileName.swift in Sources */ = {isa = PBXBuildFile; fileRef = CE57CEDB1C430BD200D63004 /* String+FileName.swift */; };
		CE590E231C431FE400253D19 /* XCTestSuite+QuickTestSuiteBuilder.m in Sources */ = {isa = PBXBuildFile; fileRef = CE57CEDC1C430BD200D63004 /* XCTestSuite+QuickTestSuiteBuilder.m */; };
		DA02C91919A8073100093156 /* ExampleMetadata.swift in Sources */ = {isa = PBXBuildFile; fileRef = DA02C91819A8073100093156 /* ExampleMetadata.swift */; };
		DA02C91A19A8073100093156 /* ExampleMetadata.swift in Sources */ = {isa = PBXBuildFile; fileRef = DA02C91819A8073100093156 /* ExampleMetadata.swift */; };
		DA05D61019F73A3800771050 /* AfterEachTests.swift in Sources */ = {isa = PBXBuildFile; fileRef = DA05D60F19F73A3800771050 /* AfterEachTests.swift */; };
		DA05D61119F73A3800771050 /* AfterEachTests.swift in Sources */ = {isa = PBXBuildFile; fileRef = DA05D60F19F73A3800771050 /* AfterEachTests.swift */; };
		DA07722E1A4E5B7B0098839D /* QCKSpecRunner.m in Sources */ = {isa = PBXBuildFile; fileRef = DA8F919619F31680006F6675 /* QCKSpecRunner.m */; };
		DA07722F1A4E5B7C0098839D /* QCKSpecRunner.m in Sources */ = {isa = PBXBuildFile; fileRef = DA8F919619F31680006F6675 /* QCKSpecRunner.m */; };
		DA169E4819FF5DF100619816 /* Configuration.swift in Sources */ = {isa = PBXBuildFile; fileRef = DA169E4719FF5DF100619816 /* Configuration.swift */; };
		DA169E4919FF5DF100619816 /* Configuration.swift in Sources */ = {isa = PBXBuildFile; fileRef = DA169E4719FF5DF100619816 /* Configuration.swift */; };
		DA3124E619FCAEE8002858A7 /* DSL.swift in Sources */ = {isa = PBXBuildFile; fileRef = DA3124E219FCAEE8002858A7 /* DSL.swift */; };
		DA3124E719FCAEE8002858A7 /* DSL.swift in Sources */ = {isa = PBXBuildFile; fileRef = DA3124E219FCAEE8002858A7 /* DSL.swift */; };
		DA3124E819FCAEE8002858A7 /* QCKDSL.h in Headers */ = {isa = PBXBuildFile; fileRef = DA3124E319FCAEE8002858A7 /* QCKDSL.h */; settings = {ATTRIBUTES = (Public, ); }; };
		DA3124E919FCAEE8002858A7 /* QCKDSL.h in Headers */ = {isa = PBXBuildFile; fileRef = DA3124E319FCAEE8002858A7 /* QCKDSL.h */; settings = {ATTRIBUTES = (Public, ); }; };
		DA3124EA19FCAEE8002858A7 /* QCKDSL.m in Sources */ = {isa = PBXBuildFile; fileRef = DA3124E419FCAEE8002858A7 /* QCKDSL.m */; };
		DA3124EB19FCAEE8002858A7 /* QCKDSL.m in Sources */ = {isa = PBXBuildFile; fileRef = DA3124E419FCAEE8002858A7 /* QCKDSL.m */; };
		DA3124EC19FCAEE8002858A7 /* World+DSL.swift in Sources */ = {isa = PBXBuildFile; fileRef = DA3124E519FCAEE8002858A7 /* World+DSL.swift */; };
		DA3124ED19FCAEE8002858A7 /* World+DSL.swift in Sources */ = {isa = PBXBuildFile; fileRef = DA3124E519FCAEE8002858A7 /* World+DSL.swift */; };
		DA3E7A341A1E66C600CCE408 /* Nimble.framework in Frameworks */ = {isa = PBXBuildFile; fileRef = F8100E901A1E4447007595ED /* Nimble.framework */; };
		DA3E7A351A1E66CB00CCE408 /* Nimble.framework in Frameworks */ = {isa = PBXBuildFile; fileRef = F8100E901A1E4447007595ED /* Nimble.framework */; };
		DA408BE219FF5599005DF92A /* Closures.swift in Sources */ = {isa = PBXBuildFile; fileRef = DA408BDF19FF5599005DF92A /* Closures.swift */; };
		DA408BE319FF5599005DF92A /* Closures.swift in Sources */ = {isa = PBXBuildFile; fileRef = DA408BDF19FF5599005DF92A /* Closures.swift */; };
		DA408BE419FF5599005DF92A /* ExampleHooks.swift in Sources */ = {isa = PBXBuildFile; fileRef = DA408BE019FF5599005DF92A /* ExampleHooks.swift */; };
		DA408BE519FF5599005DF92A /* ExampleHooks.swift in Sources */ = {isa = PBXBuildFile; fileRef = DA408BE019FF5599005DF92A /* ExampleHooks.swift */; };
		DA408BE619FF5599005DF92A /* SuiteHooks.swift in Sources */ = {isa = PBXBuildFile; fileRef = DA408BE119FF5599005DF92A /* SuiteHooks.swift */; };
		DA408BE719FF5599005DF92A /* SuiteHooks.swift in Sources */ = {isa = PBXBuildFile; fileRef = DA408BE119FF5599005DF92A /* SuiteHooks.swift */; };
		DA5663EE1A4C8D8500193C88 /* Quick.framework in Frameworks */ = {isa = PBXBuildFile; fileRef = DAEB6B8E1943873100289F44 /* Quick.framework */; };
		DA5663F41A4C8D9A00193C88 /* FocusedTests.swift in Sources */ = {isa = PBXBuildFile; fileRef = DA9876BF1A4C87200004AA17 /* FocusedTests.swift */; };
		DA6B30181A4DB0D500FFB148 /* Filter.swift in Sources */ = {isa = PBXBuildFile; fileRef = DA6B30171A4DB0D500FFB148 /* Filter.swift */; };
		DA6B30191A4DB0D500FFB148 /* Filter.swift in Sources */ = {isa = PBXBuildFile; fileRef = DA6B30171A4DB0D500FFB148 /* Filter.swift */; };
		DA7AE6F119FC493F000AFDCE /* ItTests.swift in Sources */ = {isa = PBXBuildFile; fileRef = DA7AE6F019FC493F000AFDCE /* ItTests.swift */; };
		DA7AE6F219FC493F000AFDCE /* ItTests.swift in Sources */ = {isa = PBXBuildFile; fileRef = DA7AE6F019FC493F000AFDCE /* ItTests.swift */; };
		DA8940F01B35B1FA00161061 /* FailureUsingXCTAssertTests+ObjC.m in Sources */ = {isa = PBXBuildFile; fileRef = DA8940EF1B35B1FA00161061 /* FailureUsingXCTAssertTests+ObjC.m */; };
		DA8940F11B35B1FA00161061 /* FailureUsingXCTAssertTests+ObjC.m in Sources */ = {isa = PBXBuildFile; fileRef = DA8940EF1B35B1FA00161061 /* FailureUsingXCTAssertTests+ObjC.m */; };
		DA8C00211A01E4B900CE58A6 /* QuickConfigurationTests.m in Sources */ = {isa = PBXBuildFile; fileRef = DA8C00201A01E4B900CE58A6 /* QuickConfigurationTests.m */; };
		DA8C00221A01E4B900CE58A6 /* QuickConfigurationTests.m in Sources */ = {isa = PBXBuildFile; fileRef = DA8C00201A01E4B900CE58A6 /* QuickConfigurationTests.m */; };
		DA8F919919F31680006F6675 /* QCKSpecRunner.m in Sources */ = {isa = PBXBuildFile; fileRef = DA8F919619F31680006F6675 /* QCKSpecRunner.m */; };
		DA8F919A19F31680006F6675 /* QCKSpecRunner.m in Sources */ = {isa = PBXBuildFile; fileRef = DA8F919619F31680006F6675 /* QCKSpecRunner.m */; };
		DA8F919D19F31921006F6675 /* FailureTests+ObjC.m in Sources */ = {isa = PBXBuildFile; fileRef = DA8F919C19F31921006F6675 /* FailureTests+ObjC.m */; };
		DA8F919E19F31921006F6675 /* FailureTests+ObjC.m in Sources */ = {isa = PBXBuildFile; fileRef = DA8F919C19F31921006F6675 /* FailureTests+ObjC.m */; };
		DA8F91A519F3208B006F6675 /* BeforeSuiteTests.swift in Sources */ = {isa = PBXBuildFile; fileRef = DA8F91A419F3208B006F6675 /* BeforeSuiteTests.swift */; };
		DA8F91A619F3208B006F6675 /* BeforeSuiteTests.swift in Sources */ = {isa = PBXBuildFile; fileRef = DA8F91A419F3208B006F6675 /* BeforeSuiteTests.swift */; };
		DA8F91A819F32556006F6675 /* AfterSuiteTests.swift in Sources */ = {isa = PBXBuildFile; fileRef = DA8F91A719F32556006F6675 /* AfterSuiteTests.swift */; };
		DA8F91A919F32556006F6675 /* AfterSuiteTests.swift in Sources */ = {isa = PBXBuildFile; fileRef = DA8F91A719F32556006F6675 /* AfterSuiteTests.swift */; };
		DA8F91AB19F3299E006F6675 /* SharedExamplesTests.swift in Sources */ = {isa = PBXBuildFile; fileRef = DA8F91AA19F3299E006F6675 /* SharedExamplesTests.swift */; };
		DA8F91AC19F3299E006F6675 /* SharedExamplesTests.swift in Sources */ = {isa = PBXBuildFile; fileRef = DA8F91AA19F3299E006F6675 /* SharedExamplesTests.swift */; };
		DA8F91AE19F32CE2006F6675 /* FunctionalTests_SharedExamplesTests_SharedExamples.swift in Sources */ = {isa = PBXBuildFile; fileRef = DA8F91AD19F32CE2006F6675 /* FunctionalTests_SharedExamplesTests_SharedExamples.swift */; };
		DA8F91AF19F32CE2006F6675 /* FunctionalTests_SharedExamplesTests_SharedExamples.swift in Sources */ = {isa = PBXBuildFile; fileRef = DA8F91AD19F32CE2006F6675 /* FunctionalTests_SharedExamplesTests_SharedExamples.swift */; };
		DA9876B81A4C70EB0004AA17 /* Quick.framework in Frameworks */ = {isa = PBXBuildFile; fileRef = 5A5D117C19473F2100F6D13D /* Quick.framework */; };
		DA9876C11A4C87200004AA17 /* FocusedTests.swift in Sources */ = {isa = PBXBuildFile; fileRef = DA9876BF1A4C87200004AA17 /* FocusedTests.swift */; };
		DAA63EA319F7637300CD0A3B /* PendingTests.swift in Sources */ = {isa = PBXBuildFile; fileRef = DAA63EA219F7637300CD0A3B /* PendingTests.swift */; };
		DAA63EA419F7637300CD0A3B /* PendingTests.swift in Sources */ = {isa = PBXBuildFile; fileRef = DAA63EA219F7637300CD0A3B /* PendingTests.swift */; };
		DAA7C0D719F777EB0093D1D9 /* BeforeEachTests.swift in Sources */ = {isa = PBXBuildFile; fileRef = DA87078219F48775008C04AC /* BeforeEachTests.swift */; };
		DAB0136F19FC4315006AFBEE /* SharedExamples+BeforeEachTests.swift in Sources */ = {isa = PBXBuildFile; fileRef = DAB0136E19FC4315006AFBEE /* SharedExamples+BeforeEachTests.swift */; };
		DAB0137019FC4315006AFBEE /* SharedExamples+BeforeEachTests.swift in Sources */ = {isa = PBXBuildFile; fileRef = DAB0136E19FC4315006AFBEE /* SharedExamples+BeforeEachTests.swift */; };
		DAB067E919F7801C00F970AC /* BeforeEachTests.swift in Sources */ = {isa = PBXBuildFile; fileRef = DA87078219F48775008C04AC /* BeforeEachTests.swift */; };
		DAD297651AA8129D001D25CD /* Nimble.framework in Frameworks */ = {isa = PBXBuildFile; fileRef = F8100E901A1E4447007595ED /* Nimble.framework */; };
		DAE714F019FF65D3005905B8 /* Configuration+BeforeEachTests.swift in Sources */ = {isa = PBXBuildFile; fileRef = DAE714EF19FF65D3005905B8 /* Configuration+BeforeEachTests.swift */; };
		DAE714F119FF65D3005905B8 /* Configuration+BeforeEachTests.swift in Sources */ = {isa = PBXBuildFile; fileRef = DAE714EF19FF65D3005905B8 /* Configuration+BeforeEachTests.swift */; };
		DAE714F319FF65E7005905B8 /* Configuration+BeforeEach.swift in Sources */ = {isa = PBXBuildFile; fileRef = DAE714F219FF65E7005905B8 /* Configuration+BeforeEach.swift */; };
		DAE714F419FF65E7005905B8 /* Configuration+BeforeEach.swift in Sources */ = {isa = PBXBuildFile; fileRef = DAE714F219FF65E7005905B8 /* Configuration+BeforeEach.swift */; };
		DAE714F719FF6812005905B8 /* Configuration+AfterEach.swift in Sources */ = {isa = PBXBuildFile; fileRef = DAE714F619FF6812005905B8 /* Configuration+AfterEach.swift */; };
		DAE714F819FF6812005905B8 /* Configuration+AfterEach.swift in Sources */ = {isa = PBXBuildFile; fileRef = DAE714F619FF6812005905B8 /* Configuration+AfterEach.swift */; };
		DAE714FA19FF682A005905B8 /* Configuration+AfterEachTests.swift in Sources */ = {isa = PBXBuildFile; fileRef = DAE714F919FF682A005905B8 /* Configuration+AfterEachTests.swift */; };
		DAE714FB19FF682A005905B8 /* Configuration+AfterEachTests.swift in Sources */ = {isa = PBXBuildFile; fileRef = DAE714F919FF682A005905B8 /* Configuration+AfterEachTests.swift */; };
		DAE714FE19FF6A62005905B8 /* QuickConfiguration.h in Headers */ = {isa = PBXBuildFile; fileRef = DAE714FC19FF6A62005905B8 /* QuickConfiguration.h */; settings = {ATTRIBUTES = (Public, ); }; };
		DAE714FF19FF6A62005905B8 /* QuickConfiguration.h in Headers */ = {isa = PBXBuildFile; fileRef = DAE714FC19FF6A62005905B8 /* QuickConfiguration.h */; settings = {ATTRIBUTES = (Public, ); }; };
		DAE7150019FF6A62005905B8 /* QuickConfiguration.m in Sources */ = {isa = PBXBuildFile; fileRef = DAE714FD19FF6A62005905B8 /* QuickConfiguration.m */; };
		DAE7150119FF6A62005905B8 /* QuickConfiguration.m in Sources */ = {isa = PBXBuildFile; fileRef = DAE714FD19FF6A62005905B8 /* QuickConfiguration.m */; };
		DAEB6B941943873100289F44 /* Quick.h in Headers */ = {isa = PBXBuildFile; fileRef = DAEB6B931943873100289F44 /* Quick.h */; settings = {ATTRIBUTES = (Public, ); }; };
		DAEB6B9A1943873100289F44 /* Quick.framework in Frameworks */ = {isa = PBXBuildFile; fileRef = DAEB6B8E1943873100289F44 /* Quick.framework */; };
		DAED1EC41B1105BC006F61EC /* World.h in Headers */ = {isa = PBXBuildFile; fileRef = DAED1EC21B1105BC006F61EC /* World.h */; };
		DAED1EC51B1105BC006F61EC /* World.h in Headers */ = {isa = PBXBuildFile; fileRef = DAED1EC21B1105BC006F61EC /* World.h */; };
		DAED1ECA1B110699006F61EC /* World+DSL.h in Headers */ = {isa = PBXBuildFile; fileRef = DAED1EC81B110699006F61EC /* World+DSL.h */; };
		DAED1ECB1B110699006F61EC /* World+DSL.h in Headers */ = {isa = PBXBuildFile; fileRef = DAED1EC81B110699006F61EC /* World+DSL.h */; };
		DAF28BC31A4DB8EC00A5D9BF /* FocusedTests+ObjC.m in Sources */ = {isa = PBXBuildFile; fileRef = DAF28BC21A4DB8EC00A5D9BF /* FocusedTests+ObjC.m */; };
		DAF28BC41A4DB8EC00A5D9BF /* FocusedTests+ObjC.m in Sources */ = {isa = PBXBuildFile; fileRef = DAF28BC21A4DB8EC00A5D9BF /* FocusedTests+ObjC.m */; };
/* End PBXBuildFile section */

/* Begin PBXContainerItemProxy section */
		047655511949F4CB00B288BB /* PBXContainerItemProxy */ = {
			isa = PBXContainerItemProxy;
			containerPortal = DAEB6B851943873100289F44 /* Project object */;
			proxyType = 1;
			remoteGlobalIDString = DAEB6B8D1943873100289F44;
			remoteInfo = Quick;
		};
		047655531949F4CB00B288BB /* PBXContainerItemProxy */ = {
			isa = PBXContainerItemProxy;
			containerPortal = DAEB6B851943873100289F44 /* Project object */;
			proxyType = 1;
			remoteGlobalIDString = DAEB6B8D1943873100289F44;
			remoteInfo = Quick;
		};
		04765555194A327000B288BB /* PBXContainerItemProxy */ = {
			isa = PBXContainerItemProxy;
			containerPortal = DAEB6B851943873100289F44 /* Project object */;
			proxyType = 1;
			remoteGlobalIDString = DAEB6B8D1943873100289F44;
			remoteInfo = Quick;
		};
		04DC97E4194B4A6000CE00B6 /* PBXContainerItemProxy */ = {
			isa = PBXContainerItemProxy;
			containerPortal = DAEB6B851943873100289F44 /* Project object */;
			proxyType = 1;
			remoteGlobalIDString = DAEB6B8D1943873100289F44;
			remoteInfo = Quick;
		};
		04DC97E6194B4A6000CE00B6 /* PBXContainerItemProxy */ = {
			isa = PBXContainerItemProxy;
			containerPortal = DAEB6B851943873100289F44 /* Project object */;
			proxyType = 1;
			remoteGlobalIDString = DAEB6B8D1943873100289F44;
			remoteInfo = Quick;
		};
		04DC97E8194B4B7E00CE00B6 /* PBXContainerItemProxy */ = {
			isa = PBXContainerItemProxy;
			containerPortal = DAEB6B851943873100289F44 /* Project object */;
			proxyType = 1;
			remoteGlobalIDString = 5A5D117B19473F2100F6D13D;
			remoteInfo = "Quick-iOS";
		};
		04DC97EA194B4B9B00CE00B6 /* PBXContainerItemProxy */ = {
			isa = PBXContainerItemProxy;
			containerPortal = DAEB6B851943873100289F44 /* Project object */;
			proxyType = 1;
			remoteGlobalIDString = 5A5D117B19473F2100F6D13D;
			remoteInfo = "Quick-iOS";
		};
		04DC97F0194B82DB00CE00B6 /* PBXContainerItemProxy */ = {
			isa = PBXContainerItemProxy;
			containerPortal = DAEB6B851943873100289F44 /* Project object */;
			proxyType = 1;
			remoteGlobalIDString = DAEB6B8D1943873100289F44;
			remoteInfo = Quick;
		};
		04DC97F2194B82DE00CE00B6 /* PBXContainerItemProxy */ = {
			isa = PBXContainerItemProxy;
			containerPortal = DAEB6B851943873100289F44 /* Project object */;
			proxyType = 1;
			remoteGlobalIDString = 5A5D117B19473F2100F6D13D;
			remoteInfo = "Quick-iOS";
		};
		04DC97F6194B831200CE00B6 /* PBXContainerItemProxy */ = {
			isa = PBXContainerItemProxy;
			containerPortal = DAEB6B851943873100289F44 /* Project object */;
			proxyType = 1;
			remoteGlobalIDString = 5A5D117B19473F2100F6D13D;
			remoteInfo = "Quick-iOS";
		};
		04DC97F8194B834000CE00B6 /* PBXContainerItemProxy */ = {
			isa = PBXContainerItemProxy;
			containerPortal = DAEB6B851943873100289F44 /* Project object */;
			proxyType = 1;
			remoteGlobalIDString = DAEB6B8D1943873100289F44;
			remoteInfo = Quick;
		};
		04DC97FA194B834100CE00B6 /* PBXContainerItemProxy */ = {
			isa = PBXContainerItemProxy;
			containerPortal = DAEB6B851943873100289F44 /* Project object */;
			proxyType = 1;
			remoteGlobalIDString = 5A5D117B19473F2100F6D13D;
			remoteInfo = "Quick-iOS";
		};
		04DC97FC194B834B00CE00B6 /* PBXContainerItemProxy */ = {
			isa = PBXContainerItemProxy;
			containerPortal = DAEB6B851943873100289F44 /* Project object */;
			proxyType = 1;
			remoteGlobalIDString = DAEB6B8D1943873100289F44;
			remoteInfo = Quick;
		};
		04DC97FE194B835E00CE00B6 /* PBXContainerItemProxy */ = {
			isa = PBXContainerItemProxy;
			containerPortal = DAEB6B851943873100289F44 /* Project object */;
			proxyType = 1;
			remoteGlobalIDString = 5A5D117B19473F2100F6D13D;
			remoteInfo = "Quick-iOS";
		};
		04DC9800194B836100CE00B6 /* PBXContainerItemProxy */ = {
			isa = PBXContainerItemProxy;
			containerPortal = DAEB6B851943873100289F44 /* Project object */;
			proxyType = 1;
			remoteGlobalIDString = DAEB6B8D1943873100289F44;
			remoteInfo = Quick;
		};
		04DC9802194B836300CE00B6 /* PBXContainerItemProxy */ = {
			isa = PBXContainerItemProxy;
			containerPortal = DAEB6B851943873100289F44 /* Project object */;
			proxyType = 1;
			remoteGlobalIDString = 5A5D117B19473F2100F6D13D;
			remoteInfo = "Quick-iOS";
		};
		04DC9804194B838400CE00B6 /* PBXContainerItemProxy */ = {
			isa = PBXContainerItemProxy;
			containerPortal = DAEB6B851943873100289F44 /* Project object */;
			proxyType = 1;
			remoteGlobalIDString = DAEB6B8D1943873100289F44;
			remoteInfo = Quick;
		};
		04DC9806194B838700CE00B6 /* PBXContainerItemProxy */ = {
			isa = PBXContainerItemProxy;
			containerPortal = DAEB6B851943873100289F44 /* Project object */;
			proxyType = 1;
			remoteGlobalIDString = 5A5D117B19473F2100F6D13D;
			remoteInfo = "Quick-iOS";
		};
		04DC9808194B838B00CE00B6 /* PBXContainerItemProxy */ = {
			isa = PBXContainerItemProxy;
			containerPortal = DAEB6B851943873100289F44 /* Project object */;
			proxyType = 1;
			remoteGlobalIDString = DAEB6B8D1943873100289F44;
			remoteInfo = Quick;
		};
		1F118CE01BDCA4AB005013A2 /* PBXContainerItemProxy */ = {
			isa = PBXContainerItemProxy;
			containerPortal = DAEB6B851943873100289F44 /* Project object */;
			proxyType = 1;
			remoteGlobalIDString = 1F118CD41BDCA4AB005013A2;
			remoteInfo = "Quick-tvOS";
		};
		1F118CF61BDCA4BB005013A2 /* PBXContainerItemProxy */ = {
			isa = PBXContainerItemProxy;
			containerPortal = DAEB6B851943873100289F44 /* Project object */;
			proxyType = 1;
			remoteGlobalIDString = 1F118CD41BDCA4AB005013A2;
			remoteInfo = "Quick-tvOS";
		};
		5A5D118819473F2100F6D13D /* PBXContainerItemProxy */ = {
			isa = PBXContainerItemProxy;
			containerPortal = DAEB6B851943873100289F44 /* Project object */;
			proxyType = 1;
			remoteGlobalIDString = 5A5D117B19473F2100F6D13D;
			remoteInfo = "Quick-iOS";
		};
		5A5D11EF194741B500F6D13D /* PBXContainerItemProxy */ = {
			isa = PBXContainerItemProxy;
			containerPortal = DAEB6B851943873100289F44 /* Project object */;
			proxyType = 1;
			remoteGlobalIDString = 5A5D117B19473F2100F6D13D;
			remoteInfo = "Quick-iOS";
		};
		5A5D11F1194741B500F6D13D /* PBXContainerItemProxy */ = {
			isa = PBXContainerItemProxy;
			containerPortal = DAEB6B851943873100289F44 /* Project object */;
			proxyType = 1;
			remoteGlobalIDString = 5A5D117B19473F2100F6D13D;
			remoteInfo = "Quick-iOS";
		};
		93625F381951DDC8006B1FE1 /* PBXContainerItemProxy */ = {
			isa = PBXContainerItemProxy;
			containerPortal = DAEB6B851943873100289F44 /* Project object */;
			proxyType = 1;
			remoteGlobalIDString = DAEB6B8D1943873100289F44;
			remoteInfo = Quick;
		};
		DA5663EF1A4C8D8500193C88 /* PBXContainerItemProxy */ = {
			isa = PBXContainerItemProxy;
			containerPortal = DAEB6B851943873100289F44 /* Project object */;
			proxyType = 1;
			remoteGlobalIDString = DAEB6B8D1943873100289F44;
			remoteInfo = "Quick-OSX";
		};
		DA9876B91A4C70EB0004AA17 /* PBXContainerItemProxy */ = {
			isa = PBXContainerItemProxy;
			containerPortal = DAEB6B851943873100289F44 /* Project object */;
			proxyType = 1;
			remoteGlobalIDString = 5A5D117B19473F2100F6D13D;
			remoteInfo = "Quick-iOS";
		};
		DAEB6B9B1943873100289F44 /* PBXContainerItemProxy */ = {
			isa = PBXContainerItemProxy;
			containerPortal = DAEB6B851943873100289F44 /* Project object */;
			proxyType = 1;
			remoteGlobalIDString = DAEB6B8D1943873100289F44;
			remoteInfo = Quick;
		};
/* End PBXContainerItemProxy section */

/* Begin PBXFileReference section */
		1F118CD51BDCA4AB005013A2 /* Quick.framework */ = {isa = PBXFileReference; explicitFileType = wrapper.framework; includeInIndex = 0; path = Quick.framework; sourceTree = BUILT_PRODUCTS_DIR; };
		1F118CDE1BDCA4AB005013A2 /* Quick-tvOSTests.xctest */ = {isa = PBXFileReference; explicitFileType = wrapper.cfbundle; includeInIndex = 0; path = "Quick-tvOSTests.xctest"; sourceTree = BUILT_PRODUCTS_DIR; };
		1F118CF01BDCA4BB005013A2 /* QuickFocused-tvOSTests.xctest */ = {isa = PBXFileReference; explicitFileType = wrapper.cfbundle; includeInIndex = 0; path = "QuickFocused-tvOSTests.xctest"; sourceTree = BUILT_PRODUCTS_DIR; };
		1F118D341BDCA657005013A2 /* Nimble.framework */ = {isa = PBXFileReference; lastKnownFileType = wrapper.framework; name = Nimble.framework; path = "Externals/Nimble/build/Debug-appletvos/Nimble.framework"; sourceTree = "<group>"; };
		1F118D361BDCA65C005013A2 /* Nimble.framework */ = {isa = PBXFileReference; lastKnownFileType = wrapper.framework; name = Nimble.framework; path = "Externals/Nimble/build/Debug-appletvos/Nimble.framework"; sourceTree = "<group>"; };
		34ACFB7B1C34859300942064 /* XCTestCaseProvider.swift */ = {isa = PBXFileReference; fileEncoding = 4; lastKnownFileType = sourcecode.swift; name = XCTestCaseProvider.swift; path = ../../QuickTestHelpers/XCTestCaseProvider.swift; sourceTree = "<group>"; };
		34C586071C4AC5E500D4F057 /* ErrorUtility.swift */ = {isa = PBXFileReference; fileEncoding = 4; lastKnownFileType = sourcecode.swift; path = ErrorUtility.swift; sourceTree = "<group>"; };
		34F3759C19515CA700CE1B99 /* Callsite.swift */ = {isa = PBXFileReference; fileEncoding = 4; lastKnownFileType = sourcecode.swift; path = Callsite.swift; sourceTree = "<group>"; };
		34F3759E19515CA700CE1B99 /* Example.swift */ = {isa = PBXFileReference; fileEncoding = 4; lastKnownFileType = sourcecode.swift; path = Example.swift; sourceTree = "<group>"; };
		34F3759F19515CA700CE1B99 /* ExampleGroup.swift */ = {isa = PBXFileReference; fileEncoding = 4; lastKnownFileType = sourcecode.swift; path = ExampleGroup.swift; sourceTree = "<group>"; };
		34F375A019515CA700CE1B99 /* NSString+QCKSelectorName.h */ = {isa = PBXFileReference; fileEncoding = 4; lastKnownFileType = sourcecode.c.h; path = "NSString+QCKSelectorName.h"; sourceTree = "<group>"; };
		34F375A119515CA700CE1B99 /* NSString+QCKSelectorName.m */ = {isa = PBXFileReference; fileEncoding = 4; lastKnownFileType = sourcecode.c.objc; path = "NSString+QCKSelectorName.m"; sourceTree = "<group>"; };
		34F375A419515CA700CE1B99 /* QuickSpec.h */ = {isa = PBXFileReference; fileEncoding = 4; lastKnownFileType = sourcecode.c.h; path = QuickSpec.h; sourceTree = "<group>"; };
		34F375A519515CA700CE1B99 /* QuickSpec.m */ = {isa = PBXFileReference; fileEncoding = 4; lastKnownFileType = sourcecode.c.objc; path = QuickSpec.m; sourceTree = "<group>"; };
		34F375A619515CA700CE1B99 /* World.swift */ = {isa = PBXFileReference; fileEncoding = 4; lastKnownFileType = sourcecode.swift; path = World.swift; sourceTree = "<group>"; };
		470D6EC91A43409600043E50 /* AfterEachTests+ObjC.m */ = {isa = PBXFileReference; fileEncoding = 4; lastKnownFileType = sourcecode.c.objc; path = "AfterEachTests+ObjC.m"; sourceTree = "<group>"; };
		4715903F1A488F3F00FBA644 /* PendingTests+ObjC.m */ = {isa = PBXFileReference; fileEncoding = 4; lastKnownFileType = sourcecode.c.objc; path = "PendingTests+ObjC.m"; sourceTree = "<group>"; };
		4728253A1A5EECCE008DC74F /* SharedExamplesTests+ObjC.m */ = {isa = PBXFileReference; fileEncoding = 4; lastKnownFileType = sourcecode.c.objc; path = "SharedExamplesTests+ObjC.m"; sourceTree = "<group>"; };
		4748E8931A6AEBB3009EC992 /* SharedExamples+BeforeEachTests+ObjC.m */ = {isa = PBXFileReference; fileEncoding = 4; lastKnownFileType = sourcecode.c.objc; path = "SharedExamples+BeforeEachTests+ObjC.m"; sourceTree = "<group>"; };
		477217391A59C1B00022013E /* AfterSuiteTests+ObjC.m */ = {isa = PBXFileReference; fileEncoding = 4; lastKnownFileType = sourcecode.c.objc; path = "AfterSuiteTests+ObjC.m"; sourceTree = "<group>"; };
		47876F7B1A4999B0002575C7 /* BeforeSuiteTests+ObjC.m */ = {isa = PBXFileReference; fileEncoding = 4; lastKnownFileType = sourcecode.c.objc; path = "BeforeSuiteTests+ObjC.m"; sourceTree = "<group>"; };
		479C31E11A36156E00DA8718 /* ItTests+ObjC.m */ = {isa = PBXFileReference; fileEncoding = 4; lastKnownFileType = sourcecode.c.objc; path = "ItTests+ObjC.m"; sourceTree = "<group>"; };
		47FAEA341A3F45ED005A1D2F /* BeforeEachTests+ObjC.m */ = {isa = PBXFileReference; fileEncoding = 4; lastKnownFileType = sourcecode.c.objc; path = "BeforeEachTests+ObjC.m"; sourceTree = "<group>"; };
		5A5D117C19473F2100F6D13D /* Quick.framework */ = {isa = PBXFileReference; explicitFileType = wrapper.framework; includeInIndex = 0; path = Quick.framework; sourceTree = BUILT_PRODUCTS_DIR; };
		5A5D118619473F2100F6D13D /* Quick-iOSTests.xctest */ = {isa = PBXFileReference; explicitFileType = wrapper.cfbundle; includeInIndex = 0; path = "Quick-iOSTests.xctest"; sourceTree = BUILT_PRODUCTS_DIR; };
		6CB91EEB1CAF671C0063A000 /* LinuxSupport.swift */ = {isa = PBXFileReference; fileEncoding = 4; lastKnownFileType = sourcecode.swift; path = LinuxSupport.swift; sourceTree = "<group>"; };
		7B44ADBD1C5444940007AF2E /* HooksPhase.swift */ = {isa = PBXFileReference; fileEncoding = 4; lastKnownFileType = sourcecode.swift; path = HooksPhase.swift; sourceTree = "<group>"; };
		7B5358CA1C3D4E2A00A23FAA /* ContextTests.swift */ = {isa = PBXFileReference; fileEncoding = 4; lastKnownFileType = sourcecode.swift; path = ContextTests.swift; sourceTree = "<group>"; };
		8D010A561C11726F00633E2B /* DescribeTests.swift */ = {isa = PBXFileReference; fileEncoding = 4; lastKnownFileType = sourcecode.swift; path = DescribeTests.swift; sourceTree = "<group>"; };
		96327C611C56E90C00405AB3 /* QuickSpec+QuickSpec_MethodList.h */ = {isa = PBXFileReference; fileEncoding = 4; lastKnownFileType = sourcecode.c.h; path = "QuickSpec+QuickSpec_MethodList.h"; sourceTree = "<group>"; };
		96327C621C56E90C00405AB3 /* QuickSpec+QuickSpec_MethodList.m */ = {isa = PBXFileReference; fileEncoding = 4; lastKnownFileType = sourcecode.c.objc; path = "QuickSpec+QuickSpec_MethodList.m"; sourceTree = "<group>"; };
		AEB080BB1C72F028004917D3 /* XCTestObservationCenter+QCKSuspendObservation.m */ = {isa = PBXFileReference; fileEncoding = 4; lastKnownFileType = sourcecode.c.objc; path = "XCTestObservationCenter+QCKSuspendObservation.m"; sourceTree = "<group>"; };
		AED9C8621CC8A7BD00432F62 /* CrossReferencingSpecs.swift */ = {isa = PBXFileReference; fileEncoding = 4; lastKnownFileType = sourcecode.swift; path = CrossReferencingSpecs.swift; sourceTree = "<group>"; };
		CE57CED81C430BD200D63004 /* NSBundle+CurrentTestBundle.swift */ = {isa = PBXFileReference; fileEncoding = 4; lastKnownFileType = sourcecode.swift; path = "NSBundle+CurrentTestBundle.swift"; sourceTree = "<group>"; };
		CE57CED91C430BD200D63004 /* QuickSelectedTestSuiteBuilder.swift */ = {isa = PBXFileReference; fileEncoding = 4; lastKnownFileType = sourcecode.swift; path = QuickSelectedTestSuiteBuilder.swift; sourceTree = "<group>"; };
		CE57CEDA1C430BD200D63004 /* QuickTestSuite.swift */ = {isa = PBXFileReference; fileEncoding = 4; lastKnownFileType = sourcecode.swift; path = QuickTestSuite.swift; sourceTree = "<group>"; };
		CE57CEDB1C430BD200D63004 /* String+FileName.swift */ = {isa = PBXFileReference; fileEncoding = 4; lastKnownFileType = sourcecode.swift; path = "String+FileName.swift"; sourceTree = "<group>"; };
		CE57CEDC1C430BD200D63004 /* XCTestSuite+QuickTestSuiteBuilder.m */ = {isa = PBXFileReference; fileEncoding = 4; lastKnownFileType = sourcecode.c.objc; path = "XCTestSuite+QuickTestSuiteBuilder.m"; sourceTree = "<group>"; };
		DA02C91819A8073100093156 /* ExampleMetadata.swift */ = {isa = PBXFileReference; fileEncoding = 4; lastKnownFileType = sourcecode.swift; path = ExampleMetadata.swift; sourceTree = "<group>"; };
		DA05D60F19F73A3800771050 /* AfterEachTests.swift */ = {isa = PBXFileReference; fileEncoding = 4; lastKnownFileType = sourcecode.swift; path = AfterEachTests.swift; sourceTree = "<group>"; };
		DA169E4719FF5DF100619816 /* Configuration.swift */ = {isa = PBXFileReference; fileEncoding = 4; lastKnownFileType = sourcecode.swift; path = Configuration.swift; sourceTree = "<group>"; };
		DA3124E219FCAEE8002858A7 /* DSL.swift */ = {isa = PBXFileReference; fileEncoding = 4; lastKnownFileType = sourcecode.swift; path = DSL.swift; sourceTree = "<group>"; };
		DA3124E319FCAEE8002858A7 /* QCKDSL.h */ = {isa = PBXFileReference; fileEncoding = 4; lastKnownFileType = sourcecode.c.h; path = QCKDSL.h; sourceTree = "<group>"; };
		DA3124E419FCAEE8002858A7 /* QCKDSL.m */ = {isa = PBXFileReference; fileEncoding = 4; lastKnownFileType = sourcecode.c.objc; path = QCKDSL.m; sourceTree = "<group>"; };
		DA3124E519FCAEE8002858A7 /* World+DSL.swift */ = {isa = PBXFileReference; fileEncoding = 4; lastKnownFileType = sourcecode.swift; path = "World+DSL.swift"; sourceTree = "<group>"; };
		DA408BDF19FF5599005DF92A /* Closures.swift */ = {isa = PBXFileReference; fileEncoding = 4; lastKnownFileType = sourcecode.swift; path = Closures.swift; sourceTree = "<group>"; };
		DA408BE019FF5599005DF92A /* ExampleHooks.swift */ = {isa = PBXFileReference; fileEncoding = 4; lastKnownFileType = sourcecode.swift; path = ExampleHooks.swift; sourceTree = "<group>"; };
		DA408BE119FF5599005DF92A /* SuiteHooks.swift */ = {isa = PBXFileReference; fileEncoding = 4; lastKnownFileType = sourcecode.swift; path = SuiteHooks.swift; sourceTree = "<group>"; };
		DA5663E81A4C8D8500193C88 /* QuickFocused-OSXTests.xctest */ = {isa = PBXFileReference; explicitFileType = wrapper.cfbundle; includeInIndex = 0; path = "QuickFocused-OSXTests.xctest"; sourceTree = BUILT_PRODUCTS_DIR; };
		DA6B30171A4DB0D500FFB148 /* Filter.swift */ = {isa = PBXFileReference; fileEncoding = 4; lastKnownFileType = sourcecode.swift; path = Filter.swift; sourceTree = "<group>"; };
		DA7AE6F019FC493F000AFDCE /* ItTests.swift */ = {isa = PBXFileReference; fileEncoding = 4; lastKnownFileType = sourcecode.swift; path = ItTests.swift; sourceTree = "<group>"; };
		DA87078219F48775008C04AC /* BeforeEachTests.swift */ = {isa = PBXFileReference; fileEncoding = 4; lastKnownFileType = sourcecode.swift; path = BeforeEachTests.swift; sourceTree = "<group>"; };
		DA8940EF1B35B1FA00161061 /* FailureUsingXCTAssertTests+ObjC.m */ = {isa = PBXFileReference; fileEncoding = 4; lastKnownFileType = sourcecode.c.objc; path = "FailureUsingXCTAssertTests+ObjC.m"; sourceTree = "<group>"; };
		DA8C00201A01E4B900CE58A6 /* QuickConfigurationTests.m */ = {isa = PBXFileReference; fileEncoding = 4; lastKnownFileType = sourcecode.c.objc; path = QuickConfigurationTests.m; sourceTree = "<group>"; };
		DA8F919519F31680006F6675 /* QCKSpecRunner.h */ = {isa = PBXFileReference; fileEncoding = 4; lastKnownFileType = sourcecode.c.h; path = QCKSpecRunner.h; sourceTree = "<group>"; };
		DA8F919619F31680006F6675 /* QCKSpecRunner.m */ = {isa = PBXFileReference; fileEncoding = 4; lastKnownFileType = sourcecode.c.objc; path = QCKSpecRunner.m; sourceTree = "<group>"; };
		DA8F919719F31680006F6675 /* QuickTestsBridgingHeader.h */ = {isa = PBXFileReference; fileEncoding = 4; lastKnownFileType = sourcecode.c.h; path = QuickTestsBridgingHeader.h; sourceTree = "<group>"; };
		DA8F919819F31680006F6675 /* XCTestObservationCenter+QCKSuspendObservation.h */ = {isa = PBXFileReference; fileEncoding = 4; lastKnownFileType = sourcecode.c.h; path = "XCTestObservationCenter+QCKSuspendObservation.h"; sourceTree = "<group>"; };
		DA8F919C19F31921006F6675 /* FailureTests+ObjC.m */ = {isa = PBXFileReference; fileEncoding = 4; lastKnownFileType = sourcecode.c.objc; path = "FailureTests+ObjC.m"; sourceTree = "<group>"; };
		DA8F91A419F3208B006F6675 /* BeforeSuiteTests.swift */ = {isa = PBXFileReference; fileEncoding = 4; lastKnownFileType = sourcecode.swift; path = BeforeSuiteTests.swift; sourceTree = "<group>"; };
		DA8F91A719F32556006F6675 /* AfterSuiteTests.swift */ = {isa = PBXFileReference; fileEncoding = 4; lastKnownFileType = sourcecode.swift; path = AfterSuiteTests.swift; sourceTree = "<group>"; };
		DA8F91AA19F3299E006F6675 /* SharedExamplesTests.swift */ = {isa = PBXFileReference; fileEncoding = 4; lastKnownFileType = sourcecode.swift; path = SharedExamplesTests.swift; sourceTree = "<group>"; };
		DA8F91AD19F32CE2006F6675 /* FunctionalTests_SharedExamplesTests_SharedExamples.swift */ = {isa = PBXFileReference; fileEncoding = 4; lastKnownFileType = sourcecode.swift; path = FunctionalTests_SharedExamplesTests_SharedExamples.swift; sourceTree = "<group>"; };
		DA9876B21A4C70EB0004AA17 /* QuickFocused-iOSTests.xctest */ = {isa = PBXFileReference; explicitFileType = wrapper.cfbundle; includeInIndex = 0; path = "QuickFocused-iOSTests.xctest"; sourceTree = BUILT_PRODUCTS_DIR; };
		DA9876BF1A4C87200004AA17 /* FocusedTests.swift */ = {isa = PBXFileReference; fileEncoding = 4; lastKnownFileType = sourcecode.swift; path = FocusedTests.swift; sourceTree = "<group>"; };
		DA9876C01A4C87200004AA17 /* Info.plist */ = {isa = PBXFileReference; fileEncoding = 4; lastKnownFileType = text.plist.xml; path = Info.plist; sourceTree = "<group>"; };
		DAA63EA219F7637300CD0A3B /* PendingTests.swift */ = {isa = PBXFileReference; fileEncoding = 4; lastKnownFileType = sourcecode.swift; path = PendingTests.swift; sourceTree = "<group>"; };
		DAB0136E19FC4315006AFBEE /* SharedExamples+BeforeEachTests.swift */ = {isa = PBXFileReference; fileEncoding = 4; lastKnownFileType = sourcecode.swift; path = "SharedExamples+BeforeEachTests.swift"; sourceTree = "<group>"; };
		DAE714EF19FF65D3005905B8 /* Configuration+BeforeEachTests.swift */ = {isa = PBXFileReference; fileEncoding = 4; lastKnownFileType = sourcecode.swift; path = "Configuration+BeforeEachTests.swift"; sourceTree = "<group>"; };
		DAE714F219FF65E7005905B8 /* Configuration+BeforeEach.swift */ = {isa = PBXFileReference; fileEncoding = 4; lastKnownFileType = sourcecode.swift; path = "Configuration+BeforeEach.swift"; sourceTree = "<group>"; };
		DAE714F619FF6812005905B8 /* Configuration+AfterEach.swift */ = {isa = PBXFileReference; fileEncoding = 4; lastKnownFileType = sourcecode.swift; path = "Configuration+AfterEach.swift"; sourceTree = "<group>"; };
		DAE714F919FF682A005905B8 /* Configuration+AfterEachTests.swift */ = {isa = PBXFileReference; fileEncoding = 4; lastKnownFileType = sourcecode.swift; path = "Configuration+AfterEachTests.swift"; sourceTree = "<group>"; };
		DAE714FC19FF6A62005905B8 /* QuickConfiguration.h */ = {isa = PBXFileReference; fileEncoding = 4; lastKnownFileType = sourcecode.c.h; path = QuickConfiguration.h; sourceTree = "<group>"; };
		DAE714FD19FF6A62005905B8 /* QuickConfiguration.m */ = {isa = PBXFileReference; fileEncoding = 4; lastKnownFileType = sourcecode.c.objc; path = QuickConfiguration.m; sourceTree = "<group>"; };
		DAEB6B8E1943873100289F44 /* Quick.framework */ = {isa = PBXFileReference; explicitFileType = wrapper.framework; includeInIndex = 0; path = Quick.framework; sourceTree = BUILT_PRODUCTS_DIR; };
		DAEB6B921943873100289F44 /* Info.plist */ = {isa = PBXFileReference; lastKnownFileType = text.plist.xml; path = Info.plist; sourceTree = "<group>"; };
		DAEB6B931943873100289F44 /* Quick.h */ = {isa = PBXFileReference; lastKnownFileType = sourcecode.c.h; path = Quick.h; sourceTree = "<group>"; };
		DAEB6B991943873100289F44 /* Quick-OSXTests.xctest */ = {isa = PBXFileReference; explicitFileType = wrapper.cfbundle; includeInIndex = 0; path = "Quick-OSXTests.xctest"; sourceTree = BUILT_PRODUCTS_DIR; };
		DAEB6B9F1943873100289F44 /* Info.plist */ = {isa = PBXFileReference; lastKnownFileType = text.plist.xml; path = Info.plist; sourceTree = "<group>"; };
		DAED1EC21B1105BC006F61EC /* World.h */ = {isa = PBXFileReference; fileEncoding = 4; lastKnownFileType = sourcecode.c.h; path = World.h; sourceTree = "<group>"; };
		DAED1EC81B110699006F61EC /* World+DSL.h */ = {isa = PBXFileReference; fileEncoding = 4; lastKnownFileType = sourcecode.c.h; path = "World+DSL.h"; sourceTree = "<group>"; };
		DAF28BC21A4DB8EC00A5D9BF /* FocusedTests+ObjC.m */ = {isa = PBXFileReference; fileEncoding = 4; lastKnownFileType = sourcecode.c.objc; path = "FocusedTests+ObjC.m"; sourceTree = "<group>"; };
		F8100E901A1E4447007595ED /* Nimble.framework */ = {isa = PBXFileReference; lastKnownFileType = wrapper.framework; path = Nimble.framework; sourceTree = BUILT_PRODUCTS_DIR; };
/* End PBXFileReference section */

/* Begin PBXFrameworksBuildPhase section */
		1F118CD11BDCA4AB005013A2 /* Frameworks */ = {
			isa = PBXFrameworksBuildPhase;
			buildActionMask = 2147483647;
			files = (
			);
			runOnlyForDeploymentPostprocessing = 0;
		};
		1F118CDB1BDCA4AB005013A2 /* Frameworks */ = {
			isa = PBXFrameworksBuildPhase;
			buildActionMask = 2147483647;
			files = (
				1F118CDF1BDCA4AB005013A2 /* Quick.framework in Frameworks */,
				1F118D351BDCA657005013A2 /* Nimble.framework in Frameworks */,
			);
			runOnlyForDeploymentPostprocessing = 0;
		};
		1F118CED1BDCA4BB005013A2 /* Frameworks */ = {
			isa = PBXFrameworksBuildPhase;
			buildActionMask = 2147483647;
			files = (
				1F118CF51BDCA4BB005013A2 /* Quick.framework in Frameworks */,
				1F118D371BDCA65C005013A2 /* Nimble.framework in Frameworks */,
			);
			runOnlyForDeploymentPostprocessing = 0;
		};
		5A5D117819473F2100F6D13D /* Frameworks */ = {
			isa = PBXFrameworksBuildPhase;
			buildActionMask = 2147483647;
			files = (
			);
			runOnlyForDeploymentPostprocessing = 0;
		};
		5A5D118319473F2100F6D13D /* Frameworks */ = {
			isa = PBXFrameworksBuildPhase;
			buildActionMask = 2147483647;
			files = (
				5A5D118719473F2100F6D13D /* Quick.framework in Frameworks */,
				DA3E7A351A1E66CB00CCE408 /* Nimble.framework in Frameworks */,
			);
			runOnlyForDeploymentPostprocessing = 0;
		};
		DA5663E51A4C8D8500193C88 /* Frameworks */ = {
			isa = PBXFrameworksBuildPhase;
			buildActionMask = 2147483647;
			files = (
				DA5663EE1A4C8D8500193C88 /* Quick.framework in Frameworks */,
				1FD0CFAD1AFA0B8C00874CC1 /* Nimble.framework in Frameworks */,
			);
			runOnlyForDeploymentPostprocessing = 0;
		};
		DA9876AF1A4C70EB0004AA17 /* Frameworks */ = {
			isa = PBXFrameworksBuildPhase;
			buildActionMask = 2147483647;
			files = (
				DA9876B81A4C70EB0004AA17 /* Quick.framework in Frameworks */,
				DAD297651AA8129D001D25CD /* Nimble.framework in Frameworks */,
			);
			runOnlyForDeploymentPostprocessing = 0;
		};
		DAEB6B8A1943873100289F44 /* Frameworks */ = {
			isa = PBXFrameworksBuildPhase;
			buildActionMask = 2147483647;
			files = (
			);
			runOnlyForDeploymentPostprocessing = 0;
		};
		DAEB6B961943873100289F44 /* Frameworks */ = {
			isa = PBXFrameworksBuildPhase;
			buildActionMask = 2147483647;
			files = (
				DA3E7A341A1E66C600CCE408 /* Nimble.framework in Frameworks */,
				DAEB6B9A1943873100289F44 /* Quick.framework in Frameworks */,
			);
			runOnlyForDeploymentPostprocessing = 0;
		};
/* End PBXFrameworksBuildPhase section */

/* Begin PBXGroup section */
		1F118D331BDCA645005013A2 /* Frameworks */ = {
			isa = PBXGroup;
			children = (
				1F118D361BDCA65C005013A2 /* Nimble.framework */,
				1F118D341BDCA657005013A2 /* Nimble.framework */,
			);
			name = Frameworks;
			sourceTree = "<group>";
		};
		6C3983EE1D1E930D00637469 /* QuickObjectiveC */ = {
			isa = PBXGroup;
			children = (
				6C3983EF1D1E93B700637469 /* Configuration */,
				6C3983F01D1E93CE00637469 /* DSL */,
				DAEB6B931943873100289F44 /* Quick.h */,
				DAED1EC21B1105BC006F61EC /* World.h */,
				34F375A419515CA700CE1B99 /* QuickSpec.h */,
				34F375A519515CA700CE1B99 /* QuickSpec.m */,
				34F375A019515CA700CE1B99 /* NSString+QCKSelectorName.h */,
				34F375A119515CA700CE1B99 /* NSString+QCKSelectorName.m */,
				CE57CEDC1C430BD200D63004 /* XCTestSuite+QuickTestSuiteBuilder.m */,
			);
			name = QuickObjectiveC;
			path = Sources/QuickObjectiveC;
			sourceTree = "<group>";
		};
		6C3983EF1D1E93B700637469 /* Configuration */ = {
			isa = PBXGroup;
			children = (
				DAE714FC19FF6A62005905B8 /* QuickConfiguration.h */,
				DAE714FD19FF6A62005905B8 /* QuickConfiguration.m */,
			);
			path = Configuration;
			sourceTree = "<group>";
		};
		6C3983F01D1E93CE00637469 /* DSL */ = {
			isa = PBXGroup;
			children = (
				DAED1EC81B110699006F61EC /* World+DSL.h */,
				DA3124E319FCAEE8002858A7 /* QCKDSL.h */,
				DA3124E419FCAEE8002858A7 /* QCKDSL.m */,
			);
			path = DSL;
			sourceTree = "<group>";
		};
		DA169E4619FF5DF100619816 /* Configuration */ = {
			isa = PBXGroup;
			children = (
				DA169E4719FF5DF100619816 /* Configuration.swift */,
			);
			path = Configuration;
			sourceTree = "<group>";
		};
		DA3124E119FCAEE8002858A7 /* DSL */ = {
			isa = PBXGroup;
			children = (
				DA3124E519FCAEE8002858A7 /* World+DSL.swift */,
				DA3124E219FCAEE8002858A7 /* DSL.swift */,
			);
			path = DSL;
			sourceTree = "<group>";
		};
		DA408BDE19FF5599005DF92A /* Hooks */ = {
			isa = PBXGroup;
			children = (
				DA408BDF19FF5599005DF92A /* Closures.swift */,
				DA408BE019FF5599005DF92A /* ExampleHooks.swift */,
				DA408BE119FF5599005DF92A /* SuiteHooks.swift */,
				7B44ADBD1C5444940007AF2E /* HooksPhase.swift */,
			);
			path = Hooks;
			sourceTree = "<group>";
		};
		DA8F919419F31680006F6675 /* Helpers */ = {
			isa = PBXGroup;
			children = (
				DA8F919719F31680006F6675 /* QuickTestsBridgingHeader.h */,
				DA8F919519F31680006F6675 /* QCKSpecRunner.h */,
				DA8F919619F31680006F6675 /* QCKSpecRunner.m */,
				34ACFB7B1C34859300942064 /* XCTestCaseProvider.swift */,
				DA8F919819F31680006F6675 /* XCTestObservationCenter+QCKSuspendObservation.h */,
				96327C611C56E90C00405AB3 /* QuickSpec+QuickSpec_MethodList.h */,
				96327C621C56E90C00405AB3 /* QuickSpec+QuickSpec_MethodList.m */,
				AEB080BB1C72F028004917D3 /* XCTestObservationCenter+QCKSuspendObservation.m */,
			);
			path = Helpers;
			sourceTree = "<group>";
		};
		DA8F919B19F3189D006F6675 /* FunctionalTests */ = {
			isa = PBXGroup;
			children = (
				DAE714E919FF65A6005905B8 /* Configuration */,
				DA7AE6F019FC493F000AFDCE /* ItTests.swift */,
				479C31E11A36156E00DA8718 /* ItTests+ObjC.m */,
				8D010A561C11726F00633E2B /* DescribeTests.swift */,
				DA8F919C19F31921006F6675 /* FailureTests+ObjC.m */,
				DA8940EF1B35B1FA00161061 /* FailureUsingXCTAssertTests+ObjC.m */,
				DA87078219F48775008C04AC /* BeforeEachTests.swift */,
				47FAEA341A3F45ED005A1D2F /* BeforeEachTests+ObjC.m */,
				DA05D60F19F73A3800771050 /* AfterEachTests.swift */,
				470D6EC91A43409600043E50 /* AfterEachTests+ObjC.m */,
				DAA63EA219F7637300CD0A3B /* PendingTests.swift */,
				4715903F1A488F3F00FBA644 /* PendingTests+ObjC.m */,
				DA8F91A419F3208B006F6675 /* BeforeSuiteTests.swift */,
				47876F7B1A4999B0002575C7 /* BeforeSuiteTests+ObjC.m */,
				DA8F91A719F32556006F6675 /* AfterSuiteTests.swift */,
				477217391A59C1B00022013E /* AfterSuiteTests+ObjC.m */,
				DA8F91AA19F3299E006F6675 /* SharedExamplesTests.swift */,
				4728253A1A5EECCE008DC74F /* SharedExamplesTests+ObjC.m */,
				DAB0136E19FC4315006AFBEE /* SharedExamples+BeforeEachTests.swift */,
				4748E8931A6AEBB3009EC992 /* SharedExamples+BeforeEachTests+ObjC.m */,
				7B5358CA1C3D4E2A00A23FAA /* ContextTests.swift */,
				AED9C8621CC8A7BD00432F62 /* CrossReferencingSpecs.swift */,
			);
			path = FunctionalTests;
			sourceTree = "<group>";
		};
		DA9876BE1A4C87200004AA17 /* QuickFocusedTests */ = {
			isa = PBXGroup;
			children = (
				DA9876BF1A4C87200004AA17 /* FocusedTests.swift */,
				DAF28BC21A4DB8EC00A5D9BF /* FocusedTests+ObjC.m */,
				DA9876C31A4C87310004AA17 /* Supporting Files */,
			);
			name = QuickFocusedTests;
			path = Tests/QuickTests/QuickFocusedTests;
			sourceTree = "<group>";
		};
		DA9876C31A4C87310004AA17 /* Supporting Files */ = {
			isa = PBXGroup;
			children = (
				DA9876C01A4C87200004AA17 /* Info.plist */,
			);
			name = "Supporting Files";
			sourceTree = "<group>";
		};
		DAE714E919FF65A6005905B8 /* Configuration */ = {
			isa = PBXGroup;
			children = (
				DAE714F519FF67FF005905B8 /* AfterEach */,
				DAE714EA19FF65A6005905B8 /* BeforeEach */,
			);
			path = Configuration;
			sourceTree = "<group>";
		};
		DAE714EA19FF65A6005905B8 /* BeforeEach */ = {
			isa = PBXGroup;
			children = (
				DAE714F219FF65E7005905B8 /* Configuration+BeforeEach.swift */,
				DAE714EF19FF65D3005905B8 /* Configuration+BeforeEachTests.swift */,
			);
			path = BeforeEach;
			sourceTree = "<group>";
		};
		DAE714F519FF67FF005905B8 /* AfterEach */ = {
			isa = PBXGroup;
			children = (
				DAE714F619FF6812005905B8 /* Configuration+AfterEach.swift */,
				DAE714F919FF682A005905B8 /* Configuration+AfterEachTests.swift */,
			);
			path = AfterEach;
			sourceTree = "<group>";
		};
		DAEB6B841943873100289F44 = {
			isa = PBXGroup;
			children = (
				DAEB6B901943873100289F44 /* Quick */,
				6C3983EE1D1E930D00637469 /* QuickObjectiveC */,
				DAEB6B9D1943873100289F44 /* QuickTests */,
				DA9876BE1A4C87200004AA17 /* QuickFocusedTests */,
				DAEB6B8F1943873100289F44 /* Products */,
				1F118D331BDCA645005013A2 /* Frameworks */,
			);
			indentWidth = 4;
			sourceTree = "<group>";
			tabWidth = 4;
		};
		DAEB6B8F1943873100289F44 /* Products */ = {
			isa = PBXGroup;
			children = (
				DAEB6B8E1943873100289F44 /* Quick.framework */,
				DAEB6B991943873100289F44 /* Quick-OSXTests.xctest */,
				5A5D117C19473F2100F6D13D /* Quick.framework */,
				5A5D118619473F2100F6D13D /* Quick-iOSTests.xctest */,
				DA9876B21A4C70EB0004AA17 /* QuickFocused-iOSTests.xctest */,
				DA5663E81A4C8D8500193C88 /* QuickFocused-OSXTests.xctest */,
				1F118CD51BDCA4AB005013A2 /* Quick.framework */,
				1F118CDE1BDCA4AB005013A2 /* Quick-tvOSTests.xctest */,
				1F118CF01BDCA4BB005013A2 /* QuickFocused-tvOSTests.xctest */,
			);
			name = Products;
			sourceTree = "<group>";
		};
		DAEB6B901943873100289F44 /* Quick */ = {
			isa = PBXGroup;
			children = (
				DA169E4619FF5DF100619816 /* Configuration */,
				DA3124E119FCAEE8002858A7 /* DSL */,
				DA408BDE19FF5599005DF92A /* Hooks */,
				34F375A619515CA700CE1B99 /* World.swift */,
				34F3759E19515CA700CE1B99 /* Example.swift */,
				DA02C91819A8073100093156 /* ExampleMetadata.swift */,
				34F3759F19515CA700CE1B99 /* ExampleGroup.swift */,
				34F3759C19515CA700CE1B99 /* Callsite.swift */,
				DA6B30171A4DB0D500FFB148 /* Filter.swift */,
				CE57CEDA1C430BD200D63004 /* QuickTestSuite.swift */,
				CE57CED91C430BD200D63004 /* QuickSelectedTestSuiteBuilder.swift */,
				CE57CED81C430BD200D63004 /* NSBundle+CurrentTestBundle.swift */,
				CE57CEDB1C430BD200D63004 /* String+FileName.swift */,
				34C586071C4AC5E500D4F057 /* ErrorUtility.swift */,
				6CB91EEB1CAF671C0063A000 /* LinuxSupport.swift */,
				DAEB6B911943873100289F44 /* Supporting Files */,
			);
			name = Quick;
			path = Sources/Quick;
			sourceTree = "<group>";
		};
		DAEB6B911943873100289F44 /* Supporting Files */ = {
			isa = PBXGroup;
			children = (
				DAEB6B921943873100289F44 /* Info.plist */,
			);
			name = "Supporting Files";
			sourceTree = "<group>";
		};
		DAEB6B9D1943873100289F44 /* QuickTests */ = {
			isa = PBXGroup;
			children = (
				DA8C00201A01E4B900CE58A6 /* QuickConfigurationTests.m */,
				DA8F919419F31680006F6675 /* Helpers */,
				DAEB6BCD194387D700289F44 /* Fixtures */,
				DA8F919B19F3189D006F6675 /* FunctionalTests */,
				F8100E941A1E4469007595ED /* Frameworks */,
				DAEB6B9E1943873100289F44 /* Supporting Files */,
			);
			name = QuickTests;
			path = Tests/QuickTests/QuickTests;
			sourceTree = "<group>";
		};
		DAEB6B9E1943873100289F44 /* Supporting Files */ = {
			isa = PBXGroup;
			children = (
				DAEB6B9F1943873100289F44 /* Info.plist */,
			);
			name = "Supporting Files";
			sourceTree = "<group>";
		};
		DAEB6BCD194387D700289F44 /* Fixtures */ = {
			isa = PBXGroup;
			children = (
				DA8F91AD19F32CE2006F6675 /* FunctionalTests_SharedExamplesTests_SharedExamples.swift */,
			);
			path = Fixtures;
			sourceTree = "<group>";
		};
		F8100E941A1E4469007595ED /* Frameworks */ = {
			isa = PBXGroup;
			children = (
				F8100E901A1E4447007595ED /* Nimble.framework */,
			);
			name = Frameworks;
			sourceTree = "<group>";
		};
/* End PBXGroup section */

/* Begin PBXHeadersBuildPhase section */
		1F118CD21BDCA4AB005013A2 /* Headers */ = {
			isa = PBXHeadersBuildPhase;
			buildActionMask = 2147483647;
			files = (
				1F118D2B1BDCA5B6005013A2 /* Quick.h in Headers */,
				1F118D261BDCA5AF005013A2 /* World+DSL.h in Headers */,
				96327C651C56E90C00405AB3 /* QuickSpec+QuickSpec_MethodList.h in Headers */,
				1F118D271BDCA5AF005013A2 /* World.h in Headers */,
				1F118D2A1BDCA5B6005013A2 /* QCKDSL.h in Headers */,
				1F118D2C1BDCA5B6005013A2 /* QuickSpec.h in Headers */,
				1F118D281BDCA5AF005013A2 /* NSString+QCKSelectorName.h in Headers */,
				1F118D291BDCA5B6005013A2 /* QuickConfiguration.h in Headers */,
			);
			runOnlyForDeploymentPostprocessing = 0;
		};
		5A5D117919473F2100F6D13D /* Headers */ = {
			isa = PBXHeadersBuildPhase;
			buildActionMask = 2147483647;
			files = (
				34F375B019515CA700CE1B99 /* NSString+QCKSelectorName.h in Headers */,
				DAE714FF19FF6A62005905B8 /* QuickConfiguration.h in Headers */,
				96327C641C56E90C00405AB3 /* QuickSpec+QuickSpec_MethodList.h in Headers */,
				DA3124E919FCAEE8002858A7 /* QCKDSL.h in Headers */,
				DAED1ECB1B110699006F61EC /* World+DSL.h in Headers */,
				DAED1EC51B1105BC006F61EC /* World.h in Headers */,
				34F375B819515CA700CE1B99 /* QuickSpec.h in Headers */,
				5A5D11A7194740E000F6D13D /* Quick.h in Headers */,
			);
			runOnlyForDeploymentPostprocessing = 0;
		};
		DAEB6B8B1943873100289F44 /* Headers */ = {
			isa = PBXHeadersBuildPhase;
			buildActionMask = 2147483647;
			files = (
				34F375AF19515CA700CE1B99 /* NSString+QCKSelectorName.h in Headers */,
				DAE714FE19FF6A62005905B8 /* QuickConfiguration.h in Headers */,
				96327C631C56E90C00405AB3 /* QuickSpec+QuickSpec_MethodList.h in Headers */,
				DA3124E819FCAEE8002858A7 /* QCKDSL.h in Headers */,
				DAED1ECA1B110699006F61EC /* World+DSL.h in Headers */,
				DAED1EC41B1105BC006F61EC /* World.h in Headers */,
				34F375B719515CA700CE1B99 /* QuickSpec.h in Headers */,
				DAEB6B941943873100289F44 /* Quick.h in Headers */,
			);
			runOnlyForDeploymentPostprocessing = 0;
		};
/* End PBXHeadersBuildPhase section */

/* Begin PBXNativeTarget section */
		1F118CD41BDCA4AB005013A2 /* Quick-tvOS */ = {
			isa = PBXNativeTarget;
			buildConfigurationList = 1F118CE61BDCA4AB005013A2 /* Build configuration list for PBXNativeTarget "Quick-tvOS" */;
			buildPhases = (
				1F118CD01BDCA4AB005013A2 /* Sources */,
				1F118CD11BDCA4AB005013A2 /* Frameworks */,
				1F118CD21BDCA4AB005013A2 /* Headers */,
				1F118CD31BDCA4AB005013A2 /* Resources */,
			);
			buildRules = (
			);
			dependencies = (
			);
			name = "Quick-tvOS";
			productName = "Quick-tvOS";
			productReference = 1F118CD51BDCA4AB005013A2 /* Quick.framework */;
			productType = "com.apple.product-type.framework";
		};
		1F118CDD1BDCA4AB005013A2 /* Quick-tvOSTests */ = {
			isa = PBXNativeTarget;
			buildConfigurationList = 1F118CE91BDCA4AB005013A2 /* Build configuration list for PBXNativeTarget "Quick-tvOSTests" */;
			buildPhases = (
				1F118CDA1BDCA4AB005013A2 /* Sources */,
				1F118CDB1BDCA4AB005013A2 /* Frameworks */,
				1F118CDC1BDCA4AB005013A2 /* Resources */,
			);
			buildRules = (
			);
			dependencies = (
				1F118CE11BDCA4AB005013A2 /* PBXTargetDependency */,
			);
			name = "Quick-tvOSTests";
			productName = "Quick-tvOSTests";
			productReference = 1F118CDE1BDCA4AB005013A2 /* Quick-tvOSTests.xctest */;
			productType = "com.apple.product-type.bundle.unit-test";
		};
		1F118CEF1BDCA4BB005013A2 /* QuickFocused-tvOSTests */ = {
			isa = PBXNativeTarget;
			buildConfigurationList = 1F118CF81BDCA4BC005013A2 /* Build configuration list for PBXNativeTarget "QuickFocused-tvOSTests" */;
			buildPhases = (
				1F118CEC1BDCA4BB005013A2 /* Sources */,
				1F118CED1BDCA4BB005013A2 /* Frameworks */,
				1F118CEE1BDCA4BB005013A2 /* Resources */,
			);
			buildRules = (
			);
			dependencies = (
				1F118CF71BDCA4BB005013A2 /* PBXTargetDependency */,
			);
			name = "QuickFocused-tvOSTests";
			productName = "QuickFocused-tvOSTests";
			productReference = 1F118CF01BDCA4BB005013A2 /* QuickFocused-tvOSTests.xctest */;
			productType = "com.apple.product-type.bundle.unit-test";
		};
		5A5D117B19473F2100F6D13D /* Quick-iOS */ = {
			isa = PBXNativeTarget;
			buildConfigurationList = 5A5D119319473F2100F6D13D /* Build configuration list for PBXNativeTarget "Quick-iOS" */;
			buildPhases = (
				5A5D117719473F2100F6D13D /* Sources */,
				5A5D117819473F2100F6D13D /* Frameworks */,
				5A5D117919473F2100F6D13D /* Headers */,
				5A5D117A19473F2100F6D13D /* Resources */,
			);
			buildRules = (
			);
			dependencies = (
			);
			name = "Quick-iOS";
			productName = "Quick-iOS";
			productReference = 5A5D117C19473F2100F6D13D /* Quick.framework */;
			productType = "com.apple.product-type.framework";
		};
		5A5D118519473F2100F6D13D /* Quick-iOSTests */ = {
			isa = PBXNativeTarget;
			buildConfigurationList = 5A5D119419473F2100F6D13D /* Build configuration list for PBXNativeTarget "Quick-iOSTests" */;
			buildPhases = (
				5A5D118219473F2100F6D13D /* Sources */,
				5A5D118319473F2100F6D13D /* Frameworks */,
				5A5D118419473F2100F6D13D /* Resources */,
			);
			buildRules = (
			);
			dependencies = (
				5A5D118919473F2100F6D13D /* PBXTargetDependency */,
				5A5D11F0194741B500F6D13D /* PBXTargetDependency */,
				5A5D11F2194741B500F6D13D /* PBXTargetDependency */,
				04DC97E9194B4B7E00CE00B6 /* PBXTargetDependency */,
				04DC97EB194B4B9B00CE00B6 /* PBXTargetDependency */,
				04DC97F3194B82DE00CE00B6 /* PBXTargetDependency */,
				04DC97F7194B831200CE00B6 /* PBXTargetDependency */,
				04DC97FB194B834100CE00B6 /* PBXTargetDependency */,
				04DC97FF194B835E00CE00B6 /* PBXTargetDependency */,
				04DC9803194B836300CE00B6 /* PBXTargetDependency */,
				04DC9807194B838700CE00B6 /* PBXTargetDependency */,
			);
			name = "Quick-iOSTests";
			productName = "Quick-iOSTests";
			productReference = 5A5D118619473F2100F6D13D /* Quick-iOSTests.xctest */;
			productType = "com.apple.product-type.bundle.unit-test";
		};
		DA5663E71A4C8D8500193C88 /* QuickFocused-OSXTests */ = {
			isa = PBXNativeTarget;
			buildConfigurationList = DA5663F31A4C8D8500193C88 /* Build configuration list for PBXNativeTarget "QuickFocused-OSXTests" */;
			buildPhases = (
				DA5663E41A4C8D8500193C88 /* Sources */,
				DA5663E51A4C8D8500193C88 /* Frameworks */,
				DA5663E61A4C8D8500193C88 /* Resources */,
			);
			buildRules = (
			);
			dependencies = (
				DA5663F01A4C8D8500193C88 /* PBXTargetDependency */,
			);
			name = "QuickFocused-OSXTests";
			productName = "QuickFocused-OSXTests";
			productReference = DA5663E81A4C8D8500193C88 /* QuickFocused-OSXTests.xctest */;
			productType = "com.apple.product-type.bundle.unit-test";
		};
		DA9876B11A4C70EB0004AA17 /* QuickFocused-iOSTests */ = {
			isa = PBXNativeTarget;
			buildConfigurationList = DA9876BD1A4C70EB0004AA17 /* Build configuration list for PBXNativeTarget "QuickFocused-iOSTests" */;
			buildPhases = (
				DA9876AE1A4C70EB0004AA17 /* Sources */,
				DA9876AF1A4C70EB0004AA17 /* Frameworks */,
				DA9876B01A4C70EB0004AA17 /* Resources */,
			);
			buildRules = (
			);
			dependencies = (
				DA9876BA1A4C70EB0004AA17 /* PBXTargetDependency */,
			);
			name = "QuickFocused-iOSTests";
			productName = "QuickFocused-iOSTests";
			productReference = DA9876B21A4C70EB0004AA17 /* QuickFocused-iOSTests.xctest */;
			productType = "com.apple.product-type.bundle.unit-test";
		};
		DAEB6B8D1943873100289F44 /* Quick-OSX */ = {
			isa = PBXNativeTarget;
			buildConfigurationList = DAEB6BA41943873200289F44 /* Build configuration list for PBXNativeTarget "Quick-OSX" */;
			buildPhases = (
				DAEB6B891943873100289F44 /* Sources */,
				DAEB6B8A1943873100289F44 /* Frameworks */,
				DAEB6B8B1943873100289F44 /* Headers */,
				DAEB6B8C1943873100289F44 /* Resources */,
			);
			buildRules = (
			);
			dependencies = (
			);
			name = "Quick-OSX";
			productName = Quick;
			productReference = DAEB6B8E1943873100289F44 /* Quick.framework */;
			productType = "com.apple.product-type.framework";
		};
		DAEB6B981943873100289F44 /* Quick-OSXTests */ = {
			isa = PBXNativeTarget;
			buildConfigurationList = DAEB6BA71943873200289F44 /* Build configuration list for PBXNativeTarget "Quick-OSXTests" */;
			buildPhases = (
				DAEB6B951943873100289F44 /* Sources */,
				DAEB6B961943873100289F44 /* Frameworks */,
				DAEB6B971943873100289F44 /* Resources */,
			);
			buildRules = (
			);
			dependencies = (
				DAEB6B9C1943873100289F44 /* PBXTargetDependency */,
				047655521949F4CB00B288BB /* PBXTargetDependency */,
				047655541949F4CB00B288BB /* PBXTargetDependency */,
				04765556194A327000B288BB /* PBXTargetDependency */,
				04DC97E5194B4A6000CE00B6 /* PBXTargetDependency */,
				04DC97E7194B4A6000CE00B6 /* PBXTargetDependency */,
				04DC97F1194B82DB00CE00B6 /* PBXTargetDependency */,
				04DC97F9194B834000CE00B6 /* PBXTargetDependency */,
				04DC97FD194B834B00CE00B6 /* PBXTargetDependency */,
				04DC9801194B836100CE00B6 /* PBXTargetDependency */,
				04DC9805194B838400CE00B6 /* PBXTargetDependency */,
				04DC9809194B838B00CE00B6 /* PBXTargetDependency */,
				93625F391951DDC8006B1FE1 /* PBXTargetDependency */,
			);
			name = "Quick-OSXTests";
			productName = QuickTests;
			productReference = DAEB6B991943873100289F44 /* Quick-OSXTests.xctest */;
			productType = "com.apple.product-type.bundle.unit-test";
		};
/* End PBXNativeTarget section */

/* Begin PBXProject section */
		DAEB6B851943873100289F44 /* Project object */ = {
			isa = PBXProject;
			attributes = {
				LastSwiftUpdateCheck = 0710;
				LastUpgradeCheck = 0800;
				ORGANIZATIONNAME = "Brian Ivan Gesiak";
				TargetAttributes = {
					1F118CD41BDCA4AB005013A2 = {
						CreatedOnToolsVersion = 7.1;
						LastSwiftMigration = 0800;
					};
					1F118CDD1BDCA4AB005013A2 = {
						CreatedOnToolsVersion = 7.1;
						LastSwiftMigration = 0800;
					};
					1F118CEF1BDCA4BB005013A2 = {
						CreatedOnToolsVersion = 7.1;
						LastSwiftMigration = 0800;
					};
					5A5D117B19473F2100F6D13D = {
						CreatedOnToolsVersion = 6.0;
						LastSwiftMigration = 0800;
					};
					5A5D118519473F2100F6D13D = {
						CreatedOnToolsVersion = 6.0;
						LastSwiftMigration = 0800;
						TestTargetID = 5A5D117B19473F2100F6D13D;
					};
					DA5663E71A4C8D8500193C88 = {
						CreatedOnToolsVersion = 6.2;
						LastSwiftMigration = 0800;
					};
					DA9876B11A4C70EB0004AA17 = {
						CreatedOnToolsVersion = 6.2;
						LastSwiftMigration = 0800;
					};
					DAEB6B8D1943873100289F44 = {
						CreatedOnToolsVersion = 6.0;
						LastSwiftMigration = 0800;
					};
					DAEB6B981943873100289F44 = {
						CreatedOnToolsVersion = 6.0;
						LastSwiftMigration = 0800;
						TestTargetID = DAEB6B8D1943873100289F44;
					};
				};
			};
			buildConfigurationList = DAEB6B881943873100289F44 /* Build configuration list for PBXProject "Quick" */;
			compatibilityVersion = "Xcode 3.2";
			developmentRegion = English;
			hasScannedForEncodings = 0;
			knownRegions = (
				en,
			);
			mainGroup = DAEB6B841943873100289F44;
			productRefGroup = DAEB6B8F1943873100289F44 /* Products */;
			projectDirPath = "";
			projectRoot = "";
			targets = (
				DAEB6B8D1943873100289F44 /* Quick-OSX */,
				DAEB6B981943873100289F44 /* Quick-OSXTests */,
				DA5663E71A4C8D8500193C88 /* QuickFocused-OSXTests */,
				5A5D117B19473F2100F6D13D /* Quick-iOS */,
				5A5D118519473F2100F6D13D /* Quick-iOSTests */,
				DA9876B11A4C70EB0004AA17 /* QuickFocused-iOSTests */,
				1F118CD41BDCA4AB005013A2 /* Quick-tvOS */,
				1F118CDD1BDCA4AB005013A2 /* Quick-tvOSTests */,
				1F118CEF1BDCA4BB005013A2 /* QuickFocused-tvOSTests */,
			);
		};
/* End PBXProject section */

/* Begin PBXResourcesBuildPhase section */
		1F118CD31BDCA4AB005013A2 /* Resources */ = {
			isa = PBXResourcesBuildPhase;
			buildActionMask = 2147483647;
			files = (
			);
			runOnlyForDeploymentPostprocessing = 0;
		};
		1F118CDC1BDCA4AB005013A2 /* Resources */ = {
			isa = PBXResourcesBuildPhase;
			buildActionMask = 2147483647;
			files = (
			);
			runOnlyForDeploymentPostprocessing = 0;
		};
		1F118CEE1BDCA4BB005013A2 /* Resources */ = {
			isa = PBXResourcesBuildPhase;
			buildActionMask = 2147483647;
			files = (
			);
			runOnlyForDeploymentPostprocessing = 0;
		};
		5A5D117A19473F2100F6D13D /* Resources */ = {
			isa = PBXResourcesBuildPhase;
			buildActionMask = 2147483647;
			files = (
			);
			runOnlyForDeploymentPostprocessing = 0;
		};
		5A5D118419473F2100F6D13D /* Resources */ = {
			isa = PBXResourcesBuildPhase;
			buildActionMask = 2147483647;
			files = (
			);
			runOnlyForDeploymentPostprocessing = 0;
		};
		DA5663E61A4C8D8500193C88 /* Resources */ = {
			isa = PBXResourcesBuildPhase;
			buildActionMask = 2147483647;
			files = (
			);
			runOnlyForDeploymentPostprocessing = 0;
		};
		DA9876B01A4C70EB0004AA17 /* Resources */ = {
			isa = PBXResourcesBuildPhase;
			buildActionMask = 2147483647;
			files = (
			);
			runOnlyForDeploymentPostprocessing = 0;
		};
		DAEB6B8C1943873100289F44 /* Resources */ = {
			isa = PBXResourcesBuildPhase;
			buildActionMask = 2147483647;
			files = (
			);
			runOnlyForDeploymentPostprocessing = 0;
		};
		DAEB6B971943873100289F44 /* Resources */ = {
			isa = PBXResourcesBuildPhase;
			buildActionMask = 2147483647;
			files = (
			);
			runOnlyForDeploymentPostprocessing = 0;
		};
/* End PBXResourcesBuildPhase section */

/* Begin PBXSourcesBuildPhase section */
		1F118CD01BDCA4AB005013A2 /* Sources */ = {
			isa = PBXSourcesBuildPhase;
			buildActionMask = 2147483647;
			files = (
				96327C681C56E90C00405AB3 /* QuickSpec+QuickSpec_MethodList.m in Sources */,
				1F118D031BDCA536005013A2 /* World.swift in Sources */,
				CE590E201C431FE400253D19 /* QuickSelectedTestSuiteBuilder.swift in Sources */,
				1F118CFC1BDCA536005013A2 /* Configuration.swift in Sources */,
				1F118D021BDCA536005013A2 /* SuiteHooks.swift in Sources */,
				1F118CFB1BDCA536005013A2 /* QuickConfiguration.m in Sources */,
				34C5860A1C4AC5E500D4F057 /* ErrorUtility.swift in Sources */,
				1F118D041BDCA536005013A2 /* Example.swift in Sources */,
				1F118CFF1BDCA536005013A2 /* QCKDSL.m in Sources */,
				CE590E211C431FE400253D19 /* NSBundle+CurrentTestBundle.swift in Sources */,
				1F118D071BDCA536005013A2 /* Callsite.swift in Sources */,
				CE590E231C431FE400253D19 /* XCTestSuite+QuickTestSuiteBuilder.m in Sources */,
				1F118D081BDCA536005013A2 /* Filter.swift in Sources */,
				1F118CFD1BDCA536005013A2 /* World+DSL.swift in Sources */,
				CE590E221C431FE400253D19 /* String+FileName.swift in Sources */,
				1F118D0A1BDCA536005013A2 /* NSString+QCKSelectorName.m in Sources */,
				1F118CFE1BDCA536005013A2 /* DSL.swift in Sources */,
				7B44ADC01C5444940007AF2E /* HooksPhase.swift in Sources */,
				1F118D001BDCA536005013A2 /* Closures.swift in Sources */,
				6CB91EEE1CAF671C0063A000 /* LinuxSupport.swift in Sources */,
				1F118D051BDCA536005013A2 /* ExampleMetadata.swift in Sources */,
				1F118D061BDCA536005013A2 /* ExampleGroup.swift in Sources */,
				CE590E1F1C431FE400253D19 /* QuickTestSuite.swift in Sources */,
				1F118D091BDCA536005013A2 /* QuickSpec.m in Sources */,
				1F118D011BDCA536005013A2 /* ExampleHooks.swift in Sources */,
			);
			runOnlyForDeploymentPostprocessing = 0;
		};
		1F118CDA1BDCA4AB005013A2 /* Sources */ = {
			isa = PBXSourcesBuildPhase;
			buildActionMask = 2147483647;
			files = (
				1F118D381BDCA6E1005013A2 /* Configuration+BeforeEachTests.swift in Sources */,
				1F118D121BDCA556005013A2 /* ItTests.swift in Sources */,
				1F118D1C1BDCA556005013A2 /* BeforeSuiteTests.swift in Sources */,
				1F118D1D1BDCA556005013A2 /* BeforeSuiteTests+ObjC.m in Sources */,
				1F118D0E1BDCA547005013A2 /* QCKSpecRunner.m in Sources */,
				1F118D141BDCA556005013A2 /* FailureTests+ObjC.m in Sources */,
				1F118D0F1BDCA54B005013A2 /* FunctionalTests_SharedExamplesTests_SharedExamples.swift in Sources */,
				1F118D101BDCA556005013A2 /* Configuration+AfterEach.swift in Sources */,
				1F118D1F1BDCA556005013A2 /* AfterSuiteTests+ObjC.m in Sources */,
				1F118D1A1BDCA556005013A2 /* PendingTests.swift in Sources */,
				1F118D171BDCA556005013A2 /* BeforeEachTests+ObjC.m in Sources */,
				1F118D231BDCA556005013A2 /* SharedExamples+BeforeEachTests+ObjC.m in Sources */,
				1F118D151BDCA556005013A2 /* FailureUsingXCTAssertTests+ObjC.m in Sources */,
				1F118D131BDCA556005013A2 /* ItTests+ObjC.m in Sources */,
				1F118D191BDCA556005013A2 /* AfterEachTests+ObjC.m in Sources */,
				1F118D221BDCA556005013A2 /* SharedExamples+BeforeEachTests.swift in Sources */,
				AE4E58171C73097E00420A2E /* XCTestObservationCenter+QCKSuspendObservation.m in Sources */,
				AED9C8651CC8A7BD00432F62 /* CrossReferencingSpecs.swift in Sources */,
				1F118D211BDCA556005013A2 /* SharedExamplesTests+ObjC.m in Sources */,
				1F118D201BDCA556005013A2 /* SharedExamplesTests.swift in Sources */,
				1F118D0C1BDCA543005013A2 /* QuickConfigurationTests.m in Sources */,
				1F118D391BDCA6E6005013A2 /* Configuration+BeforeEach.swift in Sources */,
				1F118D181BDCA556005013A2 /* AfterEachTests.swift in Sources */,
				1F118D1B1BDCA556005013A2 /* PendingTests+ObjC.m in Sources */,
				34C586051C4ABD4100D4F057 /* XCTestCaseProvider.swift in Sources */,
				8D010A591C11726F00633E2B /* DescribeTests.swift in Sources */,
				1F118D1E1BDCA556005013A2 /* AfterSuiteTests.swift in Sources */,
				1F118D111BDCA556005013A2 /* Configuration+AfterEachTests.swift in Sources */,
				1F118D161BDCA556005013A2 /* BeforeEachTests.swift in Sources */,
				7B5358D01C3D4FC000A23FAA /* ContextTests.swift in Sources */,
			);
			runOnlyForDeploymentPostprocessing = 0;
		};
		1F118CEC1BDCA4BB005013A2 /* Sources */ = {
			isa = PBXSourcesBuildPhase;
			buildActionMask = 2147483647;
			files = (
				1F118D0D1BDCA547005013A2 /* QCKSpecRunner.m in Sources */,
				34C586061C4ABD4100D4F057 /* XCTestCaseProvider.swift in Sources */,
				1F118D241BDCA561005013A2 /* FocusedTests.swift in Sources */,
				1F118D251BDCA561005013A2 /* FocusedTests+ObjC.m in Sources */,
				AE4E58181C73097E00420A2E /* XCTestObservationCenter+QCKSuspendObservation.m in Sources */,
			);
			runOnlyForDeploymentPostprocessing = 0;
		};
		5A5D117719473F2100F6D13D /* Sources */ = {
			isa = PBXSourcesBuildPhase;
			buildActionMask = 2147483647;
			files = (
				96327C671C56E90C00405AB3 /* QuickSpec+QuickSpec_MethodList.m in Sources */,
				34F375B219515CA700CE1B99 /* NSString+QCKSelectorName.m in Sources */,
				CE590E1B1C431FE300253D19 /* QuickSelectedTestSuiteBuilder.swift in Sources */,
				DA3124EB19FCAEE8002858A7 /* QCKDSL.m in Sources */,
				DA408BE319FF5599005DF92A /* Closures.swift in Sources */,
				DA02C91A19A8073100093156 /* ExampleMetadata.swift in Sources */,
				34C586091C4AC5E500D4F057 /* ErrorUtility.swift in Sources */,
				DA408BE719FF5599005DF92A /* SuiteHooks.swift in Sources */,
				34F375BA19515CA700CE1B99 /* QuickSpec.m in Sources */,
				CE590E1C1C431FE300253D19 /* NSBundle+CurrentTestBundle.swift in Sources */,
				DAE7150119FF6A62005905B8 /* QuickConfiguration.m in Sources */,
				CE590E1E1C431FE300253D19 /* XCTestSuite+QuickTestSuiteBuilder.m in Sources */,
				34F375A819515CA700CE1B99 /* Callsite.swift in Sources */,
				34F375AE19515CA700CE1B99 /* ExampleGroup.swift in Sources */,
				CE590E1D1C431FE300253D19 /* String+FileName.swift in Sources */,
				34F375BC19515CA700CE1B99 /* World.swift in Sources */,
				DA169E4919FF5DF100619816 /* Configuration.swift in Sources */,
				7B44ADBF1C5444940007AF2E /* HooksPhase.swift in Sources */,
				DA3124ED19FCAEE8002858A7 /* World+DSL.swift in Sources */,
				6CB91EED1CAF671C0063A000 /* LinuxSupport.swift in Sources */,
				DA408BE519FF5599005DF92A /* ExampleHooks.swift in Sources */,
				34F375AC19515CA700CE1B99 /* Example.swift in Sources */,
				CE590E1A1C431FE300253D19 /* QuickTestSuite.swift in Sources */,
				DA3124E719FCAEE8002858A7 /* DSL.swift in Sources */,
				DA6B30191A4DB0D500FFB148 /* Filter.swift in Sources */,
			);
			runOnlyForDeploymentPostprocessing = 0;
		};
		5A5D118219473F2100F6D13D /* Sources */ = {
			isa = PBXSourcesBuildPhase;
			buildActionMask = 2147483647;
			files = (
				DAE714F819FF6812005905B8 /* Configuration+AfterEach.swift in Sources */,
				DAA7C0D719F777EB0093D1D9 /* BeforeEachTests.swift in Sources */,
				DA8F919A19F31680006F6675 /* QCKSpecRunner.m in Sources */,
				DA8940F11B35B1FA00161061 /* FailureUsingXCTAssertTests+ObjC.m in Sources */,
				4728253C1A5EECCE008DC74F /* SharedExamplesTests+ObjC.m in Sources */,
				DAE714F119FF65D3005905B8 /* Configuration+BeforeEachTests.swift in Sources */,
				DA05D61119F73A3800771050 /* AfterEachTests.swift in Sources */,
				DAB0137019FC4315006AFBEE /* SharedExamples+BeforeEachTests.swift in Sources */,
				DA8F91A619F3208B006F6675 /* BeforeSuiteTests.swift in Sources */,
				DA8C00221A01E4B900CE58A6 /* QuickConfigurationTests.m in Sources */,
				DAA63EA419F7637300CD0A3B /* PendingTests.swift in Sources */,
				DA8F91AC19F3299E006F6675 /* SharedExamplesTests.swift in Sources */,
				DA7AE6F219FC493F000AFDCE /* ItTests.swift in Sources */,
				4748E8951A6AEBB3009EC992 /* SharedExamples+BeforeEachTests+ObjC.m in Sources */,
				DA8F91AF19F32CE2006F6675 /* FunctionalTests_SharedExamplesTests_SharedExamples.swift in Sources */,
				DAE714FB19FF682A005905B8 /* Configuration+AfterEachTests.swift in Sources */,
				AE4E58151C73097C00420A2E /* XCTestObservationCenter+QCKSuspendObservation.m in Sources */,
				AED9C8641CC8A7BD00432F62 /* CrossReferencingSpecs.swift in Sources */,
				471590411A488F3F00FBA644 /* PendingTests+ObjC.m in Sources */,
				DA8F919E19F31921006F6675 /* FailureTests+ObjC.m in Sources */,
				DAE714F419FF65E7005905B8 /* Configuration+BeforeEach.swift in Sources */,
				DA8F91A919F32556006F6675 /* AfterSuiteTests.swift in Sources */,
				4772173B1A59C1B00022013E /* AfterSuiteTests+ObjC.m in Sources */,
				479C31E41A36172700DA8718 /* ItTests+ObjC.m in Sources */,
				34C586031C4ABD4000D4F057 /* XCTestCaseProvider.swift in Sources */,
				8D010A581C11726F00633E2B /* DescribeTests.swift in Sources */,
				47FAEA371A3F49EB005A1D2F /* BeforeEachTests+ObjC.m in Sources */,
				470D6ECC1A43442900043E50 /* AfterEachTests+ObjC.m in Sources */,
				47876F7E1A49AD71002575C7 /* BeforeSuiteTests+ObjC.m in Sources */,
				7B5358CF1C3D4FBE00A23FAA /* ContextTests.swift in Sources */,
			);
			runOnlyForDeploymentPostprocessing = 0;
		};
		DA5663E41A4C8D8500193C88 /* Sources */ = {
			isa = PBXSourcesBuildPhase;
			buildActionMask = 2147483647;
			files = (
				DA07722E1A4E5B7B0098839D /* QCKSpecRunner.m in Sources */,
				34C586021C4ABD3F00D4F057 /* XCTestCaseProvider.swift in Sources */,
				DA5663F41A4C8D9A00193C88 /* FocusedTests.swift in Sources */,
				DAF28BC31A4DB8EC00A5D9BF /* FocusedTests+ObjC.m in Sources */,
				AE4E58141C73097A00420A2E /* XCTestObservationCenter+QCKSuspendObservation.m in Sources */,
			);
			runOnlyForDeploymentPostprocessing = 0;
		};
		DA9876AE1A4C70EB0004AA17 /* Sources */ = {
			isa = PBXSourcesBuildPhase;
			buildActionMask = 2147483647;
			files = (
				DA07722F1A4E5B7C0098839D /* QCKSpecRunner.m in Sources */,
				34C586041C4ABD4000D4F057 /* XCTestCaseProvider.swift in Sources */,
				DA9876C11A4C87200004AA17 /* FocusedTests.swift in Sources */,
				DAF28BC41A4DB8EC00A5D9BF /* FocusedTests+ObjC.m in Sources */,
				AE4E58161C73097C00420A2E /* XCTestObservationCenter+QCKSuspendObservation.m in Sources */,
			);
			runOnlyForDeploymentPostprocessing = 0;
		};
		DAEB6B891943873100289F44 /* Sources */ = {
			isa = PBXSourcesBuildPhase;
			buildActionMask = 2147483647;
			files = (
				96327C661C56E90C00405AB3 /* QuickSpec+QuickSpec_MethodList.m in Sources */,
				34F375B119515CA700CE1B99 /* NSString+QCKSelectorName.m in Sources */,
				CE57CEDE1C430BD200D63004 /* QuickSelectedTestSuiteBuilder.swift in Sources */,
				DA3124EA19FCAEE8002858A7 /* QCKDSL.m in Sources */,
				DA408BE219FF5599005DF92A /* Closures.swift in Sources */,
				CE57CEDD1C430BD200D63004 /* NSBundle+CurrentTestBundle.swift in Sources */,
				DA02C91919A8073100093156 /* ExampleMetadata.swift in Sources */,
				CE57CEDF1C430BD200D63004 /* QuickTestSuite.swift in Sources */,
				34C586081C4AC5E500D4F057 /* ErrorUtility.swift in Sources */,
				DA408BE619FF5599005DF92A /* SuiteHooks.swift in Sources */,
				34F375B919515CA700CE1B99 /* QuickSpec.m in Sources */,
				CE57CEE11C430BD200D63004 /* XCTestSuite+QuickTestSuiteBuilder.m in Sources */,
				DAE7150019FF6A62005905B8 /* QuickConfiguration.m in Sources */,
				34F375A719515CA700CE1B99 /* Callsite.swift in Sources */,
				CE57CEE01C430BD200D63004 /* String+FileName.swift in Sources */,
				34F375AD19515CA700CE1B99 /* ExampleGroup.swift in Sources */,
				34F375BB19515CA700CE1B99 /* World.swift in Sources */,
				DA169E4819FF5DF100619816 /* Configuration.swift in Sources */,
				7B44ADBE1C5444940007AF2E /* HooksPhase.swift in Sources */,
				6CB91EEC1CAF671C0063A000 /* LinuxSupport.swift in Sources */,
				DA3124EC19FCAEE8002858A7 /* World+DSL.swift in Sources */,
				DA408BE419FF5599005DF92A /* ExampleHooks.swift in Sources */,
				34F375AB19515CA700CE1B99 /* Example.swift in Sources */,
				DA3124E619FCAEE8002858A7 /* DSL.swift in Sources */,
				DA6B30181A4DB0D500FFB148 /* Filter.swift in Sources */,
			);
			runOnlyForDeploymentPostprocessing = 0;
		};
		DAEB6B951943873100289F44 /* Sources */ = {
			isa = PBXSourcesBuildPhase;
			buildActionMask = 2147483647;
			files = (
				DAE714F719FF6812005905B8 /* Configuration+AfterEach.swift in Sources */,
				DAB067E919F7801C00F970AC /* BeforeEachTests.swift in Sources */,
				DA8F919919F31680006F6675 /* QCKSpecRunner.m in Sources */,
				DA8940F01B35B1FA00161061 /* FailureUsingXCTAssertTests+ObjC.m in Sources */,
				4728253B1A5EECCE008DC74F /* SharedExamplesTests+ObjC.m in Sources */,
				DAE714F019FF65D3005905B8 /* Configuration+BeforeEachTests.swift in Sources */,
				DA05D61019F73A3800771050 /* AfterEachTests.swift in Sources */,
				DAB0136F19FC4315006AFBEE /* SharedExamples+BeforeEachTests.swift in Sources */,
				DA8F91A519F3208B006F6675 /* BeforeSuiteTests.swift in Sources */,
				DA8C00211A01E4B900CE58A6 /* QuickConfigurationTests.m in Sources */,
				DAA63EA319F7637300CD0A3B /* PendingTests.swift in Sources */,
				DA8F91AB19F3299E006F6675 /* SharedExamplesTests.swift in Sources */,
				DA7AE6F119FC493F000AFDCE /* ItTests.swift in Sources */,
				4748E8941A6AEBB3009EC992 /* SharedExamples+BeforeEachTests+ObjC.m in Sources */,
				DA8F91AE19F32CE2006F6675 /* FunctionalTests_SharedExamplesTests_SharedExamples.swift in Sources */,
				DAE714FA19FF682A005905B8 /* Configuration+AfterEachTests.swift in Sources */,
				AE4E58131C73097A00420A2E /* XCTestObservationCenter+QCKSuspendObservation.m in Sources */,
				AED9C8631CC8A7BD00432F62 /* CrossReferencingSpecs.swift in Sources */,
				471590401A488F3F00FBA644 /* PendingTests+ObjC.m in Sources */,
				DA8F919D19F31921006F6675 /* FailureTests+ObjC.m in Sources */,
				DAE714F319FF65E7005905B8 /* Configuration+BeforeEach.swift in Sources */,
				DA8F91A819F32556006F6675 /* AfterSuiteTests.swift in Sources */,
				4772173A1A59C1B00022013E /* AfterSuiteTests+ObjC.m in Sources */,
				479C31E31A36171B00DA8718 /* ItTests+ObjC.m in Sources */,
				34C586011C4ABD3F00D4F057 /* XCTestCaseProvider.swift in Sources */,
				8D010A571C11726F00633E2B /* DescribeTests.swift in Sources */,
				47FAEA361A3F49E6005A1D2F /* BeforeEachTests+ObjC.m in Sources */,
				470D6ECB1A43442400043E50 /* AfterEachTests+ObjC.m in Sources */,
				47876F7D1A49AD63002575C7 /* BeforeSuiteTests+ObjC.m in Sources */,
				7B5358CE1C3D4FBC00A23FAA /* ContextTests.swift in Sources */,
			);
			runOnlyForDeploymentPostprocessing = 0;
		};
/* End PBXSourcesBuildPhase section */

/* Begin PBXTargetDependency section */
		047655521949F4CB00B288BB /* PBXTargetDependency */ = {
			isa = PBXTargetDependency;
			target = DAEB6B8D1943873100289F44 /* Quick-OSX */;
			targetProxy = 047655511949F4CB00B288BB /* PBXContainerItemProxy */;
		};
		047655541949F4CB00B288BB /* PBXTargetDependency */ = {
			isa = PBXTargetDependency;
			target = DAEB6B8D1943873100289F44 /* Quick-OSX */;
			targetProxy = 047655531949F4CB00B288BB /* PBXContainerItemProxy */;
		};
		04765556194A327000B288BB /* PBXTargetDependency */ = {
			isa = PBXTargetDependency;
			target = DAEB6B8D1943873100289F44 /* Quick-OSX */;
			targetProxy = 04765555194A327000B288BB /* PBXContainerItemProxy */;
		};
		04DC97E5194B4A6000CE00B6 /* PBXTargetDependency */ = {
			isa = PBXTargetDependency;
			target = DAEB6B8D1943873100289F44 /* Quick-OSX */;
			targetProxy = 04DC97E4194B4A6000CE00B6 /* PBXContainerItemProxy */;
		};
		04DC97E7194B4A6000CE00B6 /* PBXTargetDependency */ = {
			isa = PBXTargetDependency;
			target = DAEB6B8D1943873100289F44 /* Quick-OSX */;
			targetProxy = 04DC97E6194B4A6000CE00B6 /* PBXContainerItemProxy */;
		};
		04DC97E9194B4B7E00CE00B6 /* PBXTargetDependency */ = {
			isa = PBXTargetDependency;
			target = 5A5D117B19473F2100F6D13D /* Quick-iOS */;
			targetProxy = 04DC97E8194B4B7E00CE00B6 /* PBXContainerItemProxy */;
		};
		04DC97EB194B4B9B00CE00B6 /* PBXTargetDependency */ = {
			isa = PBXTargetDependency;
			target = 5A5D117B19473F2100F6D13D /* Quick-iOS */;
			targetProxy = 04DC97EA194B4B9B00CE00B6 /* PBXContainerItemProxy */;
		};
		04DC97F1194B82DB00CE00B6 /* PBXTargetDependency */ = {
			isa = PBXTargetDependency;
			target = DAEB6B8D1943873100289F44 /* Quick-OSX */;
			targetProxy = 04DC97F0194B82DB00CE00B6 /* PBXContainerItemProxy */;
		};
		04DC97F3194B82DE00CE00B6 /* PBXTargetDependency */ = {
			isa = PBXTargetDependency;
			target = 5A5D117B19473F2100F6D13D /* Quick-iOS */;
			targetProxy = 04DC97F2194B82DE00CE00B6 /* PBXContainerItemProxy */;
		};
		04DC97F7194B831200CE00B6 /* PBXTargetDependency */ = {
			isa = PBXTargetDependency;
			target = 5A5D117B19473F2100F6D13D /* Quick-iOS */;
			targetProxy = 04DC97F6194B831200CE00B6 /* PBXContainerItemProxy */;
		};
		04DC97F9194B834000CE00B6 /* PBXTargetDependency */ = {
			isa = PBXTargetDependency;
			target = DAEB6B8D1943873100289F44 /* Quick-OSX */;
			targetProxy = 04DC97F8194B834000CE00B6 /* PBXContainerItemProxy */;
		};
		04DC97FB194B834100CE00B6 /* PBXTargetDependency */ = {
			isa = PBXTargetDependency;
			target = 5A5D117B19473F2100F6D13D /* Quick-iOS */;
			targetProxy = 04DC97FA194B834100CE00B6 /* PBXContainerItemProxy */;
		};
		04DC97FD194B834B00CE00B6 /* PBXTargetDependency */ = {
			isa = PBXTargetDependency;
			target = DAEB6B8D1943873100289F44 /* Quick-OSX */;
			targetProxy = 04DC97FC194B834B00CE00B6 /* PBXContainerItemProxy */;
		};
		04DC97FF194B835E00CE00B6 /* PBXTargetDependency */ = {
			isa = PBXTargetDependency;
			target = 5A5D117B19473F2100F6D13D /* Quick-iOS */;
			targetProxy = 04DC97FE194B835E00CE00B6 /* PBXContainerItemProxy */;
		};
		04DC9801194B836100CE00B6 /* PBXTargetDependency */ = {
			isa = PBXTargetDependency;
			target = DAEB6B8D1943873100289F44 /* Quick-OSX */;
			targetProxy = 04DC9800194B836100CE00B6 /* PBXContainerItemProxy */;
		};
		04DC9803194B836300CE00B6 /* PBXTargetDependency */ = {
			isa = PBXTargetDependency;
			target = 5A5D117B19473F2100F6D13D /* Quick-iOS */;
			targetProxy = 04DC9802194B836300CE00B6 /* PBXContainerItemProxy */;
		};
		04DC9805194B838400CE00B6 /* PBXTargetDependency */ = {
			isa = PBXTargetDependency;
			target = DAEB6B8D1943873100289F44 /* Quick-OSX */;
			targetProxy = 04DC9804194B838400CE00B6 /* PBXContainerItemProxy */;
		};
		04DC9807194B838700CE00B6 /* PBXTargetDependency */ = {
			isa = PBXTargetDependency;
			target = 5A5D117B19473F2100F6D13D /* Quick-iOS */;
			targetProxy = 04DC9806194B838700CE00B6 /* PBXContainerItemProxy */;
		};
		04DC9809194B838B00CE00B6 /* PBXTargetDependency */ = {
			isa = PBXTargetDependency;
			target = DAEB6B8D1943873100289F44 /* Quick-OSX */;
			targetProxy = 04DC9808194B838B00CE00B6 /* PBXContainerItemProxy */;
		};
		1F118CE11BDCA4AB005013A2 /* PBXTargetDependency */ = {
			isa = PBXTargetDependency;
			target = 1F118CD41BDCA4AB005013A2 /* Quick-tvOS */;
			targetProxy = 1F118CE01BDCA4AB005013A2 /* PBXContainerItemProxy */;
		};
		1F118CF71BDCA4BB005013A2 /* PBXTargetDependency */ = {
			isa = PBXTargetDependency;
			target = 1F118CD41BDCA4AB005013A2 /* Quick-tvOS */;
			targetProxy = 1F118CF61BDCA4BB005013A2 /* PBXContainerItemProxy */;
		};
		5A5D118919473F2100F6D13D /* PBXTargetDependency */ = {
			isa = PBXTargetDependency;
			target = 5A5D117B19473F2100F6D13D /* Quick-iOS */;
			targetProxy = 5A5D118819473F2100F6D13D /* PBXContainerItemProxy */;
		};
		5A5D11F0194741B500F6D13D /* PBXTargetDependency */ = {
			isa = PBXTargetDependency;
			target = 5A5D117B19473F2100F6D13D /* Quick-iOS */;
			targetProxy = 5A5D11EF194741B500F6D13D /* PBXContainerItemProxy */;
		};
		5A5D11F2194741B500F6D13D /* PBXTargetDependency */ = {
			isa = PBXTargetDependency;
			target = 5A5D117B19473F2100F6D13D /* Quick-iOS */;
			targetProxy = 5A5D11F1194741B500F6D13D /* PBXContainerItemProxy */;
		};
		93625F391951DDC8006B1FE1 /* PBXTargetDependency */ = {
			isa = PBXTargetDependency;
			target = DAEB6B8D1943873100289F44 /* Quick-OSX */;
			targetProxy = 93625F381951DDC8006B1FE1 /* PBXContainerItemProxy */;
		};
		DA5663F01A4C8D8500193C88 /* PBXTargetDependency */ = {
			isa = PBXTargetDependency;
			target = DAEB6B8D1943873100289F44 /* Quick-OSX */;
			targetProxy = DA5663EF1A4C8D8500193C88 /* PBXContainerItemProxy */;
		};
		DA9876BA1A4C70EB0004AA17 /* PBXTargetDependency */ = {
			isa = PBXTargetDependency;
			target = 5A5D117B19473F2100F6D13D /* Quick-iOS */;
			targetProxy = DA9876B91A4C70EB0004AA17 /* PBXContainerItemProxy */;
		};
		DAEB6B9C1943873100289F44 /* PBXTargetDependency */ = {
			isa = PBXTargetDependency;
			target = DAEB6B8D1943873100289F44 /* Quick-OSX */;
			targetProxy = DAEB6B9B1943873100289F44 /* PBXContainerItemProxy */;
		};
/* End PBXTargetDependency section */

/* Begin XCBuildConfiguration section */
		1F118CE71BDCA4AB005013A2 /* Debug */ = {
			isa = XCBuildConfiguration;
			buildSettings = {
				DEBUG_INFORMATION_FORMAT = dwarf;
				DEFINES_MODULE = YES;
				DYLIB_COMPATIBILITY_VERSION = 1;
				DYLIB_CURRENT_VERSION = 1;
				DYLIB_INSTALL_NAME_BASE = "@rpath";
				ENABLE_BITCODE = NO;
				FRAMEWORK_SEARCH_PATHS = (
					"$(PLATFORM_DIR)/Developer/Library/Frameworks",
					"$(inherited)",
				);
				GCC_NO_COMMON_BLOCKS = YES;
				INFOPLIST_FILE = Sources/Quick/Info.plist;
				INSTALL_PATH = "$(LOCAL_LIBRARY_DIR)/Frameworks";
				LD_RUNPATH_SEARCH_PATHS = "$(inherited) @executable_path/Frameworks @loader_path/Frameworks";
				MTL_ENABLE_DEBUG_INFO = YES;
				PRODUCT_BUNDLE_IDENTIFIER = "io.quick.${PRODUCT_NAME:rfc1034identifier}";
				PRODUCT_NAME = Quick;
				SDKROOT = appletvos;
				SKIP_INSTALL = YES;
				TARGETED_DEVICE_FAMILY = 3;
				TVOS_DEPLOYMENT_TARGET = 9.0;
			};
			name = Debug;
		};
		1F118CE81BDCA4AB005013A2 /* Release */ = {
			isa = XCBuildConfiguration;
			buildSettings = {
				COPY_PHASE_STRIP = NO;
				DEFINES_MODULE = YES;
				DYLIB_COMPATIBILITY_VERSION = 1;
				DYLIB_CURRENT_VERSION = 1;
				DYLIB_INSTALL_NAME_BASE = "@rpath";
				ENABLE_BITCODE = NO;
				FRAMEWORK_SEARCH_PATHS = (
					"$(PLATFORM_DIR)/Developer/Library/Frameworks",
					"$(inherited)",
				);
				GCC_NO_COMMON_BLOCKS = YES;
				INFOPLIST_FILE = Sources/Quick/Info.plist;
				INSTALL_PATH = "$(LOCAL_LIBRARY_DIR)/Frameworks";
				LD_RUNPATH_SEARCH_PATHS = "$(inherited) @executable_path/Frameworks @loader_path/Frameworks";
				MTL_ENABLE_DEBUG_INFO = NO;
				PRODUCT_BUNDLE_IDENTIFIER = "io.quick.${PRODUCT_NAME:rfc1034identifier}";
				PRODUCT_NAME = Quick;
				SDKROOT = appletvos;
				SKIP_INSTALL = YES;
				SWIFT_OPTIMIZATION_LEVEL = "-Owholemodule";
				TARGETED_DEVICE_FAMILY = 3;
				TVOS_DEPLOYMENT_TARGET = 9.0;
				VALIDATE_PRODUCT = YES;
			};
			name = Release;
		};
		1F118CEA1BDCA4AB005013A2 /* Debug */ = {
			isa = XCBuildConfiguration;
			buildSettings = {
				DEBUG_INFORMATION_FORMAT = dwarf;
				FRAMEWORK_SEARCH_PATHS = (
					"$(inherited)",
					"$(PROJECT_DIR)/Externals/Nimble/build/Debug-appletvos",
				);
				GCC_NO_COMMON_BLOCKS = YES;
				INFOPLIST_FILE = Tests/QuickTests/QuickTests/Info.plist;
				LD_RUNPATH_SEARCH_PATHS = "$(inherited) @executable_path/Frameworks @loader_path/Frameworks";
				MTL_ENABLE_DEBUG_INFO = YES;
				PRODUCT_BUNDLE_IDENTIFIER = "io.quick.${PRODUCT_NAME:rfc1034identifier}";
				PRODUCT_NAME = "$(TARGET_NAME)";
				SDKROOT = appletvos;
				SWIFT_OBJC_BRIDGING_HEADER = Tests/QuickTests/QuickTests/Helpers/QuickTestsBridgingHeader.h;
				TVOS_DEPLOYMENT_TARGET = 9.0;
			};
			name = Debug;
		};
		1F118CEB1BDCA4AB005013A2 /* Release */ = {
			isa = XCBuildConfiguration;
			buildSettings = {
				COPY_PHASE_STRIP = NO;
				FRAMEWORK_SEARCH_PATHS = (
					"$(inherited)",
					"$(PROJECT_DIR)/Externals/Nimble/build/Debug-appletvos",
				);
				GCC_NO_COMMON_BLOCKS = YES;
				INFOPLIST_FILE = Tests/QuickTests/QuickTests/Info.plist;
				LD_RUNPATH_SEARCH_PATHS = "$(inherited) @executable_path/Frameworks @loader_path/Frameworks";
				MTL_ENABLE_DEBUG_INFO = NO;
				PRODUCT_BUNDLE_IDENTIFIER = "io.quick.${PRODUCT_NAME:rfc1034identifier}";
				PRODUCT_NAME = "$(TARGET_NAME)";
				SDKROOT = appletvos;
<<<<<<< HEAD
				SWIFT_OBJC_BRIDGING_HEADER = Tests/QuickTests/QuickTests/Helpers/QuickTestsBridgingHeader.h;
=======
				SWIFT_OBJC_BRIDGING_HEADER = Sources/QuickTests/Helpers/QuickTestsBridgingHeader.h;
>>>>>>> 2fa1e9a7
				SWIFT_OPTIMIZATION_LEVEL = "-Owholemodule";
				TVOS_DEPLOYMENT_TARGET = 9.0;
				VALIDATE_PRODUCT = YES;
			};
			name = Release;
		};
		1F118CF91BDCA4BC005013A2 /* Debug */ = {
			isa = XCBuildConfiguration;
			buildSettings = {
				DEBUG_INFORMATION_FORMAT = dwarf;
				FRAMEWORK_SEARCH_PATHS = (
					"$(inherited)",
					"$(PROJECT_DIR)/Externals/Nimble/build/Debug-appletvos",
				);
				GCC_NO_COMMON_BLOCKS = YES;
				INFOPLIST_FILE = Tests/QuickTests/QuickFocusedTests/Info.plist;
				LD_RUNPATH_SEARCH_PATHS = "$(inherited) @executable_path/Frameworks @loader_path/Frameworks";
				MTL_ENABLE_DEBUG_INFO = YES;
				PRODUCT_BUNDLE_IDENTIFIER = "io.quick.${PRODUCT_NAME:rfc1034identifier}";
				PRODUCT_NAME = "$(TARGET_NAME)";
				SDKROOT = appletvos;
				SWIFT_OBJC_BRIDGING_HEADER = Tests/QuickTests/QuickTests/Helpers/QuickTestsBridgingHeader.h;
				TVOS_DEPLOYMENT_TARGET = 9.0;
			};
			name = Debug;
		};
		1F118CFA1BDCA4BC005013A2 /* Release */ = {
			isa = XCBuildConfiguration;
			buildSettings = {
				COPY_PHASE_STRIP = NO;
				FRAMEWORK_SEARCH_PATHS = (
					"$(inherited)",
					"$(PROJECT_DIR)/Externals/Nimble/build/Debug-appletvos",
				);
				GCC_NO_COMMON_BLOCKS = YES;
				INFOPLIST_FILE = Tests/QuickTests/QuickFocusedTests/Info.plist;
				LD_RUNPATH_SEARCH_PATHS = "$(inherited) @executable_path/Frameworks @loader_path/Frameworks";
				MTL_ENABLE_DEBUG_INFO = NO;
				PRODUCT_BUNDLE_IDENTIFIER = "io.quick.${PRODUCT_NAME:rfc1034identifier}";
				PRODUCT_NAME = "$(TARGET_NAME)";
				SDKROOT = appletvos;
<<<<<<< HEAD
				SWIFT_OBJC_BRIDGING_HEADER = Tests/QuickTests/QuickTests/Helpers/QuickTestsBridgingHeader.h;
=======
				SWIFT_OBJC_BRIDGING_HEADER = Sources/QuickTests/Helpers/QuickTestsBridgingHeader.h;
>>>>>>> 2fa1e9a7
				SWIFT_OPTIMIZATION_LEVEL = "-Owholemodule";
				TVOS_DEPLOYMENT_TARGET = 9.0;
				VALIDATE_PRODUCT = YES;
			};
			name = Release;
		};
		5A5D118F19473F2100F6D13D /* Debug */ = {
			isa = XCBuildConfiguration;
			buildSettings = {
				APPLICATION_EXTENSION_API_ONLY = NO;
				DEFINES_MODULE = YES;
				DYLIB_COMPATIBILITY_VERSION = 1;
				DYLIB_CURRENT_VERSION = 1;
				DYLIB_INSTALL_NAME_BASE = "@rpath";
				ENABLE_BITCODE = NO;
				FRAMEWORK_SEARCH_PATHS = (
					"$(PLATFORM_DIR)/Developer/Library/Frameworks",
					"$(inherited)",
				);
				GCC_PREPROCESSOR_DEFINITIONS = (
					"DEBUG=1",
					"$(inherited)",
				);
				INFOPLIST_FILE = Sources/Quick/Info.plist;
				INSTALL_PATH = "$(LOCAL_LIBRARY_DIR)/Frameworks";
				IPHONEOS_DEPLOYMENT_TARGET = 8.0;
				LD_RUNPATH_SEARCH_PATHS = "$(inherited) @executable_path/Frameworks @loader_path/Frameworks";
				METAL_ENABLE_DEBUG_INFO = YES;
				ONLY_ACTIVE_ARCH = NO;
				PRODUCT_BUNDLE_IDENTIFIER = "io.quick.${PRODUCT_NAME:rfc1034identifier}";
				PRODUCT_MODULE_NAME = Quick;
				PRODUCT_NAME = Quick;
				SDKROOT = iphoneos;
				SKIP_INSTALL = YES;
				SUPPORTED_PLATFORMS = "iphonesimulator iphoneos";
				TARGETED_DEVICE_FAMILY = "1,2";
				TVOS_DEPLOYMENT_TARGET = 9.0;
			};
			name = Debug;
		};
		5A5D119019473F2100F6D13D /* Release */ = {
			isa = XCBuildConfiguration;
			buildSettings = {
				APPLICATION_EXTENSION_API_ONLY = NO;
				DEFINES_MODULE = YES;
				DYLIB_COMPATIBILITY_VERSION = 1;
				DYLIB_CURRENT_VERSION = 1;
				DYLIB_INSTALL_NAME_BASE = "@rpath";
				ENABLE_BITCODE = NO;
				FRAMEWORK_SEARCH_PATHS = (
					"$(PLATFORM_DIR)/Developer/Library/Frameworks",
					"$(inherited)",
				);
				INFOPLIST_FILE = Sources/Quick/Info.plist;
				INSTALL_PATH = "$(LOCAL_LIBRARY_DIR)/Frameworks";
				IPHONEOS_DEPLOYMENT_TARGET = 8.0;
				LD_RUNPATH_SEARCH_PATHS = "$(inherited) @executable_path/Frameworks @loader_path/Frameworks";
				METAL_ENABLE_DEBUG_INFO = NO;
				PRODUCT_BUNDLE_IDENTIFIER = "io.quick.${PRODUCT_NAME:rfc1034identifier}";
				PRODUCT_MODULE_NAME = Quick;
				PRODUCT_NAME = Quick;
				SDKROOT = iphoneos;
				SKIP_INSTALL = YES;
				SUPPORTED_PLATFORMS = "iphonesimulator iphoneos";
				SWIFT_OPTIMIZATION_LEVEL = "-Owholemodule";
<<<<<<< HEAD
				TARGETED_DEVICE_FAMILY = "1,2,3";
=======
				TARGETED_DEVICE_FAMILY = "1,2";
>>>>>>> 2fa1e9a7
				TVOS_DEPLOYMENT_TARGET = 9.0;
				VALIDATE_PRODUCT = YES;
			};
			name = Release;
		};
		5A5D119119473F2100F6D13D /* Debug */ = {
			isa = XCBuildConfiguration;
			buildSettings = {
				CLANG_ENABLE_MODULES = YES;
				FRAMEWORK_SEARCH_PATHS = (
					"$(SDKROOT)/Developer/Library/Frameworks",
					"$(inherited)",
				);
				GCC_PREPROCESSOR_DEFINITIONS = (
					"DEBUG=1",
					"$(inherited)",
				);
				INFOPLIST_FILE = Tests/QuickTests/QuickTests/Info.plist;
				IPHONEOS_DEPLOYMENT_TARGET = 8.0;
				LD_RUNPATH_SEARCH_PATHS = "$(inherited) @executable_path/Frameworks @loader_path/Frameworks";
				METAL_ENABLE_DEBUG_INFO = YES;
				ONLY_ACTIVE_ARCH = NO;
				PRODUCT_BUNDLE_IDENTIFIER = "io.quick.${PRODUCT_NAME:rfc1034identifier}";
				PRODUCT_NAME = "$(TARGET_NAME)";
				SDKROOT = iphoneos;
<<<<<<< HEAD
				SUPPORTED_PLATFORMS = "iphonesimulator iphoneos appletvsos appletvsimulator";
				SWIFT_OBJC_BRIDGING_HEADER = Tests/QuickTests/QuickTests/Helpers/QuickTestsBridgingHeader.h;
=======
				SWIFT_OBJC_BRIDGING_HEADER = Sources/QuickTests/Helpers/QuickTestsBridgingHeader.h;
>>>>>>> 2fa1e9a7
				SWIFT_OPTIMIZATION_LEVEL = "-Onone";
			};
			name = Debug;
		};
		5A5D119219473F2100F6D13D /* Release */ = {
			isa = XCBuildConfiguration;
			buildSettings = {
				CLANG_ENABLE_MODULES = YES;
				FRAMEWORK_SEARCH_PATHS = (
					"$(SDKROOT)/Developer/Library/Frameworks",
					"$(inherited)",
				);
				INFOPLIST_FILE = Tests/QuickTests/QuickTests/Info.plist;
				IPHONEOS_DEPLOYMENT_TARGET = 8.0;
				LD_RUNPATH_SEARCH_PATHS = "$(inherited) @executable_path/Frameworks @loader_path/Frameworks";
				METAL_ENABLE_DEBUG_INFO = NO;
				ONLY_ACTIVE_ARCH = NO;
				PRODUCT_BUNDLE_IDENTIFIER = "io.quick.${PRODUCT_NAME:rfc1034identifier}";
				PRODUCT_NAME = "$(TARGET_NAME)";
				SDKROOT = iphoneos;
<<<<<<< HEAD
				SUPPORTED_PLATFORMS = "iphonesimulator iphoneos appletvsos appletvsimulator";
				SWIFT_OBJC_BRIDGING_HEADER = Tests/QuickTests/QuickTests/Helpers/QuickTestsBridgingHeader.h;
=======
				SWIFT_OBJC_BRIDGING_HEADER = Sources/QuickTests/Helpers/QuickTestsBridgingHeader.h;
>>>>>>> 2fa1e9a7
				SWIFT_OPTIMIZATION_LEVEL = "-Owholemodule";
				VALIDATE_PRODUCT = YES;
			};
			name = Release;
		};
		DA5663F11A4C8D8500193C88 /* Debug */ = {
			isa = XCBuildConfiguration;
			buildSettings = {
				CLANG_ENABLE_MODULES = YES;
				COMBINE_HIDPI_IMAGES = YES;
				FRAMEWORK_SEARCH_PATHS = (
					"$(DEVELOPER_FRAMEWORKS_DIR)",
					"$(inherited)",
				);
				GCC_PREPROCESSOR_DEFINITIONS = (
					"DEBUG=1",
					"$(inherited)",
				);
				INFOPLIST_FILE = Tests/QuickTests/QuickFocusedTests/Info.plist;
				LD_RUNPATH_SEARCH_PATHS = "$(inherited) @executable_path/../Frameworks @loader_path/../Frameworks";
				MACOSX_DEPLOYMENT_TARGET = 10.10;
				MTL_ENABLE_DEBUG_INFO = YES;
				PRODUCT_BUNDLE_IDENTIFIER = "io.quick.$(PRODUCT_NAME:rfc1034identifier)";
				PRODUCT_NAME = "$(TARGET_NAME)";
				SWIFT_OBJC_BRIDGING_HEADER = Tests/QuickTests/QuickTests/Helpers/QuickTestsBridgingHeader.h;
				SWIFT_OPTIMIZATION_LEVEL = "-Onone";
			};
			name = Debug;
		};
		DA5663F21A4C8D8500193C88 /* Release */ = {
			isa = XCBuildConfiguration;
			buildSettings = {
				CLANG_ENABLE_MODULES = YES;
				COMBINE_HIDPI_IMAGES = YES;
				FRAMEWORK_SEARCH_PATHS = (
					"$(DEVELOPER_FRAMEWORKS_DIR)",
					"$(inherited)",
				);
				INFOPLIST_FILE = Tests/QuickTests/QuickFocusedTests/Info.plist;
				LD_RUNPATH_SEARCH_PATHS = "$(inherited) @executable_path/../Frameworks @loader_path/../Frameworks";
				MACOSX_DEPLOYMENT_TARGET = 10.10;
				MTL_ENABLE_DEBUG_INFO = NO;
				PRODUCT_BUNDLE_IDENTIFIER = "io.quick.$(PRODUCT_NAME:rfc1034identifier)";
				PRODUCT_NAME = "$(TARGET_NAME)";
<<<<<<< HEAD
				SWIFT_OBJC_BRIDGING_HEADER = Tests/QuickTests/QuickTests/Helpers/QuickTestsBridgingHeader.h;
=======
				SWIFT_OBJC_BRIDGING_HEADER = Sources/QuickTests/Helpers/QuickTestsBridgingHeader.h;
>>>>>>> 2fa1e9a7
				SWIFT_OPTIMIZATION_LEVEL = "-Owholemodule";
			};
			name = Release;
		};
		DA9876BB1A4C70EB0004AA17 /* Debug */ = {
			isa = XCBuildConfiguration;
			buildSettings = {
				CLANG_ENABLE_MODULES = YES;
				FRAMEWORK_SEARCH_PATHS = (
					"$(SDKROOT)/Developer/Library/Frameworks",
					"$(inherited)",
				);
				GCC_PREPROCESSOR_DEFINITIONS = (
					"DEBUG=1",
					"$(inherited)",
				);
				INFOPLIST_FILE = Tests/QuickTests/QuickFocusedTests/Info.plist;
				IPHONEOS_DEPLOYMENT_TARGET = 8.0;
				LD_RUNPATH_SEARCH_PATHS = "$(inherited) @executable_path/Frameworks @loader_path/Frameworks";
				MTL_ENABLE_DEBUG_INFO = YES;
				ONLY_ACTIVE_ARCH = NO;
				PRODUCT_BUNDLE_IDENTIFIER = "io.quick.$(PRODUCT_NAME:rfc1034identifier)";
				PRODUCT_NAME = "$(TARGET_NAME)";
				SDKROOT = iphoneos;
				SWIFT_OBJC_BRIDGING_HEADER = Tests/QuickTests/QuickTests/Helpers/QuickTestsBridgingHeader.h;
				SWIFT_OPTIMIZATION_LEVEL = "-Onone";
			};
			name = Debug;
		};
		DA9876BC1A4C70EB0004AA17 /* Release */ = {
			isa = XCBuildConfiguration;
			buildSettings = {
				CLANG_ENABLE_MODULES = YES;
				FRAMEWORK_SEARCH_PATHS = (
					"$(SDKROOT)/Developer/Library/Frameworks",
					"$(inherited)",
				);
				INFOPLIST_FILE = Tests/QuickTests/QuickFocusedTests/Info.plist;
				IPHONEOS_DEPLOYMENT_TARGET = 8.0;
				LD_RUNPATH_SEARCH_PATHS = "$(inherited) @executable_path/Frameworks @loader_path/Frameworks";
				MTL_ENABLE_DEBUG_INFO = NO;
				ONLY_ACTIVE_ARCH = NO;
				PRODUCT_BUNDLE_IDENTIFIER = "io.quick.$(PRODUCT_NAME:rfc1034identifier)";
				PRODUCT_NAME = "$(TARGET_NAME)";
				SDKROOT = iphoneos;
<<<<<<< HEAD
				SWIFT_OBJC_BRIDGING_HEADER = Tests/QuickTests/QuickTests/Helpers/QuickTestsBridgingHeader.h;
=======
				SWIFT_OBJC_BRIDGING_HEADER = Sources/QuickTests/Helpers/QuickTestsBridgingHeader.h;
>>>>>>> 2fa1e9a7
				SWIFT_OPTIMIZATION_LEVEL = "-Owholemodule";
				VALIDATE_PRODUCT = YES;
			};
			name = Release;
		};
		DAEB6BA21943873200289F44 /* Debug */ = {
			isa = XCBuildConfiguration;
			buildSettings = {
				ALWAYS_SEARCH_USER_PATHS = NO;
				CLANG_CXX_LANGUAGE_STANDARD = "gnu++0x";
				CLANG_CXX_LIBRARY = "libc++";
				CLANG_ENABLE_MODULES = YES;
				CLANG_ENABLE_OBJC_ARC = YES;
				CLANG_WARN_BOOL_CONVERSION = YES;
				CLANG_WARN_CONSTANT_CONVERSION = YES;
				CLANG_WARN_DIRECT_OBJC_ISA_USAGE = YES_ERROR;
				CLANG_WARN_EMPTY_BODY = YES;
				CLANG_WARN_ENUM_CONVERSION = YES;
				CLANG_WARN_INT_CONVERSION = YES;
				CLANG_WARN_OBJC_ROOT_CLASS = YES_ERROR;
				CLANG_WARN_UNREACHABLE_CODE = YES;
				CLANG_WARN__DUPLICATE_METHOD_MATCH = YES;
				CODE_SIGNING_REQUIRED = NO;
				CODE_SIGN_IDENTITY = "";
				COPY_PHASE_STRIP = NO;
				CURRENT_PROJECT_VERSION = 1;
				ENABLE_STRICT_OBJC_MSGSEND = YES;
				ENABLE_TESTABILITY = YES;
				GCC_C_LANGUAGE_STANDARD = gnu99;
				GCC_DYNAMIC_NO_PIC = NO;
				GCC_NO_COMMON_BLOCKS = YES;
				GCC_OPTIMIZATION_LEVEL = 0;
				GCC_PREPROCESSOR_DEFINITIONS = (
					"DEBUG=1",
					"$(inherited)",
				);
				GCC_SYMBOLS_PRIVATE_EXTERN = NO;
				GCC_WARN_64_TO_32_BIT_CONVERSION = YES;
				GCC_WARN_ABOUT_MISSING_NEWLINE = YES;
				GCC_WARN_ABOUT_RETURN_TYPE = YES_ERROR;
				GCC_WARN_UNDECLARED_SELECTOR = YES;
				GCC_WARN_UNINITIALIZED_AUTOS = YES_AGGRESSIVE;
				GCC_WARN_UNUSED_FUNCTION = YES;
				GCC_WARN_UNUSED_VARIABLE = YES;
				MACOSX_DEPLOYMENT_TARGET = 10.9;
				METAL_ENABLE_DEBUG_INFO = YES;
				ONLY_ACTIVE_ARCH = YES;
				SDKROOT = macosx;
				SWIFT_OPTIMIZATION_LEVEL = "-Onone";
<<<<<<< HEAD
				SWIFT_VERSION = 3.0;
=======
				SWIFT_VERSION = 2.3;
>>>>>>> 2fa1e9a7
				VERSIONING_SYSTEM = "apple-generic";
				VERSION_INFO_PREFIX = "";
			};
			name = Debug;
		};
		DAEB6BA31943873200289F44 /* Release */ = {
			isa = XCBuildConfiguration;
			buildSettings = {
				ALWAYS_SEARCH_USER_PATHS = NO;
				CLANG_CXX_LANGUAGE_STANDARD = "gnu++0x";
				CLANG_CXX_LIBRARY = "libc++";
				CLANG_ENABLE_MODULES = YES;
				CLANG_ENABLE_OBJC_ARC = YES;
				CLANG_WARN_BOOL_CONVERSION = YES;
				CLANG_WARN_CONSTANT_CONVERSION = YES;
				CLANG_WARN_DIRECT_OBJC_ISA_USAGE = YES_ERROR;
				CLANG_WARN_EMPTY_BODY = YES;
				CLANG_WARN_ENUM_CONVERSION = YES;
				CLANG_WARN_INT_CONVERSION = YES;
				CLANG_WARN_OBJC_ROOT_CLASS = YES_ERROR;
				CLANG_WARN_UNREACHABLE_CODE = YES;
				CLANG_WARN__DUPLICATE_METHOD_MATCH = YES;
				CODE_SIGNING_REQUIRED = NO;
				CODE_SIGN_IDENTITY = "";
				COPY_PHASE_STRIP = YES;
				CURRENT_PROJECT_VERSION = 1;
				DEBUG_INFORMATION_FORMAT = "dwarf-with-dsym";
				ENABLE_NS_ASSERTIONS = NO;
				ENABLE_STRICT_OBJC_MSGSEND = YES;
				GCC_C_LANGUAGE_STANDARD = gnu99;
				GCC_NO_COMMON_BLOCKS = YES;
				GCC_WARN_64_TO_32_BIT_CONVERSION = YES;
				GCC_WARN_ABOUT_MISSING_NEWLINE = YES;
				GCC_WARN_ABOUT_RETURN_TYPE = YES_ERROR;
				GCC_WARN_UNDECLARED_SELECTOR = YES;
				GCC_WARN_UNINITIALIZED_AUTOS = YES_AGGRESSIVE;
				GCC_WARN_UNUSED_FUNCTION = YES;
				GCC_WARN_UNUSED_VARIABLE = YES;
				MACOSX_DEPLOYMENT_TARGET = 10.9;
				METAL_ENABLE_DEBUG_INFO = NO;
				SDKROOT = macosx;
<<<<<<< HEAD
				SWIFT_VERSION = 3.0;
=======
				SWIFT_VERSION = 2.3;
>>>>>>> 2fa1e9a7
				VERSIONING_SYSTEM = "apple-generic";
				VERSION_INFO_PREFIX = "";
			};
			name = Release;
		};
		DAEB6BA51943873200289F44 /* Debug */ = {
			isa = XCBuildConfiguration;
			buildSettings = {
				APPLICATION_EXTENSION_API_ONLY = NO;
				COMBINE_HIDPI_IMAGES = YES;
				DEFINES_MODULE = YES;
				DYLIB_COMPATIBILITY_VERSION = 1;
				DYLIB_CURRENT_VERSION = 1;
				DYLIB_INSTALL_NAME_BASE = "@rpath";
				FRAMEWORK_SEARCH_PATHS = (
					"$(PLATFORM_DIR)/Developer/Library/Frameworks",
					"$(inherited)",
				);
				FRAMEWORK_VERSION = A;
				INFOPLIST_FILE = Sources/Quick/Info.plist;
				INSTALL_PATH = "$(LOCAL_LIBRARY_DIR)/Frameworks";
				LD_RUNPATH_SEARCH_PATHS = "$(inherited) @executable_path/../Frameworks @loader_path/../Frameworks";
				MACOSX_DEPLOYMENT_TARGET = 10.9;
				PRODUCT_BUNDLE_IDENTIFIER = "io.quick.${PRODUCT_NAME:rfc1034identifier}";
				PRODUCT_MODULE_NAME = Quick;
				PRODUCT_NAME = Quick;
				SKIP_INSTALL = YES;
				VALID_ARCHS = x86_64;
			};
			name = Debug;
		};
		DAEB6BA61943873200289F44 /* Release */ = {
			isa = XCBuildConfiguration;
			buildSettings = {
				APPLICATION_EXTENSION_API_ONLY = NO;
				COMBINE_HIDPI_IMAGES = YES;
				DEFINES_MODULE = YES;
				DYLIB_COMPATIBILITY_VERSION = 1;
				DYLIB_CURRENT_VERSION = 1;
				DYLIB_INSTALL_NAME_BASE = "@rpath";
				FRAMEWORK_SEARCH_PATHS = (
					"$(PLATFORM_DIR)/Developer/Library/Frameworks",
					"$(inherited)",
				);
				FRAMEWORK_VERSION = A;
				INFOPLIST_FILE = Sources/Quick/Info.plist;
				INSTALL_PATH = "$(LOCAL_LIBRARY_DIR)/Frameworks";
				LD_RUNPATH_SEARCH_PATHS = "$(inherited) @executable_path/../Frameworks @loader_path/../Frameworks";
				MACOSX_DEPLOYMENT_TARGET = 10.9;
				PRODUCT_BUNDLE_IDENTIFIER = "io.quick.${PRODUCT_NAME:rfc1034identifier}";
				PRODUCT_MODULE_NAME = Quick;
				PRODUCT_NAME = Quick;
				SKIP_INSTALL = YES;
				SWIFT_OPTIMIZATION_LEVEL = "-Owholemodule";
				VALID_ARCHS = x86_64;
			};
			name = Release;
		};
		DAEB6BA81943873200289F44 /* Debug */ = {
			isa = XCBuildConfiguration;
			buildSettings = {
				CLANG_ENABLE_MODULES = YES;
				COMBINE_HIDPI_IMAGES = YES;
				FRAMEWORK_SEARCH_PATHS = (
					"$(DEVELOPER_FRAMEWORKS_DIR)",
					"$(inherited)",
				);
				GCC_PREPROCESSOR_DEFINITIONS = (
					"DEBUG=1",
					"$(inherited)",
				);
				INFOPLIST_FILE = Tests/QuickTests/QuickTests/Info.plist;
				LD_RUNPATH_SEARCH_PATHS = "$(inherited) @executable_path/../Frameworks @loader_path/../Frameworks";
				MACOSX_DEPLOYMENT_TARGET = 10.10;
				METAL_ENABLE_DEBUG_INFO = YES;
				PRODUCT_BUNDLE_IDENTIFIER = "io.quick.${PRODUCT_NAME:rfc1034identifier}";
				PRODUCT_NAME = "$(TARGET_NAME)";
				SWIFT_OBJC_BRIDGING_HEADER = Tests/QuickTests/QuickTests/Helpers/QuickTestsBridgingHeader.h;
				SWIFT_OPTIMIZATION_LEVEL = "-Onone";
			};
			name = Debug;
		};
		DAEB6BA91943873200289F44 /* Release */ = {
			isa = XCBuildConfiguration;
			buildSettings = {
				CLANG_ENABLE_MODULES = YES;
				COMBINE_HIDPI_IMAGES = YES;
				FRAMEWORK_SEARCH_PATHS = (
					"$(DEVELOPER_FRAMEWORKS_DIR)",
					"$(inherited)",
				);
				INFOPLIST_FILE = Tests/QuickTests/QuickTests/Info.plist;
				LD_RUNPATH_SEARCH_PATHS = "$(inherited) @executable_path/../Frameworks @loader_path/../Frameworks";
				MACOSX_DEPLOYMENT_TARGET = 10.10;
				METAL_ENABLE_DEBUG_INFO = NO;
				PRODUCT_BUNDLE_IDENTIFIER = "io.quick.${PRODUCT_NAME:rfc1034identifier}";
				PRODUCT_NAME = "$(TARGET_NAME)";
<<<<<<< HEAD
				SWIFT_OBJC_BRIDGING_HEADER = Tests/QuickTests/QuickTests/Helpers/QuickTestsBridgingHeader.h;
=======
				SWIFT_OBJC_BRIDGING_HEADER = Sources/QuickTests/Helpers/QuickTestsBridgingHeader.h;
>>>>>>> 2fa1e9a7
				SWIFT_OPTIMIZATION_LEVEL = "-Owholemodule";
			};
			name = Release;
		};
/* End XCBuildConfiguration section */

/* Begin XCConfigurationList section */
		1F118CE61BDCA4AB005013A2 /* Build configuration list for PBXNativeTarget "Quick-tvOS" */ = {
			isa = XCConfigurationList;
			buildConfigurations = (
				1F118CE71BDCA4AB005013A2 /* Debug */,
				1F118CE81BDCA4AB005013A2 /* Release */,
			);
			defaultConfigurationIsVisible = 0;
			defaultConfigurationName = Release;
		};
		1F118CE91BDCA4AB005013A2 /* Build configuration list for PBXNativeTarget "Quick-tvOSTests" */ = {
			isa = XCConfigurationList;
			buildConfigurations = (
				1F118CEA1BDCA4AB005013A2 /* Debug */,
				1F118CEB1BDCA4AB005013A2 /* Release */,
			);
			defaultConfigurationIsVisible = 0;
			defaultConfigurationName = Release;
		};
		1F118CF81BDCA4BC005013A2 /* Build configuration list for PBXNativeTarget "QuickFocused-tvOSTests" */ = {
			isa = XCConfigurationList;
			buildConfigurations = (
				1F118CF91BDCA4BC005013A2 /* Debug */,
				1F118CFA1BDCA4BC005013A2 /* Release */,
			);
			defaultConfigurationIsVisible = 0;
			defaultConfigurationName = Release;
		};
		5A5D119319473F2100F6D13D /* Build configuration list for PBXNativeTarget "Quick-iOS" */ = {
			isa = XCConfigurationList;
			buildConfigurations = (
				5A5D118F19473F2100F6D13D /* Debug */,
				5A5D119019473F2100F6D13D /* Release */,
			);
			defaultConfigurationIsVisible = 0;
			defaultConfigurationName = Release;
		};
		5A5D119419473F2100F6D13D /* Build configuration list for PBXNativeTarget "Quick-iOSTests" */ = {
			isa = XCConfigurationList;
			buildConfigurations = (
				5A5D119119473F2100F6D13D /* Debug */,
				5A5D119219473F2100F6D13D /* Release */,
			);
			defaultConfigurationIsVisible = 0;
			defaultConfigurationName = Release;
		};
		DA5663F31A4C8D8500193C88 /* Build configuration list for PBXNativeTarget "QuickFocused-OSXTests" */ = {
			isa = XCConfigurationList;
			buildConfigurations = (
				DA5663F11A4C8D8500193C88 /* Debug */,
				DA5663F21A4C8D8500193C88 /* Release */,
			);
			defaultConfigurationIsVisible = 0;
			defaultConfigurationName = Release;
		};
		DA9876BD1A4C70EB0004AA17 /* Build configuration list for PBXNativeTarget "QuickFocused-iOSTests" */ = {
			isa = XCConfigurationList;
			buildConfigurations = (
				DA9876BB1A4C70EB0004AA17 /* Debug */,
				DA9876BC1A4C70EB0004AA17 /* Release */,
			);
			defaultConfigurationIsVisible = 0;
			defaultConfigurationName = Release;
		};
		DAEB6B881943873100289F44 /* Build configuration list for PBXProject "Quick" */ = {
			isa = XCConfigurationList;
			buildConfigurations = (
				DAEB6BA21943873200289F44 /* Debug */,
				DAEB6BA31943873200289F44 /* Release */,
			);
			defaultConfigurationIsVisible = 0;
			defaultConfigurationName = Release;
		};
		DAEB6BA41943873200289F44 /* Build configuration list for PBXNativeTarget "Quick-OSX" */ = {
			isa = XCConfigurationList;
			buildConfigurations = (
				DAEB6BA51943873200289F44 /* Debug */,
				DAEB6BA61943873200289F44 /* Release */,
			);
			defaultConfigurationIsVisible = 0;
			defaultConfigurationName = Release;
		};
		DAEB6BA71943873200289F44 /* Build configuration list for PBXNativeTarget "Quick-OSXTests" */ = {
			isa = XCConfigurationList;
			buildConfigurations = (
				DAEB6BA81943873200289F44 /* Debug */,
				DAEB6BA91943873200289F44 /* Release */,
			);
			defaultConfigurationIsVisible = 0;
			defaultConfigurationName = Release;
		};
/* End XCConfigurationList section */
	};
	rootObject = DAEB6B851943873100289F44 /* Project object */;
}<|MERGE_RESOLUTION|>--- conflicted
+++ resolved
@@ -1709,11 +1709,7 @@
 				PRODUCT_BUNDLE_IDENTIFIER = "io.quick.${PRODUCT_NAME:rfc1034identifier}";
 				PRODUCT_NAME = "$(TARGET_NAME)";
 				SDKROOT = appletvos;
-<<<<<<< HEAD
 				SWIFT_OBJC_BRIDGING_HEADER = Tests/QuickTests/QuickTests/Helpers/QuickTestsBridgingHeader.h;
-=======
-				SWIFT_OBJC_BRIDGING_HEADER = Sources/QuickTests/Helpers/QuickTestsBridgingHeader.h;
->>>>>>> 2fa1e9a7
 				SWIFT_OPTIMIZATION_LEVEL = "-Owholemodule";
 				TVOS_DEPLOYMENT_TARGET = 9.0;
 				VALIDATE_PRODUCT = YES;
@@ -1755,11 +1751,7 @@
 				PRODUCT_BUNDLE_IDENTIFIER = "io.quick.${PRODUCT_NAME:rfc1034identifier}";
 				PRODUCT_NAME = "$(TARGET_NAME)";
 				SDKROOT = appletvos;
-<<<<<<< HEAD
 				SWIFT_OBJC_BRIDGING_HEADER = Tests/QuickTests/QuickTests/Helpers/QuickTestsBridgingHeader.h;
-=======
-				SWIFT_OBJC_BRIDGING_HEADER = Sources/QuickTests/Helpers/QuickTestsBridgingHeader.h;
->>>>>>> 2fa1e9a7
 				SWIFT_OPTIMIZATION_LEVEL = "-Owholemodule";
 				TVOS_DEPLOYMENT_TARGET = 9.0;
 				VALIDATE_PRODUCT = YES;
@@ -1825,11 +1817,7 @@
 				SKIP_INSTALL = YES;
 				SUPPORTED_PLATFORMS = "iphonesimulator iphoneos";
 				SWIFT_OPTIMIZATION_LEVEL = "-Owholemodule";
-<<<<<<< HEAD
-				TARGETED_DEVICE_FAMILY = "1,2,3";
-=======
 				TARGETED_DEVICE_FAMILY = "1,2";
->>>>>>> 2fa1e9a7
 				TVOS_DEPLOYMENT_TARGET = 9.0;
 				VALIDATE_PRODUCT = YES;
 			};
@@ -1855,12 +1843,7 @@
 				PRODUCT_BUNDLE_IDENTIFIER = "io.quick.${PRODUCT_NAME:rfc1034identifier}";
 				PRODUCT_NAME = "$(TARGET_NAME)";
 				SDKROOT = iphoneos;
-<<<<<<< HEAD
-				SUPPORTED_PLATFORMS = "iphonesimulator iphoneos appletvsos appletvsimulator";
 				SWIFT_OBJC_BRIDGING_HEADER = Tests/QuickTests/QuickTests/Helpers/QuickTestsBridgingHeader.h;
-=======
-				SWIFT_OBJC_BRIDGING_HEADER = Sources/QuickTests/Helpers/QuickTestsBridgingHeader.h;
->>>>>>> 2fa1e9a7
 				SWIFT_OPTIMIZATION_LEVEL = "-Onone";
 			};
 			name = Debug;
@@ -1881,12 +1864,7 @@
 				PRODUCT_BUNDLE_IDENTIFIER = "io.quick.${PRODUCT_NAME:rfc1034identifier}";
 				PRODUCT_NAME = "$(TARGET_NAME)";
 				SDKROOT = iphoneos;
-<<<<<<< HEAD
-				SUPPORTED_PLATFORMS = "iphonesimulator iphoneos appletvsos appletvsimulator";
 				SWIFT_OBJC_BRIDGING_HEADER = Tests/QuickTests/QuickTests/Helpers/QuickTestsBridgingHeader.h;
-=======
-				SWIFT_OBJC_BRIDGING_HEADER = Sources/QuickTests/Helpers/QuickTestsBridgingHeader.h;
->>>>>>> 2fa1e9a7
 				SWIFT_OPTIMIZATION_LEVEL = "-Owholemodule";
 				VALIDATE_PRODUCT = YES;
 			};
@@ -1931,11 +1909,7 @@
 				MTL_ENABLE_DEBUG_INFO = NO;
 				PRODUCT_BUNDLE_IDENTIFIER = "io.quick.$(PRODUCT_NAME:rfc1034identifier)";
 				PRODUCT_NAME = "$(TARGET_NAME)";
-<<<<<<< HEAD
 				SWIFT_OBJC_BRIDGING_HEADER = Tests/QuickTests/QuickTests/Helpers/QuickTestsBridgingHeader.h;
-=======
-				SWIFT_OBJC_BRIDGING_HEADER = Sources/QuickTests/Helpers/QuickTestsBridgingHeader.h;
->>>>>>> 2fa1e9a7
 				SWIFT_OPTIMIZATION_LEVEL = "-Owholemodule";
 			};
 			name = Release;
@@ -1981,11 +1955,7 @@
 				PRODUCT_BUNDLE_IDENTIFIER = "io.quick.$(PRODUCT_NAME:rfc1034identifier)";
 				PRODUCT_NAME = "$(TARGET_NAME)";
 				SDKROOT = iphoneos;
-<<<<<<< HEAD
 				SWIFT_OBJC_BRIDGING_HEADER = Tests/QuickTests/QuickTests/Helpers/QuickTestsBridgingHeader.h;
-=======
-				SWIFT_OBJC_BRIDGING_HEADER = Sources/QuickTests/Helpers/QuickTestsBridgingHeader.h;
->>>>>>> 2fa1e9a7
 				SWIFT_OPTIMIZATION_LEVEL = "-Owholemodule";
 				VALIDATE_PRODUCT = YES;
 			};
@@ -2035,11 +2005,7 @@
 				ONLY_ACTIVE_ARCH = YES;
 				SDKROOT = macosx;
 				SWIFT_OPTIMIZATION_LEVEL = "-Onone";
-<<<<<<< HEAD
 				SWIFT_VERSION = 3.0;
-=======
-				SWIFT_VERSION = 2.3;
->>>>>>> 2fa1e9a7
 				VERSIONING_SYSTEM = "apple-generic";
 				VERSION_INFO_PREFIX = "";
 			};
@@ -2081,11 +2047,7 @@
 				MACOSX_DEPLOYMENT_TARGET = 10.9;
 				METAL_ENABLE_DEBUG_INFO = NO;
 				SDKROOT = macosx;
-<<<<<<< HEAD
 				SWIFT_VERSION = 3.0;
-=======
-				SWIFT_VERSION = 2.3;
->>>>>>> 2fa1e9a7
 				VERSIONING_SYSTEM = "apple-generic";
 				VERSION_INFO_PREFIX = "";
 			};
@@ -2183,11 +2145,7 @@
 				METAL_ENABLE_DEBUG_INFO = NO;
 				PRODUCT_BUNDLE_IDENTIFIER = "io.quick.${PRODUCT_NAME:rfc1034identifier}";
 				PRODUCT_NAME = "$(TARGET_NAME)";
-<<<<<<< HEAD
 				SWIFT_OBJC_BRIDGING_HEADER = Tests/QuickTests/QuickTests/Helpers/QuickTestsBridgingHeader.h;
-=======
-				SWIFT_OBJC_BRIDGING_HEADER = Sources/QuickTests/Helpers/QuickTestsBridgingHeader.h;
->>>>>>> 2fa1e9a7
 				SWIFT_OPTIMIZATION_LEVEL = "-Owholemodule";
 			};
 			name = Release;
