linters:
  enable:
    - bodyclose
    - deadcode
    - depguard
    - dogsled
    - dupl
    - errcheck
    - errorlint
    - exportloopref
    - gochecknoinits
    - gochecknoglobals
    - gocritic
    - gocyclo
    - gofumpt
    - goimports
    - goprintffuncname
    - gosec
    - gosimple
    - govet
    - ineffassign
    - interfacer
    - misspell
    - nlreturn
    - nolintlint
    - noctx
    - prealloc
    - rowserrcheck
    - scopelint
    - staticcheck
    - structcheck
    - stylecheck
    - typecheck
    - unconvert
    - unparam
    - unused
    - varcheck
    - whitespace
    - wrapcheck
issues:
  exclude-rules:
    - path: test
      linters:
<<<<<<< HEAD
        - whitespace
        - golint
        - stylecheck
        - gocyclo
        - gochecknoglobals
        - wrapcheck
        - nlreturn
    - path: main.go
      linters:
        - gochecknoglobals
        - wrapcheck
  max-issues-per-linter: 0
  max-same-issues: 0
=======
        - gocyclo
>>>>>>> cdd8c0dc
<|MERGE_RESOLUTION|>--- conflicted
+++ resolved
@@ -41,10 +41,6 @@
   exclude-rules:
     - path: test
       linters:
-<<<<<<< HEAD
-        - whitespace
-        - golint
-        - stylecheck
         - gocyclo
         - gochecknoglobals
         - wrapcheck
@@ -54,7 +50,4 @@
         - gochecknoglobals
         - wrapcheck
   max-issues-per-linter: 0
-  max-same-issues: 0
-=======
-        - gocyclo
->>>>>>> cdd8c0dc
+  max-same-issues: 0