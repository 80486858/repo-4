--- conflicted
+++ resolved
@@ -16,6 +16,13 @@
         ]
     },
     "default": {
+        "amply": {
+            "hashes": [
+                "sha256:6e5d53af62772790ba82a989a3de72b8ce5c1cd809613c06f7cb061f7ec34dc8",
+                "sha256:c93da6113cac809487abc6565f41e37b9b8a5d469dcfaf4443d8d35befb181af"
+            ],
+            "version": "==0.1.2"
+        },
         "appdirs": {
             "hashes": [
                 "sha256:7d5d0167b2b1ba821647616af46a749d1c653740dd0d2415100fe26e27afdf41",
@@ -35,6 +42,7 @@
                 "sha256:2f4078c2a41bf377eea06d71c9d2ba4eb8f6b1af2135bec27bbbb7d8f12bb703",
                 "sha256:bc58d83eb610252fd8de6363e39d4f1d0619c894b0ed24603b881c02e64c7386"
             ],
+            "markers": "python_version >= '3.5'",
             "version": "==2.4.2"
         },
         "attrs": {
@@ -42,6 +50,7 @@
                 "sha256:26b54ddbbb9ee1d34d5d3668dd37d6cf74990ab23c828c2888dccdceee395594",
                 "sha256:fce7fc47dfc976152e82d53ff92fa0407700c21acd20886a13777a0d20e655dc"
             ],
+            "markers": "python_version >= '2.7' and python_version not in '3.0, 3.1, 3.2, 3.3'",
             "version": "==20.2.0"
         },
         "aws-sam-translator": {
@@ -54,15 +63,14 @@
         },
         "black": {
             "hashes": [
-                "sha256:1c02557aa099101b9d21496f8a914e9ed2222ef70336404eeeac8edba836fbea",
-                "sha256:70b62ef1527c950db59062cda342ea224d772abdf6adc58b86a45421bab20a6b"
-            ],
-            "index": "pypi",
-            "version": "==20.8b1"
+                "sha256:1b30e59be925fafc1ee4565e5e08abef6b03fe455102883820fe5ee2e4734e0b",
+                "sha256:c2edb73a08e9e0e6f65a0e6af18b059b8b1cdd5bef997d7a0b181df93dc81539"
+            ],
+            "index": "pypi",
+            "version": "==19.10b0"
         },
         "boto3": {
             "hashes": [
-<<<<<<< HEAD
                 "sha256:7e22c4e21533d7c532e0136610b9cc45e3f81e57b738ff434a1f3d0a3b16e05e",
                 "sha256:87dc624a46b8b0458ca68f0670717aaa9f25a56f60bd8996199573bceb6a747f"
             ],
@@ -74,19 +82,6 @@
                 "sha256:7fcfc20921de61bd015d363226476c6f51f38846c2a93f67ee7c70b66f54e223"
             ],
             "version": "==1.18.2"
-=======
-                "sha256:79e95f428c485ea817969a78e77a311d2ec4d82e0955639d6126189c990ddad3",
-                "sha256:d8ca27ee13deeb1a9e79f2fe5f923effa60947ed49bbdfbc2a9f5790aef64217"
-            ],
-            "version": "==1.14.60"
-        },
-        "botocore": {
-            "hashes": [
-                "sha256:193f193a66ac79106725e14dd73e28ed36bcec99b37156538a2202d061056a58",
-                "sha256:e55a4fc652537f5ccb2362133f3928ebeafb04ee9fe15ea11c2df80ba4ef8a12"
-            ],
-            "version": "==1.17.60"
->>>>>>> 9eb6c0e1
         },
         "certifi": {
             "hashes": [
@@ -115,6 +110,7 @@
                 "sha256:d2b5255c7c6349bc1bd1e59e08cd12acbbd63ce649f2588755783aa94dfb6b1a",
                 "sha256:dacca89f4bfadd5de3d7489b7c8a566eee0d3676333fbb50030263894c38c0dc"
             ],
+            "markers": "python_version >= '2.7' and python_version not in '3.0, 3.1, 3.2, 3.3, 3.4'",
             "version": "==7.1.2"
         },
         "configargparse": {
@@ -151,6 +147,7 @@
                 "sha256:f826e843138698501cbf1a21233f724b851b1e475fad532b638ac5904e115f10",
                 "sha256:fa9f39ac88dc6286672b9dd286fe459646da48133c877a927af24803eaea441e"
             ],
+            "markers": "python_version >= '2.7' and python_version not in '3.0, 3.1, 3.2, 3.3'",
             "version": "==0.8.2"
         },
         "decorator": {
@@ -165,12 +162,8 @@
                 "sha256:0c5b78adfbf7762415433f5515cd5c9e762339e23369dbe8000d84a4bf4ab3af",
                 "sha256:c2de3a60e9e7d07be26b7f2b00ca0309c207e06c100f9cc2a94931fc75a478fc"
             ],
-<<<<<<< HEAD
             "markers": "python_version >= '2.7' and python_version not in '3.0, 3.1, 3.2, 3.3, 3.4'",
             "version": "==0.16"
-=======
-            "version": "==0.15.2"
->>>>>>> 9eb6c0e1
         },
         "flake8": {
             "hashes": [
@@ -185,6 +178,7 @@
                 "sha256:91f36bfb1ab7949b3b40e23736db18231bf7593edada2ba5c3a174a7b23657ac",
                 "sha256:c9e1f2d0db7ddb9a704c2a0217be31214e91a4fe1dea1efad19ae42ba0c285c9"
             ],
+            "markers": "python_version >= '3.4'",
             "version": "==4.0.5"
         },
         "gitpython": {
@@ -192,6 +186,7 @@
                 "sha256:080bf8e2cf1a2b907634761c2eaefbe83b69930c94c66ad11b65a8252959f912",
                 "sha256:1858f4fd089abe92ae465f01d5aaaf55e937eca565fb2c1fce35a51b5f85c910"
             ],
+            "markers": "python_version >= '3.4'",
             "version": "==3.1.8"
         },
         "idna": {
@@ -199,6 +194,7 @@
                 "sha256:b307872f855b18632ce0c21c5e45be78c0ea7ae4c15c828c20788b26921eb3f6",
                 "sha256:b97d804b1e9b523befed77c48dacec60e6dcb0b5391d57af6a65a312a90648c0"
             ],
+            "markers": "python_version >= '2.7' and python_version not in '3.0, 3.1, 3.2, 3.3'",
             "version": "==2.10"
         },
         "importlib-metadata": {
@@ -206,10 +202,7 @@
                 "sha256:90bb658cdbbf6d1735b6341ce708fc7024a3e14e99ffdc5783edea9f9b077f83",
                 "sha256:dc15b2969b4ce36305c51eebe62d418ac7791e9a157911d58bfb1f9ccd8e2070"
             ],
-<<<<<<< HEAD
             "markers": "python_version >= '2.7' and python_version not in '3.0, 3.1, 3.2, 3.3, 3.4'",
-=======
->>>>>>> 9eb6c0e1
             "version": "==1.7.0"
         },
         "ipython-genutils": {
@@ -221,28 +214,18 @@
         },
         "isort": {
             "hashes": [
-<<<<<<< HEAD
                 "sha256:6187a9f1ce8784cbc6d1b88790a43e6083a6302f03e9ae482acc0f232a98c843",
                 "sha256:c16eaa7432a1c004c585d79b12ad080c6c421dd18fe27982ca11f95e6898e432"
             ],
             "markers": "python_version >= '3.6' and python_version < '4.0'",
             "version": "==5.5.3"
-=======
-                "sha256:171c5f365791073426b5ed3a156c2081a47f88c329161fd28228ff2da4c97ddb",
-                "sha256:ba91218eee31f1e300ecc079ef0c524cea3fc41bfbb979cbdf5fd3a889e3cfed"
-            ],
-            "version": "==5.5.2"
->>>>>>> 9eb6c0e1
         },
         "jmespath": {
             "hashes": [
                 "sha256:b85d0567b8666149a93172712e68920734333c0ce7e89b78b3e987f71e5ed4f9",
                 "sha256:cdf6525904cc597730141d61b36f2e4b8ecc257c420fa2f4549bac2c2d0cb72f"
             ],
-<<<<<<< HEAD
-            "markers": "python_version >= '2.6' and python_version not in '3.0, 3.1, 3.2, 3.3'",
-=======
->>>>>>> 9eb6c0e1
+            "markers": "python_version >= '2.6' and python_version not in '3.0, 3.1, 3.2'",
             "version": "==0.10.0"
         },
         "jsonpatch": {
@@ -258,6 +241,7 @@
                 "sha256:c192ba86648e05fdae4f08a17ec25180a9aef5008d973407b581798a83975362",
                 "sha256:ff379fa021d1b81ab539f5ec467c7745beb1a5671463f9dcc2b2d458bd361c1e"
             ],
+            "markers": "python_version >= '2.7' and python_version not in '3.0, 3.1, 3.2, 3.3'",
             "version": "==2.0"
         },
         "jsonschema": {
@@ -278,6 +262,7 @@
                 "sha256:394fd5dd787e7c8861741880bdf8a00ce39f95de5d18e579c74b882522219e7e",
                 "sha256:a4ee613c060fe5697d913416fc9d553599c05e4492d58fac1192c9a6844abb21"
             ],
+            "markers": "python_version >= '2.7' and python_version not in '3.0, 3.1, 3.2, 3.3, 3.4'",
             "version": "==4.6.3"
         },
         "lazy-object-proxy": {
@@ -304,6 +289,7 @@
                 "sha256:efa1909120ce98bbb3777e8b6f92237f5d5c8ea6758efea36a473e1d38f7d3e4",
                 "sha256:f3900e8a5de27447acbf900b4750b0ddfd7ec1ea7fbaf11dfa911141bc522af0"
             ],
+            "markers": "python_version >= '2.7' and python_version not in '3.0, 3.1, 3.2, 3.3'",
             "version": "==1.4.3"
         },
         "mccabe": {
@@ -318,14 +304,8 @@
                 "sha256:54d4d6354835a936bad7e8182dcd003ca3dc0cedfee5a306090e04854343b340",
                 "sha256:ea55c9b817855e2dfcd3f66d74857342612a60b1f09653440f4a5845e6e3523f"
             ],
+            "markers": "python_version >= '3.5'",
             "version": "==5.0.7"
-        },
-        "mypy-extensions": {
-            "hashes": [
-                "sha256:090fedd75945a69ae91ce1303b5824f428daf5a028d2f6ab8a299250a846f15d",
-                "sha256:2d82818f5bb3e369420cb3c4060a7970edba416647068eb4c5343488a6c604a8"
-            ],
-            "version": "==0.4.3"
         },
         "networkx": {
             "hashes": [
@@ -356,19 +336,22 @@
                 "sha256:f2018461733b23f308c298653c8903d32aaad7873d25e1d228765e91ae42c3f2",
                 "sha256:ff1977ba1a5f71f89166d5145c3da1cea89a0fdb044075a12c720ee9123ec818"
             ],
+            "markers": "python_version >= '2.6' and python_version not in '3.0, 3.1, 3.2, 3.3'",
             "version": "==5.7.2"
         },
         "pulp": {
             "hashes": [
-                "sha256:cfecd6a78c2b08539dc29b7e8281f43d729b1089bdb5e491c3c0956aadbb3fc7"
-            ],
-            "version": "==1.6.8"
+                "sha256:1953894015ed3b9dfefea14a2fba1deef4b47138ef847d05c66ef9806f9fc3b4",
+                "sha256:9d8ecf532868cc31fa9ff59ee5d5b2049600c5c902c18c794a2bad677c1f92e5"
+            ],
+            "version": "==2.3"
         },
         "pycodestyle": {
             "hashes": [
                 "sha256:2295e7b2f6b5bd100585ebcb1f616591b652db8a741695b3d8f5d28bdc934367",
                 "sha256:c58a7d2815e0e8d7972bf1803331fb0152f867bd89adf8a01dfd55085434192e"
             ],
+            "markers": "python_version >= '2.7' and python_version not in '3.0, 3.1, 3.2, 3.3'",
             "version": "==2.6.0"
         },
         "pyflakes": {
@@ -376,6 +359,7 @@
                 "sha256:0d94e0e05a19e57a99444b6ddcf9a6eb2e5c68d3ca1e98e90707af8152c90a92",
                 "sha256:35b2d75ee967ea93b55750aa9edbbf72813e06a66ba54438df2cfac9e3c27fc8"
             ],
+            "markers": "python_version >= '2.7' and python_version not in '3.0, 3.1, 3.2, 3.3'",
             "version": "==2.2.0"
         },
         "pylint": {
@@ -388,24 +372,17 @@
         },
         "pyparsing": {
             "hashes": [
-                "sha256:1060635ca5ac864c2b7bc7b05a448df4e32d7d8c65e33cbe1514810d339672a2",
-                "sha256:56a551039101858c9e189ac9e66e330a03fb7079e97ba6b50193643905f450ce"
-            ],
-<<<<<<< HEAD
-            "markers": "python_version >= '2.6' and python_version not in '3.0, 3.1, 3.2, 3.3'",
+                "sha256:c203ec8783bf771a155b207279b9bccb8dea02d8f0c9e5f8ead507bc3246ecc1",
+                "sha256:ef9d7589ef3c200abe66653d3f1ab1033c3c419ae9b9bdb1240a85b024efc88b"
+            ],
+            "markers": "python_version >= '2.6' and python_version not in '3.0, 3.1, 3.2'",
             "version": "==2.4.7"
-=======
-            "version": "==3.0.0a2"
->>>>>>> 9eb6c0e1
         },
         "pyrsistent": {
             "hashes": [
                 "sha256:2e636185d9eb976a18a8a8e96efce62f2905fea90041958d8cc2a189756ebf3e"
             ],
-<<<<<<< HEAD
             "markers": "python_version >= '3.5'",
-=======
->>>>>>> 9eb6c0e1
             "version": "==0.17.3"
         },
         "python-dateutil": {
@@ -413,10 +390,7 @@
                 "sha256:73ebfe9dbf22e832286dafa60473e4cd239f8592f699aa5adaf10050e6e1823c",
                 "sha256:75bb3f31ea686f1197762692a9ee6a7550b59fc6ca3a1f4b5d7e32fb98e2da2a"
             ],
-<<<<<<< HEAD
-            "markers": "python_version >= '2.7' and python_version not in '3.0, 3.1, 3.2, 3.3'",
-=======
->>>>>>> 9eb6c0e1
+            "markers": "python_version >= '2.7' and python_version not in '3.0, 3.1, 3.2'",
             "version": "==2.8.1"
         },
         "pyyaml": {
@@ -474,6 +448,7 @@
                 "sha256:b3559a131db72c33ee969480840fff4bb6dd111de7dd27c8ee1f820f4f00231b",
                 "sha256:fe75cc94a9443b9246fc7049224f75604b113c36acb93f87b80ed42c44cbb898"
             ],
+            "markers": "python_version >= '2.7' and python_version not in '3.0, 3.1, 3.2, 3.3, 3.4'",
             "version": "==2.24.0"
         },
         "s3transfer": {
@@ -488,10 +463,7 @@
                 "sha256:30639c035cdb23534cd4aa2dd52c3bf48f06e5f4a941509c8bafd8ce11080259",
                 "sha256:8b74bedcbbbaca38ff6d7491d76f2b06b3592611af620f8426e82dddb04a5ced"
             ],
-<<<<<<< HEAD
-            "markers": "python_version >= '2.7' and python_version not in '3.0, 3.1, 3.2, 3.3'",
-=======
->>>>>>> 9eb6c0e1
+            "markers": "python_version >= '2.7' and python_version not in '3.0, 3.1, 3.2'",
             "version": "==1.15.0"
         },
         "smmap": {
@@ -499,11 +471,11 @@
                 "sha256:54c44c197c819d5ef1991799a7e30b662d1e520f2ac75c9efbeb54a742214cf4",
                 "sha256:9c98bbd1f9786d22f14b3d4126894d56befb835ec90cef151af566c7e19b5d24"
             ],
+            "markers": "python_version >= '2.7' and python_version not in '3.0, 3.1, 3.2, 3.3'",
             "version": "==3.0.4"
         },
         "snakefmt": {
             "hashes": [
-<<<<<<< HEAD
                 "sha256:6dfd5f82ae9799c359776079fef37f2dfb582ff1653ca25095c6a4083338dc51",
                 "sha256:ec3f97feb69df2dcda2d63de145e561db9a3be97ae015b7159332560e13a1e9b"
             ],
@@ -517,21 +489,6 @@
             ],
             "index": "pypi",
             "version": "==5.25.0"
-=======
-                "sha256:a394a202311c3f244f7f822f4ffa262972f97d117bd290faa3815065896fd923",
-                "sha256:e50c09202bab30451dc459df15da8254f26c7829572eca2831025593385467fa"
-            ],
-            "index": "pypi",
-            "version": "==0.1.5"
-        },
-        "snakemake": {
-            "hashes": [
-                "sha256:9925451c5a1f5ab080a5827bef727d05e4f03f91f0b7ffc4cc3f2a7328572379",
-                "sha256:a4608447bf14a1e224a2732ec97ab6608a6d74650fcfd3a4b7a3c5ce8208ae47"
-            ],
-            "index": "pypi",
-            "version": "==5.24.1"
->>>>>>> 9eb6c0e1
         },
         "toml": {
             "hashes": [
@@ -552,6 +509,7 @@
                 "sha256:86c9351f94f95de9db8a04ad8e892da299a088a64fd283f9f6f18770ae5eae1b",
                 "sha256:9664ec0c526e48e7b47b7d14cd6b252efa03e0129011de0a9c1d70315d4309c3"
             ],
+            "markers": "python_version >= '3.7'",
             "version": "==5.0.4"
         },
         "typed-ast": {
@@ -580,14 +538,6 @@
             ],
             "version": "==1.4.1"
         },
-        "typing-extensions": {
-            "hashes": [
-                "sha256:7cb407020f00f7bfc3cb3e7881628838e69d8f3fcab2f64742a5e76b2f841918",
-                "sha256:99d4073b617d30288f569d3f13d2bd7548c3a7e4c8de87db09a9d29bb3a4a60c",
-                "sha256:dafc7639cde7f1b6e1acc0f457842a83e722ccca8eef5270af2d74792619a89f"
-            ],
-            "version": "==3.7.4.3"
-        },
         "urllib3": {
             "hashes": [
                 "sha256:91056c15fa70756691db97756772bb1eb9678fa585d9184f24534b100dc60f4a",
@@ -630,10 +580,7 @@
                 "sha256:aa36550ff0c0b7ef7fa639055d797116ee891440eac1a56f378e2d3179e0320b",
                 "sha256:c599e4d75c98f6798c509911d08a22e6c021d074469042177c8c86fb92eefd96"
             ],
-<<<<<<< HEAD
             "markers": "python_version >= '3.6'",
-=======
->>>>>>> 9eb6c0e1
             "version": "==3.1.0"
         }
     },
