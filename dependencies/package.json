{
  "name": "super-linter",
  "dependencies": {
    "@coffeelint/cli": "^3.2.10",
    "@stoplight/spectral": "^5.4.0",
    "@typescript-eslint/eslint-plugin": "^3.7.0",
    "@typescript-eslint/parser": "^3.7.0",
    "babel-eslint": "^10.1.0",
    "dockerfilelint": "^1.5.0",
    "eslint": "^7.5.0",
    "eslint-config-prettier": "^6.11.0",
    "eslint-plugin-jest": "^23.18.0",
    "htmlhint": "^0.14.1",
    "jsonlint": "^1.6.3",
    "markdownlint-cli": "^0.23.2",
    "prettier": "^2.0.5",
    "prettyjson": "^1.2.1",
    "standard": "^14.3.4",
    "stylelint": "^13.6.1",
    "stylelint-config-standard": "^20.0.0",
<<<<<<< HEAD
    "typescript": "^3.9.6",
    "npm-groovy-lint": "^5.5.0"
=======
    "typescript": "^3.9.7",
    "asl-validator": "^1.7.0"
>>>>>>> 7d06708c
  }
}<|MERGE_RESOLUTION|>--- conflicted
+++ resolved
@@ -18,12 +18,9 @@
     "standard": "^14.3.4",
     "stylelint": "^13.6.1",
     "stylelint-config-standard": "^20.0.0",
-<<<<<<< HEAD
-    "typescript": "^3.9.6",
-    "npm-groovy-lint": "^5.5.0"
-=======
+    "npm-groovy-lint": "^5.5.0",
     "typescript": "^3.9.7",
     "asl-validator": "^1.7.0"
->>>>>>> 7d06708c
+
   }
 }