{
  "name": "super-linter",
  "dependencies": {
    "@coffeelint/cli": "^3.2.10",
    "@stoplight/spectral": "^5.4.0",
<<<<<<< HEAD
    "@typescript-eslint/eslint-plugin": "^3.9.0",
    "@typescript-eslint/parser": "^3.9.1",
=======
    "@typescript-eslint/eslint-plugin": "^3.9.1",
    "@typescript-eslint/parser": "^3.8.0",
>>>>>>> 45834d61
    "asl-validator": "^1.7.1",
    "babel-eslint": "^10.1.0",
    "dockerfilelint": "^1.8.0",
    "eslint": "^7.7.0",
    "eslint-config-airbnb": "^18.2.0",
    "eslint-config-prettier": "^6.11.0",
    "eslint-plugin-jest": "^23.20.0",
    "eslint-plugin-prettier": "^3.1.4",
    "htmlhint": "^0.14.1",
    "jsonlint": "^1.6.3",
    "markdownlint-cli": "^0.23.2",
    "npm-groovy-lint": "^7.4.0",
    "prettier": "^2.0.5",
    "prettyjson": "^1.2.1",
    "sql-lint": "0.0.15",
    "standard": "^14.3.4",
    "stylelint": "^13.6.1",
    "stylelint-config-standard": "^20.0.0",
    "typescript": "^3.9.7"
  }
}<|MERGE_RESOLUTION|>--- conflicted
+++ resolved
@@ -3,13 +3,8 @@
   "dependencies": {
     "@coffeelint/cli": "^3.2.10",
     "@stoplight/spectral": "^5.4.0",
-<<<<<<< HEAD
-    "@typescript-eslint/eslint-plugin": "^3.9.0",
+    "@typescript-eslint/eslint-plugin": "^3.9.1",
     "@typescript-eslint/parser": "^3.9.1",
-=======
-    "@typescript-eslint/eslint-plugin": "^3.9.1",
-    "@typescript-eslint/parser": "^3.8.0",
->>>>>>> 45834d61
     "asl-validator": "^1.7.1",
     "babel-eslint": "^10.1.0",
     "dockerfilelint": "^1.8.0",
