{
  "name": "super-linter",
  "dependencies": {
    "@coffeelint/cli": "^3.2.9",
    "@stoplight/spectral": "^5.4.0",
<<<<<<< HEAD
    "@typescript-eslint/eslint-plugin": "^3.6.0",
    "@typescript-eslint/parser": "^3.6.1",
=======
    "@typescript-eslint/eslint-plugin": "^3.6.1",
    "@typescript-eslint/parser": "^3.6.0",
>>>>>>> 9849c413
    "babel-eslint": "^10.1.0",
    "dockerfilelint": "^1.5.0",
    "eslint": "^7.4.0",
    "eslint-config-prettier": "^6.11.0",
    "eslint-plugin-jest": "^23.18.0",
    "htmlhint": "^0.14.1",
    "jsonlint": "^1.6.3",
    "markdownlint-cli": "^0.23.2",
    "prettier": "^2.0.5",
    "prettyjson": "^1.2.1",
    "standard": "^14.3.4",
    "stylelint": "^13.6.1",
    "stylelint-config-standard": "^20.0.0",
    "typescript": "^3.9.6"
  }
}<|MERGE_RESOLUTION|>--- conflicted
+++ resolved
@@ -3,13 +3,8 @@
   "dependencies": {
     "@coffeelint/cli": "^3.2.9",
     "@stoplight/spectral": "^5.4.0",
-<<<<<<< HEAD
-    "@typescript-eslint/eslint-plugin": "^3.6.0",
+    "@typescript-eslint/eslint-plugin": "^3.6.1",
     "@typescript-eslint/parser": "^3.6.1",
-=======
-    "@typescript-eslint/eslint-plugin": "^3.6.1",
-    "@typescript-eslint/parser": "^3.6.0",
->>>>>>> 9849c413
     "babel-eslint": "^10.1.0",
     "dockerfilelint": "^1.5.0",
     "eslint": "^7.4.0",
