#!/usr/bin/env bash

################################################################################
################################################################################
########### Super-Linter (Lint all the code) @admiralawkbar ####################
################################################################################
################################################################################

#########################
# Source Function Files #
#########################
# shellcheck source=/dev/null
source /action/lib/termColors.sh # Source the function script(s)
# shellcheck source=/dev/null
source /action/lib/buildFileList.sh # Source the function script(s)
# shellcheck source=/dev/null
source /action/lib/validation.sh # Source the function script(s)
# shellcheck source=/dev/null
source /action/lib/worker.sh # Source the function script(s)

###########
# GLOBALS #
###########
# Default Vars
<<<<<<< HEAD
DEFAULT_RULES_LOCATION='/action/lib/.automation'                        # Default rules files location
LINTER_RULES_PATH="${LINTER_RULES_PATH:-.github/linters}"               # Linter Path Directory
# YAML Vars
YAML_FILE_NAME='.yaml-lint.yml'                                         # Name of the file
YAML_LINTER_RULES="$DEFAULT_RULES_LOCATION/$YAML_FILE_NAME"             # Path to the yaml lint rules
# MD Vars
MD_FILE_NAME='.markdown-lint.yml'                                       # Name of the file
MD_LINTER_RULES="$DEFAULT_RULES_LOCATION/$MD_FILE_NAME"                 # Path to the markdown lint rules
# Python Vars
PYTHON_FILE_NAME='.python-lint'                                         # Name of the file
PYTHON_LINTER_RULES="$DEFAULT_RULES_LOCATION/$PYTHON_FILE_NAME"         # Path to the python lint rules
# Cloudformation Vars
CFN_FILE_NAME='.cfnlintrc.yml'                                          # Name of the file
CFN_LINTER_RULES="$DEFAULT_RULES_LOCATION/$CFN_FILE_NAME"               # Path to the cloudformation lint rules
# Ruby Vars
RUBY_FILE_NAME="${RUBY_CONFIG_FILE:-.ruby-lint.yml}"                    # Name of the file
RUBY_LINTER_RULES="$DEFAULT_RULES_LOCATION/$RUBY_FILE_NAME"             # Path to the ruby lint rules
# Coffee Vars
COFFEE_FILE_NAME='.coffee-lint.json'                                    # Name of the file
COFFEESCRIPT_LINTER_RULES="$DEFAULT_RULES_LOCATION/$COFFEE_FILE_NAME"   # Path to the coffeescript lint rules
=======
DEFAULT_RULES_LOCATION='/action/lib/.automation'          # Default rules files location
LINTER_RULES_PATH="${LINTER_RULES_PATH:-.github/linters}" # Linter Path Directory
# YAML Vars
YAML_FILE_NAME='.yaml-lint.yml'                             # Name of the file
YAML_LINTER_RULES="$DEFAULT_RULES_LOCATION/$YAML_FILE_NAME" # Path to the yaml lint rules
# MD Vars
MD_FILE_NAME='.markdown-lint.yml'                       # Name of the file
MD_LINTER_RULES="$DEFAULT_RULES_LOCATION/$MD_FILE_NAME" # Path to the markdown lint rules
# Python Vars
PYTHON_FILE_NAME='.python-lint'                                 # Name of the file
PYTHON_LINTER_RULES="$DEFAULT_RULES_LOCATION/$PYTHON_FILE_NAME" # Path to the python lint rules
# Cloudformation Vars
CFN_FILE_NAME='.cfnlintrc.yml'                            # Name of the file
CFN_LINTER_RULES="$DEFAULT_RULES_LOCATION/$CFN_FILE_NAME" # Path to the python lint rules
# Ruby Vars
RUBY_FILE_NAME="${RUBY_CONFIG_FILE:-.ruby-lint.yml}"        # Name of the file
RUBY_LINTER_RULES="$DEFAULT_RULES_LOCATION/$RUBY_FILE_NAME" # Path to the ruby lint rules
# Coffee Vars
COFFEESCRIPT_FILE_NAME='.coffee-lint.json'                                  # Name of the file
COFFEESCRIPT_LINTER_RULES="$DEFAULT_RULES_LOCATION/$COFFEESCRIPT_FILE_NAME" # Path to the coffeescript lint rules
>>>>>>> f948639b
# Javascript Vars
JAVASCRIPT_FILE_NAME="${JAVASCRIPT_ES_CONFIG_FILE:-.eslintrc.yml}"      # Name of the file
JAVASCRIPT_LINTER_RULES="$DEFAULT_RULES_LOCATION/$JAVASCRIPT_FILE_NAME" # Path to the Javascript lint rules
JAVASCRIPT_STANDARD_LINTER_RULES=''                                     # ENV string to pass when running js standard
# Typescript Vars
TYPESCRIPT_FILE_NAME="${TYPESCRIPT_ES_CONFIG_FILE:-.eslintrc.yml}"      # Name of the file
TYPESCRIPT_LINTER_RULES="$DEFAULT_RULES_LOCATION/$TYPESCRIPT_FILE_NAME" # Path to the Typescript lint rules
TYPESCRIPT_STANDARD_LINTER_RULES=''                                     # ENV string to pass when running js standard
# Ansible Vars
<<<<<<< HEAD
ANSIBLE_FILE_NAME='.ansible-lint.yml'                                   # Name of the file
ANSIBLE_LINTER_RULES="$DEFAULT_RULES_LOCATION/$ANSIBLE_FILE_NAME"       # Path to the Ansible lint rules
# Docker Vars
DOCKER_FILE_NAME='.dockerfilelintrc'                                    # Name of the file
DOCKER_LINTER_RULES="$DEFAULT_RULES_LOCATION/$DOCKER_FILE_NAME"         # Path to the Docker lint rules
# Golang Vars
GO_FILE_NAME='.golangci.yml'                                            # Name of the file
GO_LINTER_RULES="$DEFAULT_RULES_LOCATION/$GO_FILE_NAME"                 # Path to the Go lint rules
# Terraform Vars
TERRAFORM_FILE_NAME='.tflint.hcl'                                       # Name of the file
TERRAFORM_LINTER_RULES="$DEFAULT_RULES_LOCATION/$TERRAFORM_FILE_NAME"   # Path to the Terraform lint rules
# Powershell Vars
POWERSHELL_FILE_NAME='.powershell-psscriptanalyzer.psd1'                # Name of the file
POWERSHELL_LINTER_RULES="$DEFAULT_RULES_LOCATION/$POWERSHELL_FILE_NAME" # Path to the Powershell lint rules
# Azure Resource Manager Vars
ARM_FILE_NAME='.arm-ttk.psd1'                                           # Name of the file
ARM_LINTER_RULES="$DEFAULT_RULES_LOCATION/$ARM_FILE_NAME"               # Path to the ARM lint rules
# CSS Vars
CSS_FILE_NAME='.stylelintrc.json'                                       # Name of the file
CSS_LINTER_RULES="$DEFAULT_RULES_LOCATION/$CSS_FILE_NAME"               # Path to the CSS lint rules
# OpenAPI Vars
OPENAPI_FILE_NAME='.openapirc.yml'                                      # Name of the file
OPENAPI_LINTER_RULES="$DEFAULT_RULES_LOCATION/$OPENAPI_FILE_NAME"       # Path to the OpenAPI lint rules
# Protocol Buffers Vars
PROTOBUF_FILE_NAME='.protolintrc.yml'                                   # Name of the file
PROTOBUF_LINTER_RULES="$DEFAULT_RULES_LOCATION/$PROTOBUF_FILE_NAME"     # Path to the Protocol Buffers lint rules
=======
ANSIBLE_FILE_NAME='.ansible-lint.yml'                             # Name of the file
ANSIBLE_LINTER_RULES="$DEFAULT_RULES_LOCATION/$ANSIBLE_FILE_NAME" # Path to the Ansible lint rules
# Docker Vars
DOCKER_FILE_NAME='.dockerfilelintrc'                            # Name of the file
DOCKER_LINTER_RULES="$DEFAULT_RULES_LOCATION/$DOCKER_FILE_NAME" # Path to the Docker lint rules
# Golang Vars
GO_FILE_NAME='.golangci.yml'                            # Name of the file
GO_LINTER_RULES="$DEFAULT_RULES_LOCATION/$GO_FILE_NAME" # Path to the Go lint rules
# Terraform Vars
TERRAFORM_FILE_NAME='.tflint.hcl'                                     # Name of the file
TERRAFORM_LINTER_RULES="$DEFAULT_RULES_LOCATION/$TERRAFORM_FILE_NAME" # Path to the Terraform lint rules
# Powershell Vars
POWERSHELL_FILE_NAME='.powershell-psscriptanalyzer.psd1'                # Name of the file
POWERSHELL_LINTER_RULES="$DEFAULT_RULES_LOCATION/$POWERSHELL_FILE_NAME" # Path to the Powershell lint rules
# CSS Vars
CSS_FILE_NAME='.stylelintrc.json'                         # Name of the file
CSS_LINTER_RULES="$DEFAULT_RULES_LOCATION/$CSS_FILE_NAME" # Path to the CSS lint rules
# OpenAPI Vars
OPENAPI_FILE_NAME='.openapirc.yml'                                # Name of the file
OPENAPI_LINTER_RULES="$DEFAULT_RULES_LOCATION/$OPENAPI_FILE_NAME" # Path to the OpenAPI lint rules
# Protocol Buffers Vars
PROTOBUF_FILE_NAME='.protolintrc.yml'                               # Name of the file
PROTOBUF_LINTER_RULES="$DEFAULT_RULES_LOCATION/$PROTOBUF_FILE_NAME" # Path to the Protocol Buffers lint rules
>>>>>>> f948639b
# Clojure Vars
CLOJURE_FILE_NAME='.clj-kondo/config.edn'                               # Name of the file
CLOJURE_LINTER_RULES="$DEFAULT_RULES_LOCATION/$CLOJURE_FILE_NAME"       # Path to the Clojure lint rules

#######################################
# Linter array for information prints #
#######################################
LINTER_ARRAY=("jsonlint" "yamllint" "xmllint" "markdownlint" "shellcheck"
  "pylint" "perl" "rubocop" "coffeelint" "eslint" "standard"
  "ansible-lint" "/dockerfilelint/bin/dockerfilelint" "golangci-lint" "tflint"
  "stylelint" "dotenv-linter" "pwsh" "arm-ttk" "ktlint" "protolint" "clj-kondo"
  "spectral" "cfn-lint")

#############################
# Language array for prints #
#############################
LANGUAGE_ARRAY=('YML' 'JSON' 'XML' 'MARKDOWN' 'BASH' 'PERL' 'PHP' 'RUBY' 'PYTHON'
  'COFFEESCRIPT' 'ANSIBLE' 'JAVASCRIPT_STANDARD' 'JAVASCRIPT_ES'
  'TYPESCRIPT_STANDARD' 'TYPESCRIPT_ES' 'DOCKER' 'GO' 'TERRAFORM'
  'CSS' 'ENV' 'POWERSHELL' 'ARM' 'KOTLIN' 'PROTOBUF' 'CLOJURE' 'OPENAPI' 'CFN')

###################
# GitHub ENV Vars #
###################
<<<<<<< HEAD
GITHUB_SHA="${GITHUB_SHA}"                                      # GitHub sha from the commit
GITHUB_EVENT_PATH="${GITHUB_EVENT_PATH}"                        # Github Event Path
GITHUB_WORKSPACE="${GITHUB_WORKSPACE}"                          # Github Workspace
DEFAULT_BRANCH="${DEFAULT_BRANCH:-master}"                      # Default Git Branch to use (master by default)
ANSIBLE_DIRECTORY="${ANSIBLE_DIRECTORY}"                        # Ansible Directory
VALIDATE_ALL_CODEBASE="${VALIDATE_ALL_CODEBASE}"                # Boolean to validate all files
VALIDATE_YAML="${VALIDATE_YAML}"                                # Boolean to validate language
VALIDATE_JSON="${VALIDATE_JSON}"                                # Boolean to validate language
VALIDATE_XML="${VALIDATE_XML}"                                  # Boolean to validate language
VALIDATE_MD="${VALIDATE_MD}"                                    # Boolean to validate language
VALIDATE_BASH="${VALIDATE_BASH}"                                # Boolean to validate language
VALIDATE_PERL="${VALIDATE_PERL}"                                # Boolean to validate language
VALIDATE_PHP="${VALIDATE_PHP}"                                  # Boolean to validate language
VALIDATE_PYTHON="${VALIDATE_PYTHON}"                            # Boolean to validate language
VALIDATE_CLOUDFORMATION="${VALIDATE_CLOUDFORMATION}"            # Boolean to validate language
VALIDATE_RUBY="${VALIDATE_RUBY}"                                # Boolean to validate language
VALIDATE_COFFEE="${VALIDATE_COFFEE}"                            # Boolean to validate language
VALIDATE_ANSIBLE="${VALIDATE_ANSIBLE}"                          # Boolean to validate language
VALIDATE_JAVASCRIPT_ES="${VALIDATE_JAVASCRIPT_ES}"              # Boolean to validate language
VALIDATE_JAVASCRIPT_STANDARD="${VALIDATE_JAVASCRIPT_STANDARD}"  # Boolean to validate language
VALIDATE_TYPESCRIPT_ES="${VALIDATE_TYPESCRIPT_ES}"              # Boolean to validate language
VALIDATE_TYPESCRIPT_STANDARD="${VALIDATE_TYPESCRIPT_STANDARD}"  # Boolean to validate language
VALIDATE_DOCKER="${VALIDATE_DOCKER}"                            # Boolean to validate language
VALIDATE_GO="${VALIDATE_GO}"                                    # Boolean to validate language
VALIDATE_CSS="${VALIDATE_CSS}"                                  # Boolean to validate language
VALIDATE_ENV="${VALIDATE_ENV}"                                  # Boolean to validate language
VALIDATE_CLOJURE="${VALIDATE_CLOJURE}"                          # Boolean to validate language
VALIDATE_TERRAFORM="${VALIDATE_TERRAFORM}"                      # Boolean to validate language
VALIDATE_POWERSHELL="${VALIDATE_POWERSHELL}"                    # Boolean to validate language
VALIDATE_ARM="${VALIDATE_ARM}"                                  # Boolean to validate language
VALIDATE_KOTLIN="${VALIDATE_KOTLIN}"                            # Boolean to validate language
VALIDATE_OPENAPI="${VALIDATE_OPENAPI}"                          # Boolean to validate language
TEST_CASE_RUN="${TEST_CASE_RUN}"                                # Boolean to validate only test cases
DISABLE_ERRORS="${DISABLE_ERRORS}"                              # Boolean to enable warning-only output without throwing errors
=======
GITHUB_SHA="${GITHUB_SHA}"                                     # GitHub sha from the commit
GITHUB_EVENT_PATH="${GITHUB_EVENT_PATH}"                       # Github Event Path
GITHUB_WORKSPACE="${GITHUB_WORKSPACE}"                         # Github Workspace
DEFAULT_BRANCH="${DEFAULT_BRANCH:-master}"                     # Default Git Branch to use (master by default)
ANSIBLE_DIRECTORY="${ANSIBLE_DIRECTORY}"                       # Ansible Directory
VALIDATE_ALL_CODEBASE="${VALIDATE_ALL_CODEBASE}"               # Boolean to validate all files
VALIDATE_YAML="${VALIDATE_YAML}"                               # Boolean to validate language
VALIDATE_JSON="${VALIDATE_JSON}"                               # Boolean to validate language
VALIDATE_XML="${VALIDATE_XML}"                                 # Boolean to validate language
VALIDATE_MD="${VALIDATE_MD}"                                   # Boolean to validate language
VALIDATE_BASH="${VALIDATE_BASH}"                               # Boolean to validate language
VALIDATE_PERL="${VALIDATE_PERL}"                               # Boolean to validate language
VALIDATE_PHP="${VALIDATE_PHP}"                                 # Boolean to validate language
VALIDATE_PYTHON="${VALIDATE_PYTHON}"                           # Boolean to validate language
VALIDATE_CLOUDFORMATION="${VALIDATE_CLOUDFORMATION}"           # Boolean to validate language
VALIDATE_RUBY="${VALIDATE_RUBY}"                               # Boolean to validate language
VALIDATE_COFFEE="${VALIDATE_COFFEE}"                           # Boolean to validate language
VALIDATE_ANSIBLE="${VALIDATE_ANSIBLE}"                         # Boolean to validate language
VALIDATE_JAVASCRIPT_ES="${VALIDATE_JAVASCRIPT_ES}"             # Boolean to validate language
VALIDATE_JAVASCRIPT_STANDARD="${VALIDATE_JAVASCRIPT_STANDARD}" # Boolean to validate language
VALIDATE_TYPESCRIPT_ES="${VALIDATE_TYPESCRIPT_ES}"             # Boolean to validate language
VALIDATE_TYPESCRIPT_STANDARD="${VALIDATE_TYPESCRIPT_STANDARD}" # Boolean to validate language
VALIDATE_DOCKER="${VALIDATE_DOCKER}"                           # Boolean to validate language
VALIDATE_GO="${VALIDATE_GO}"                                   # Boolean to validate language
VALIDATE_CSS="${VALIDATE_CSS}"                                 # Boolean to validate language
VALIDATE_ENV="${VALIDATE_ENV}"                                 # Boolean to validate language
VALIDATE_CLOJURE="${VALIDATE_CLOJURE}"                         # Boolean to validate language
VALIDATE_TERRAFORM="${VALIDATE_TERRAFORM}"                     # Boolean to validate language
VALIDATE_POWERSHELL="${VALIDATE_POWERSHELL}"                   # Boolean to validate language
VALIDATE_KOTLIN="${VALIDATE_KOTLIN}"                           # Boolean to validate language
VALIDATE_OPENAPI="${VALIDATE_OPENAPI}"                         # Boolean to validate language
TEST_CASE_RUN="${TEST_CASE_RUN}"                               # Boolean to validate only test cases
DISABLE_ERRORS="${DISABLE_ERRORS}"                             # Boolean to enable warning-only output without throwing errors
>>>>>>> f948639b

##############
# Debug Vars #
##############
RUN_LOCAL="${RUN_LOCAL}"                              # Boolean to see if we are running locally
ACTIONS_RUNNER_DEBUG="${ACTIONS_RUNNER_DEBUG:-false}" # Boolean to see even more info (debug)

################
# Default Vars #
################
<<<<<<< HEAD
DEFAULT_VALIDATE_ALL_CODEBASE='true'                    # Default value for validate all files
DEFAULT_WORKSPACE="${DEFAULT_WORKSPACE:-/tmp/lint}"     # Default workspace if running locally
DEFAULT_RUN_LOCAL='false'                               # Default value for debugging locally
DEFAULT_TEST_CASE_RUN='false'                           # Flag to tell code to run only test cases
DEFAULT_IFS="$IFS"                                      # Get the Default IFS for updating
=======
DEFAULT_VALIDATE_ALL_CODEBASE='true'                # Default value for validate all files
DEFAULT_WORKSPACE="${DEFAULT_WORKSPACE:-/tmp/lint}" # Default workspace if running locally
DEFAULT_RUN_LOCAL='false'                           # Default value for debugging locally
DEFAULT_TEST_CASE_RUN='false'                       # Flag to tell code to run only test cases
DEFAULT_IFS="$IFS"                                  # Get the Default IFS for updating
>>>>>>> f948639b

###############################################################
# Default Vars that are called in Subs and need to be ignored #
###############################################################
DEFAULT_DISABLE_ERRORS='false'                               # Default to enabling errors
echo "${DEFAULT_DISABLE_ERRORS}" > /dev/null 2>&1 || true    # Workaround SC2034
RAW_FILE_ARRAY=()                                            # Array of all files that were changed
echo "${RAW_FILE_ARRAY[*]}" > /dev/null 2>&1 || true         # Workaround SC2034
READ_ONLY_CHANGE_FLAG=0                                      # Flag set to 1 if files changed are not txt or md
echo "${READ_ONLY_CHANGE_FLAG}" > /dev/null 2>&1 || true     # Workaround SC2034
TEST_CASE_FOLDER='.automation/test'                          # Folder for test cases we should always ignore
echo "${TEST_CASE_FOLDER}" > /dev/null 2>&1 || true          # Workaround SC2034
DEFAULT_ANSIBLE_DIRECTORY="$GITHUB_WORKSPACE/ansible"        # Default Ansible Directory
echo "${DEFAULT_ANSIBLE_DIRECTORY}" > /dev/null 2>&1 || true # Workaround SC2034

##########################
# Array of changed files #
##########################
<<<<<<< HEAD
FILE_ARRAY_YML=()                   # Array of files to check
FILE_ARRAY_JSON=()                  # Array of files to check
FILE_ARRAY_XML=()                   # Array of files to check
FILE_ARRAY_MD=()                    # Array of files to check
FILE_ARRAY_BASH=()                  # Array of files to check
FILE_ARRAY_PERL=()                  # Array of files to check
FILE_ARRAY_PHP=()                   # Array of files to check
FILE_ARRAY_RUBY=()                  # Array of files to check
FILE_ARRAY_PYTHON=()                # Array of files to check
FILE_ARRAY_CFN=()                   # Array of files to check
FILE_ARRAY_COFFEESCRIPT=()          # Array of files to check
FILE_ARRAY_JAVASCRIPT_ES=()         # Array of files to check
FILE_ARRAY_JAVASCRIPT_STANDARD=()   # Array of files to check
FILE_ARRAY_TYPESCRIPT_ES=()         # Array of files to check
FILE_ARRAY_TYPESCRIPT_STANDARD=()   # Array of files to check
FILE_ARRAY_DOCKER=()                # Array of files to check
FILE_ARRAY_GO=()                    # Array of files to check
FILE_ARRAY_TERRAFORM=()             # Array of files to check
FILE_ARRAY_POWERSHELL=()            # Array of files to check
FILE_ARRAY_ARM=()                   # Array of files to check
FILE_ARRAY_CSS=()                   # Array of files to check
FILE_ARRAY_ENV=()                   # Array of files to check
FILE_ARRAY_CLOJURE=()               # Array of files to check
FILE_ARRAY_KOTLIN=()                # Array of files to check
FILE_ARRAY_PROTOBUF=()              # Array of files to check
FILE_ARRAY_OPENAPI=()               # Array of files to check
=======
FILE_ARRAY_YML=()                 # Array of files to check
FILE_ARRAY_JSON=()                # Array of files to check
FILE_ARRAY_XML=()                 # Array of files to check
FILE_ARRAY_MD=()                  # Array of files to check
FILE_ARRAY_BASH=()                # Array of files to check
FILE_ARRAY_PERL=()                # Array of files to check
FILE_ARRAY_PHP=()                 # Array of files to check
FILE_ARRAY_RUBY=()                # Array of files to check
FILE_ARRAY_PYTHON=()              # Array of files to check
FILE_ARRAY_CFN=()                 # Array of files to check
FILE_ARRAY_COFFEESCRIPT=()        # Array of files to check
FILE_ARRAY_JAVASCRIPT_ES=()       # Array of files to check
FILE_ARRAY_JAVASCRIPT_STANDARD=() # Array of files to check
FILE_ARRAY_TYPESCRIPT_ES=()       # Array of files to check
FILE_ARRAY_TYPESCRIPT_STANDARD=() # Array of files to check
FILE_ARRAY_DOCKER=()              # Array of files to check
FILE_ARRAY_GO=()                  # Array of files to check
FILE_ARRAY_TERRAFORM=()           # Array of files to check
FILE_ARRAY_POWERSHELL=()          # Array of files to check
FILE_ARRAY_CSS=()                 # Array of files to check
FILE_ARRAY_ENV=()                 # Array of files to check
FILE_ARRAY_CLOJURE=()             # Array of files to check
FILE_ARRAY_KOTLIN=()              # Array of files to check
FILE_ARRAY_PROTOBUF=()            # Array of files to check
FILE_ARRAY_OPENAPI=()             # Array of files to check
>>>>>>> f948639b

############
# Counters #
############
<<<<<<< HEAD
ERRORS_FOUND_YML=0                  # Count of errors found
ERRORS_FOUND_JSON=0                 # Count of errors found
ERRORS_FOUND_XML=0                  # Count of errors found
ERRORS_FOUND_MARKDOWN=0             # Count of errors found
ERRORS_FOUND_BASH=0                 # Count of errors found
ERRORS_FOUND_PERL=0                 # Count of errors found
ERRORS_FOUND_PHP=0                  # Count of errors found
ERRORS_FOUND_RUBY=0                 # Count of errors found
ERRORS_FOUND_PYTHON=0               # Count of errors found
ERRORS_FOUND_CFN=0                  # Count of errors found
ERRORS_FOUND_COFFEESCRIPT=0         # Count of errors found
ERRORS_FOUND_ANSIBLE=0              # Count of errors found
ERRORS_FOUND_JAVASCRIPT_STANDARD=0  # Count of errors found
ERRORS_FOUND_JAVASCRIPT_ES=0        # Count of errors found
ERRORS_FOUND_TYPESCRIPT_STANDARD=0  # Count of errors found
ERRORS_FOUND_TYPESCRIPT_ES=0        # Count of errors found
ERRORS_FOUND_DOCKER=0               # Count of errors found
ERRORS_FOUND_GO=0                   # Count of errors found
ERRORS_FOUND_TERRAFORM=0            # Count of errors found
ERRORS_FOUND_POWERSHELL=0           # Count of errors found
ERRORS_FOUND_ARM=0                  # Count of errors found
ERRORS_FOUND_CSS=0                  # Count of errors found
ERRORS_FOUND_ENV=0                  # Count of errors found
ERRORS_FOUND_CLOJURE=0              # Count of errors found
ERRORS_FOUND_KOTLIN=0               # Count of errors found
ERRORS_FOUND_PROTOBUF=0             # Count of errors found
ERRORS_FOUND_OPENAPI=0              # Count of errors found
=======
ERRORS_FOUND_YML=0                 # Count of errors found
ERRORS_FOUND_JSON=0                # Count of errors found
ERRORS_FOUND_XML=0                 # Count of errors found
ERRORS_FOUND_MARKDOWN=0            # Count of errors found
ERRORS_FOUND_BASH=0                # Count of errors found
ERRORS_FOUND_PERL=0                # Count of errors found
ERRORS_FOUND_PHP=0                 # Count of errors found
ERRORS_FOUND_RUBY=0                # Count of errors found
ERRORS_FOUND_PYTHON=0              # Count of errors found
ERRORS_FOUND_CFN=0                 # Count of errors found
ERRORS_FOUND_COFFEESCRIPT=0        # Count of errors found
ERRORS_FOUND_ANSIBLE=0             # Count of errors found
ERRORS_FOUND_JAVASCRIPT_STANDARD=0 # Count of errors found
ERRORS_FOUND_JAVASCRIPT_ES=0       # Count of errors found
ERRORS_FOUND_TYPESCRIPT_STANDARD=0 # Count of errors found
ERRORS_FOUND_TYPESCRIPT_ES=0       # Count of errors found
ERRORS_FOUND_DOCKER=0              # Count of errors found
ERRORS_FOUND_GO=0                  # Count of errors found
ERRORS_FOUND_TERRAFORM=0           # Count of errors found
ERRORS_FOUND_POWERSHELL=0          # Count of errors found
ERRORS_FOUND_CSS=0                 # Count of errors found
ERRORS_FOUND_ENV=0                 # Count of errors found
ERRORS_FOUND_CLOJURE=0             # Count of errors found
ERRORS_FOUND_KOTLIN=0              # Count of errors found
ERRORS_FOUND_PROTOBUF=0            # Count of errors found
ERRORS_FOUND_OPENAPI=0             # Count of errors found
>>>>>>> f948639b

################################################################################
########################## FUNCTIONS BELOW #####################################
################################################################################
################################################################################
#### Function Header ###########################################################
Header() {
  ###############################
  # Give them the possum action #
  ###############################
  /bin/bash /action/lib/possum.sh

  ##########
  # Prints #
  ##########
  echo ""
  echo "---------------------------------------------"
  echo "--- GitHub Actions Multi Language Linter ----"
  echo "---------------------------------------------"
  echo ""
  echo "---------------------------------------------"
  echo "The Super-Linter source code can be found at:"
  echo " - https://github.com/github/super-linter"
  echo "---------------------------------------------"
}
################################################################################
#### Function GetLinterVersions ################################################
GetLinterVersions() {
  #########################
  # Print version headers #
  #########################
  echo ""
  echo "---------------------------------------------"
  echo "Linter Version Info:"

  ##########################################################
  # Go through the array of linters and print version info #
  ##########################################################
<<<<<<< HEAD
  for LINTER in "${LINTER_ARRAY[@]}"
  do
=======
  for LINTER in "${LINTER_ARRAY[@]}"; do
    echo "---------------------------------------------"
    echo "[$LINTER]:"
>>>>>>> f948639b
    ###################
    # Get the version #
    ###################
    if [[ "$LINTER" == "arm-ttk" ]]; then
      mapfile -t GET_VERSION_CMD < <(grep -iE 'version' "$ARM_TTK_PSD1" | xargs 2>&1)

    elif [[ "$LINTER" == "protolint" ]]; then
      mapfile -t GET_VERSION_CMD < <(echo "--version not supported")

    else
      mapfile -t GET_VERSION_CMD < <("$LINTER" --version 2>&1)
    fi

    #######################
    # Load the error code #
    #######################
    ERROR_CODE=$?

    ##############################
    # Check the shell for errors #
    ##############################
    if [ $ERROR_CODE -ne 0 ] || [ -z "${GET_VERSION_CMD[*]}" ]; then
<<<<<<< HEAD
      echo "[$LINTER]: WARN! Failed to get version info for:[$LINTER]"
=======
      echo -e "${NC}${F[Y]}WARN!${NC} Failed to get version info for:[$LINTER]${NC}"
      echo "---------------------------------------------"
>>>>>>> f948639b
    else
      ##########################
      # Print the version info #
      ##########################
      echo "[$LINTER]: ${GET_VERSION_CMD[*]}"
    fi
  done
  #########################
  # Print version footers #
  #########################
  echo "---------------------------------------------"
  echo ""
}
################################################################################
#### Function GetLinterRules ###################################################
GetLinterRules() {
  # Need to validate the rules files exist

  ################
  # Pull in vars #
  ################
  LANGUAGE_NAME="$1" # Name of the language were looking for

  #######################################################
  # Need to create the variables for the real variables #
  #######################################################
  LANGUAGE_FILE_NAME="${LANGUAGE_NAME}_FILE_NAME"
  LANGUAGE_LINTER_RULES="${LANGUAGE_NAME}_LINTER_RULES"

  #####################################
  # Validate we have the linter rules #
  #####################################
  if [ -f "$GITHUB_WORKSPACE/$LINTER_RULES_PATH/${!LANGUAGE_FILE_NAME}" ]; then
    echo "----------------------------------------------"
    echo "User provided file:[${!LANGUAGE_FILE_NAME}], setting rules file..."

    ########################################
    # Update the path to the file location #
    ########################################
    declare -g "${LANGUAGE_LINTER_RULES}=$GITHUB_WORKSPACE/$LINTER_RULES_PATH/${!LANGUAGE_FILE_NAME}"
  else
    ########################################################
    # No user default provided, using the template default #
    ########################################################
    if [[ $ACTIONS_RUNNER_DEBUG == "true" ]]; then
      echo "  -> Codebase does NOT have file:[$LINTER_RULES_PATH/${!LANGUAGE_FILE_NAME}], using Default rules at:[${!LANGUAGE_LINTER_RULES}]"
    fi
  fi
}
################################################################################
#### Function GetStandardRules #################################################
GetStandardRules() {
  ################
  # Pull In Vars #
  ################
  LINTER="$1" # Type: javascript | typescript

  #########################################################################
  # Need to get the ENV vars from the linter rules to run in command line #
  #########################################################################
  # Copy orig IFS to var
  ORIG_IFS="$IFS"
  # Set the IFS to newline
  IFS=$'\n'

  #########################################
  # Get list of all environment variables #
  #########################################
  # Only env vars that are marked as true
  GET_ENV_ARRAY=()
  if [[ $LINTER == "javascript" ]]; then
    mapfile -t GET_ENV_ARRAY < <(yq .env "$JAVASCRIPT_LINTER_RULES" | grep true)
  elif [[ $LINTER == "typescript" ]]; then
    mapfile -t GET_ENV_ARRAY < <(yq .env "$TYPESCRIPT_LINTER_RULES" | grep true)
  fi

  #######################
  # Load the error code #
  #######################
  ERROR_CODE=$?

  ##############################
  # Check the shell for errors #
  ##############################
  if [ $ERROR_CODE -ne 0 ]; then
    # ERROR
    echo -e "${NC}${B[R]}${F[W]}ERROR!${NC} Failed to gain list of ENV vars to load!${NC}"
    echo -e "${NC}${B[R]}${F[W]}ERROR:${NC}[${GET_ENV_ARRAY[*]}]${NC}"
    exit 1
  fi

  ##########################
  # Set IFS back to normal #
  ##########################
  # Set IFS back to Orig
  IFS="$ORIG_IFS"

  ######################
  # Set the env string #
  ######################
  ENV_STRING=''

  #############################
  # Pull out the envs to load #
  #############################
  for ENV in "${GET_ENV_ARRAY[@]}"; do
    #############################
    # remove spaces from return #
    #############################
    ENV="$(echo -e "${ENV}" | tr -d '[:space:]')"
    ################################
    # Get the env to add to string #
    ################################
    ENV="$(echo "${ENV}" | cut -d'"' -f2)"
    # echo "ENV:[$ENV]"
    ENV_STRING+="--env ${ENV} "
  done

  #########################################
  # Remove trailing and ending whitespace #
  #########################################
  if [[ $LINTER == "javascript" ]]; then
    JAVASCRIPT_STANDARD_LINTER_RULES="$(echo -e "${ENV_STRING}" | sed -e 's/^[[:space:]]*//' -e 's/[[:space:]]*$//')"
  elif [[ $LINTER == "typescript" ]]; then
    TYPESCRIPT_STANDARD_LINTER_RULES="$(echo -e "${ENV_STRING}" | sed -e 's/^[[:space:]]*//' -e 's/[[:space:]]*$//')"
  fi
}
################################################################################
#### Function DetectOpenAPIFile ################################################
DetectOpenAPIFile() {
  ################
  # Pull in vars #
  ################
  FILE="$1"

  ###############################
  # Check the file for keywords #
  ###############################
  grep -E '"openapi":|"swagger":|^openapi:|^swagger:' "$FILE" > /dev/null

  #######################
  # Load the error code #
  #######################
  ERROR_CODE=$?

  ##############################
  # Check the shell for errors #
  ##############################
  if [ $ERROR_CODE -eq 0 ]; then
    ########################
    # Found string in file #
    ########################
    return 0
  else
    ###################
    # No string match #
    ###################
    return 1
  fi
}
################################################################################
#### Function DetectARMFile ################################################
DetectARMFile()
{
  ################
  # Pull in vars #
  ################
  FILE="$1"

  ###############################
  # Check the file for keywords #
  ###############################
  grep -E 'schema.management.azure.com' "$FILE" > /dev/null

  #######################
  # Load the error code #
  #######################
  ERROR_CODE=$?

  ##############################
  # Check the shell for errors #
  ##############################
  if [ $ERROR_CODE -eq 0 ]; then
    ########################
    # Found string in file #
    ########################
	  return 0
  else
    ###################
    # No string match #
    ###################
	  return 1
  fi
}
################################################################################
#### Function DetectCloudFormationFile #########################################
DetectCloudFormationFile() {
  ################
  # Pull in Vars #
  ################
  FILE="$1" # File that we need to validate

  # https://docs.aws.amazon.com/AWSCloudFormation/latest/UserGuide/template-formats.html
  # AWSTemplateFormatVersion is optional
  #######################################
  # Check if file has AWS Template info #
  #######################################
  if grep 'AWSTemplateFormatVersion' "$FILE" > /dev/null; then
    # Found it
    return 0
  fi

  ###################################################
  # Check if file has AWSTemplateFormatVersion info #
  ###################################################
  if shyaml --quiet get-type AWSTemplateFormatVersion > /dev/null < "$FILE"; then
    # Found it
    return 0
  fi

  ###############################
  # check if file has resources #
  ###############################
  if jq -e 'has("Resources")' > /dev/null 2>&1 < "$FILE"; then
    # Check if AWS Alexa or custom
    if jq ".Resources[].Type" 2> /dev/null | grep -q -E "(AWS|Alexa|Custom)" < "$FILE"; then
      # Found it
      return 0
    fi
  fi

  ################################
  # See if it contains resources #
  ################################
  if shyaml values-0 Resources 2> /dev/null | grep -q -E "Type: (AWS|Alexa|Custom)" < "$FILE"; then
    # Found it
    return 0
  fi

  ##########################################
  # No identifiers of a CFN template found #
  ##########################################
  return 1
}

################################################################################
#### Function GetGitHubVars ####################################################
GetGitHubVars() {
  ##########
  # Prints #
  ##########
  echo "--------------------------------------------"
  echo "Gathering GitHub information..."

  ###############################
  # Get the Run test cases flag #
  ###############################
  if [ -z "$TEST_CASE_RUN" ]; then
    ##################################
    # No flag passed, set to default #
    ##################################
    TEST_CASE_RUN="$DEFAULT_TEST_CASE_RUN"
  fi

  ###############################
  # Convert string to lowercase #
  ###############################
  TEST_CASE_RUN=$(echo "$TEST_CASE_RUN" | awk '{print tolower($0)}')

  ##########################
  # Get the run local flag #
  ##########################
  if [ -z "$RUN_LOCAL" ]; then
    ##################################
    # No flag passed, set to default #
    ##################################
    RUN_LOCAL="$DEFAULT_RUN_LOCAL"
  fi

  ###############################
  # Convert string to lowercase #
  ###############################
  RUN_LOCAL=$(echo "$RUN_LOCAL" | awk '{print tolower($0)}')

  #################################
  # Check if were running locally #
  #################################
  if [[ $RUN_LOCAL != "false" ]]; then
    ##########################################
    # We are running locally for a debug run #
    ##########################################
    echo "NOTE: ENV VAR [RUN_LOCAL] has been set to:[true]"
    echo "bypassing GitHub Actions variables..."

    ############################
    # Set the GITHUB_WORKSPACE #
    ############################
    if [ -z "$GITHUB_WORKSPACE" ]; then
      GITHUB_WORKSPACE="$DEFAULT_WORKSPACE"
    fi

    echo "Linting all files in mapped directory:[$DEFAULT_WORKSPACE]"

    # No need to touch or set the GITHUB_SHA
    # No need to touch or set the GITHUB_EVENT_PATH
    # No need to touch or set the GITHUB_ORG
    # No need to touch or set the GITHUB_REPO

    #################################
    # Set the VALIDATE_ALL_CODEBASE #
    #################################
    VALIDATE_ALL_CODEBASE="$DEFAULT_VALIDATE_ALL_CODEBASE"
  else
    ############################
    # Validate we have a value #
    ############################
    if [ -z "$GITHUB_SHA" ]; then
      echo -e "${NC}${B[R]}${F[W]}ERROR!${NC} Failed to get [GITHUB_SHA]!${NC}"
      echo -e "${NC}${B[R]}${F[W]}ERROR:${NC}[$GITHUB_SHA]${NC}"
      exit 1
    else
      echo -e "${NC}${F[B]}Successfully found:${F[W]}[GITHUB_SHA]${F[B]}, value:${F[W]}[$GITHUB_SHA]${NC}"
    fi

    ############################
    # Validate we have a value #
    ############################
    if [ -z "$GITHUB_WORKSPACE" ]; then
      echo -e "${NC}${B[R]}${F[W]}ERROR!${NC} Failed to get [GITHUB_WORKSPACE]!${NC}"
      echo -e "${NC}${B[R]}${F[W]}ERROR:${NC}[$GITHUB_WORKSPACE]${NC}"
      exit 1
    else
      echo -e "${NC}${F[B]}Successfully found:${F[W]}[GITHUB_WORKSPACE]${F[B]}, value:${F[W]}[$GITHUB_WORKSPACE]${NC}"
    fi

    ############################
    # Validate we have a value #
    ############################
    if [ -z "$GITHUB_EVENT_PATH" ]; then
      echo -e "${NC}${B[R]}${F[W]}ERROR!${NC} Failed to get [GITHUB_EVENT_PATH]!${NC}"
      echo -e "${NC}${B[R]}${F[W]}ERROR:${NC}[$GITHUB_EVENT_PATH]${NC}"
      exit 1
    else
      echo -e "${NC}${F[B]}Successfully found:${F[W]}[GITHUB_EVENT_PATH]${F[B]}, value:${F[W]}[$GITHUB_EVENT_PATH]${F[B]}${NC}"
    fi

    ##################################################
    # Need to pull the GitHub Vars from the env file #
    ##################################################

    ######################
    # Get the GitHub Org #
    ######################
    GITHUB_ORG=$(jq -r '.repository.owner.login' < "$GITHUB_EVENT_PATH")

    ############################
    # Validate we have a value #
    ############################
    if [ -z "$GITHUB_ORG" ]; then
      echo -e "${NC}${B[R]}${F[W]}ERROR!${NC} Failed to get [GITHUB_ORG]!${NC}"
      echo -e "${NC}${B[R]}${F[W]}ERROR:${NC}[$GITHUB_ORG]${NC}"
      exit 1
    else
      echo -e "${NC}${F[B]}Successfully found:${F[W]}[GITHUB_ORG]${F[B]}, value:${F[W]}[$GITHUB_ORG]${NC}"
    fi

    #######################
    # Get the GitHub Repo #
    #######################
    GITHUB_REPO=$(jq -r '.repository.name' < "$GITHUB_EVENT_PATH")

    ############################
    # Validate we have a value #
    ############################
    if [ -z "$GITHUB_REPO" ]; then
      echo -e "${NC}${B[R]}${F[W]}ERROR!${NC} Failed to get [GITHUB_REPO]!${NC}"
      echo -e "${NC}${B[R]}${F[W]}ERROR:${NC}[$GITHUB_REPO]${NC}"
      exit 1
    else
      echo -e "${NC}${F[B]}Successfully found:${F[W]}[GITHUB_REPO]${F[B]}, value:${F[W]}[$GITHUB_REPO]${NC}"
    fi
  fi
}
################################################################################
#### Function ValidatePowershellModules ########################################
function ValidatePowershellModules() {
  VALIDATE_PSSA_MODULE=$(pwsh -c "(Get-Module -Name PSScriptAnalyzer -ListAvailable | Select-Object -First 1).Name" 2>&1)
  # If module found, ensure Invoke-ScriptAnalyzer command is available
  if [[ $VALIDATE_PSSA_MODULE == "PSScriptAnalyzer" ]]; then
    VALIDATE_PSSA_CMD=$(pwsh -c "(Get-Command Invoke-ScriptAnalyzer | Select-Object -First 1).Name" 2>&1)
  else
    # Failed to find module
    exit 1
  fi

  #########################################
  # validate we found the script analyzer #
  #########################################
  if [[ $VALIDATE_PSSA_CMD != "Invoke-ScriptAnalyzer" ]]; then
    # Failed to find module
    exit 1
  fi

  #######################
  # Load the error code #
  #######################
  ERROR_CODE=$?

  ##############################
  # Check the shell for errors #
  ##############################
  if [ $ERROR_CODE -ne 0 ]; then
    # Failed
    echo -e "${NC}${B[R]}${F[W]}ERROR!${NC} Failed find module [PSScriptAnalyzer] for [$LINTER_NAME] in system!${NC}"
    echo -e "${NC}${B[R]}${F[W]}ERROR:${NC}[PSSA_MODULE $VALIDATE_PSSA_MODULE] [PSSA_CMD $VALIDATE_PSSA_CMD]${NC}"
    exit 1
  else
    # Success
    if [[ $ACTIONS_RUNNER_DEBUG == "true" ]]; then
      echo -e "${NC}${F[B]}Successfully found module ${F[W]}[$VALIDATE_PSSA_MODULE]${F[B]} in system${NC}"
      echo -e "${NC}${F[B]}Successfully found command ${F[W]}[$VALIDATE_PSSA_CMD]${F[B]} in system${NC}"
    fi
  fi
}
################################################################################
#### Function Footer ###########################################################
Footer() {
  echo ""
  echo "----------------------------------------------"
  echo "----------------------------------------------"
  echo "The script has completed"
  echo "----------------------------------------------"
  echo "----------------------------------------------"
  echo ""

  ##############################
  # Prints for errors if found #
  ##############################
  for LANGUAGE in "${LANGUAGE_ARRAY[@]}"; do
    ###########################
    # Build the error counter #
    ###########################
    ERROR_COUNTER="ERRORS_FOUND_$LANGUAGE"

    ##################
    # Print if not 0 #
    ##################
    if [ "${!ERROR_COUNTER}" -ne 0 ]; then
      # Print the goods
      echo -e "${NC}${B[R]}${F[W]}ERRORS FOUND${NC} in $LANGUAGE:[${!ERROR_COUNTER}]${NC}"
    fi
  done

  ##################################
  # Exit with 0 if errors disabled #
  ##################################
  if [ "$DISABLE_ERRORS" == "true" ]; then
    echo -e "${NC}${F[Y]}WARN!${NC} Exiting with exit code:[0] as:[DISABLE_ERRORS] was set to:[$DISABLE_ERRORS]${NC}"
    exit 0
  ###############################
  # Exit with 1 if errors found #
  ###############################
<<<<<<< HEAD
  elif [ "$ERRORS_FOUND_YML" -ne 0 ] || \
     [ "$ERRORS_FOUND_JSON" -ne 0 ] || \
     [ "$ERRORS_FOUND_XML" -ne 0 ] || \
     [ "$ERRORS_FOUND_MARKDOWN" -ne 0 ] || \
     [ "$ERRORS_FOUND_BASH" -ne 0 ] || \
     [ "$ERRORS_FOUND_PERL" -ne 0 ] || \
     [ "$ERRORS_FOUND_PHP" -ne 0 ] || \
     [ "$ERRORS_FOUND_PYTHON" -ne 0 ] || \
     [ "$ERRORS_FOUND_COFFEESCRIPT" -ne 0 ] || \
     [ "$ERRORS_FOUND_ANSIBLE" -ne 0 ] || \
     [ "$ERRORS_FOUND_JAVASCRIPT_ES" -ne 0 ] || \
     [ "$ERRORS_FOUND_JAVASCRIPT_STANDARD" -ne 0 ] || \
     [ "$ERRORS_FOUND_TYPESCRIPT_ES" -ne 0 ] || \
     [ "$ERRORS_FOUND_TYPESCRIPT_STANDARD" -ne 0 ] || \
     [ "$ERRORS_FOUND_DOCKER" -ne 0 ] || \
     [ "$ERRORS_FOUND_GO" -ne 0 ] || \
     [ "$ERRORS_FOUND_TERRAFORM" -ne 0 ] || \
     [ "$ERRORS_FOUND_POWERSHELL" -ne 0 ] || \
     [ "$ERRORS_FOUND_ARM" -ne 0 ] || \
     [ "$ERRORS_FOUND_RUBY" -ne 0 ] || \
     [ "$ERRORS_FOUND_CSS" -ne 0 ] || \
     [ "$ERRORS_FOUND_CFN" -ne 0 ] || \
     [ "$ERRORS_FOUND_ENV" -ne 0 ] || \
     [ "$ERRORS_FOUND_OPENAPI" -ne 0 ] || \
     [ "$ERRORS_FOUND_PROTOBUF" -ne 0 ] || \
     [ "$ERRORS_FOUND_CLOJURE" -ne 0 ] || \
     [ "$ERRORS_FOUND_KOTLIN" -ne 0 ]; then
=======
  elif [ "$ERRORS_FOUND_YML" -ne 0 ] ||
    [ "$ERRORS_FOUND_JSON" -ne 0 ] ||
    [ "$ERRORS_FOUND_XML" -ne 0 ] ||
    [ "$ERRORS_FOUND_MARKDOWN" -ne 0 ] ||
    [ "$ERRORS_FOUND_BASH" -ne 0 ] ||
    [ "$ERRORS_FOUND_PERL" -ne 0 ] ||
    [ "$ERRORS_FOUND_PHP" -ne 0 ] ||
    [ "$ERRORS_FOUND_PYTHON" -ne 0 ] ||
    [ "$ERRORS_FOUND_COFFEESCRIPT" -ne 0 ] ||
    [ "$ERRORS_FOUND_ANSIBLE" -ne 0 ] ||
    [ "$ERRORS_FOUND_JAVASCRIPT_ES" -ne 0 ] ||
    [ "$ERRORS_FOUND_JAVASCRIPT_STANDARD" -ne 0 ] ||
    [ "$ERRORS_FOUND_TYPESCRIPT_ES" -ne 0 ] ||
    [ "$ERRORS_FOUND_TYPESCRIPT_STANDARD" -ne 0 ] ||
    [ "$ERRORS_FOUND_DOCKER" -ne 0 ] ||
    [ "$ERRORS_FOUND_GO" -ne 0 ] ||
    [ "$ERRORS_FOUND_TERRAFORM" -ne 0 ] ||
    [ "$ERRORS_FOUND_POWERSHELL" -ne 0 ] ||
    [ "$ERRORS_FOUND_RUBY" -ne 0 ] ||
    [ "$ERRORS_FOUND_CSS" -ne 0 ] ||
    [ "$ERRORS_FOUND_CFN" -ne 0 ] ||
    [ "$ERRORS_FOUND_ENV" -ne 0 ] ||
    [ "$ERRORS_FOUND_OPENAPI" -ne 0 ] ||
    [ "$ERRORS_FOUND_PROTOBUF" -ne 0 ] ||
    [ "$ERRORS_FOUND_CLOJURE" -ne 0 ] ||
    [ "$ERRORS_FOUND_KOTLIN" -ne 0 ]; then
>>>>>>> f948639b
    # Failed exit
    echo -e "${NC}${F[R]}Exiting with errors found!${NC}"
    exit 1
  else
    #################
    # Footer prints #
    #################
    echo ""
    echo -e "${NC}${F[G]}All file(s) linted successfully with no errors detected${NC}"
    echo "----------------------------------------------"
    echo ""
    # Successful exit
    exit 0
  fi
}
################################################################################
############################### MAIN ###########################################
################################################################################

##########
# Header #
##########
Header

#######################
# Get GitHub Env Vars #
#######################
# Need to pull in all the GitHub variables
# needed to connect back and update checks
GetGitHubVars

#########################################
# Get the languages we need to validate #
#########################################
GetValidationInfo

########################
# Get the linter rules #
########################
# Get YML rules
GetLinterRules "YAML"
# Get Markdown rules
GetLinterRules "MD"
# Get Python rules
GetLinterRules "PYTHON"
# Get Ruby rules
GetLinterRules "RUBY"
# Get Coffeescript rules
GetLinterRules "COFFEESCRIPT"
# Get Ansible rules
GetLinterRules "ANSIBLE"
# Get JavaScript rules
GetLinterRules "JAVASCRIPT"
# Get TypeScript rules
GetLinterRules "TYPESCRIPT"
# Get Golang rules
GetLinterRules "GO"
# Get Docker rules
GetLinterRules "DOCKER"
# Get Terraform rules
GetLinterRules "TERRAFORM"
# Get PowerShell rules
<<<<<<< HEAD
GetLinterRules "$POWERSHELL_FILE_NAME" "$POWERSHELL_LINTER_RULES"
# Get ARM rules
GetLinterRules "$ARM_FILE_NAME" "$ARM_LINTER_RULES"
=======
GetLinterRules "POWERSHELL"
>>>>>>> f948639b
# Get CSS rules
GetLinterRules "CSS"
# Get CFN rules
GetLinterRules "CFN"

#################################
# Check if were in verbose mode #
#################################
if [[ $ACTIONS_RUNNER_DEBUG == "true" ]]; then
  ##################################
  # Get and print all version info #
  ##################################
  GetLinterVersions
fi

###########################################
# Check to see if this is a test case run #
###########################################
if [[ $TEST_CASE_RUN != "false" ]]; then
  ###########################
  # Run only the test cases #
  ###########################
  # Code will exit from inside this loop
  RunTestCases
fi

#############################################
# check flag for validation of all codebase #
#############################################
if [ "$VALIDATE_ALL_CODEBASE" == "false" ]; then
  ########################################
  # Get list of files changed if env set #
  ########################################
  BuildFileList
fi

###############
# YML LINTING #
###############
if [ "$VALIDATE_YAML" == "true" ]; then
  ######################
  # Lint the Yml Files #
  ######################
  # LintCodebase "FILE_TYPE" "LINTER_NAME" "LINTER_CMD" "FILE_TYPES_REGEX" "FILE_ARRAY"
  LintCodebase "YML" "yamllint" "yamllint -c $YAML_LINTER_RULES" ".*\.\(yml\|yaml\)\$" "${FILE_ARRAY_YML[@]}"
fi

################
# JSON LINTING #
################
if [ "$VALIDATE_JSON" == "true" ]; then
  #######################
  # Lint the json files #
  #######################
  # LintCodebase "FILE_TYPE" "LINTER_NAME" "LINTER_CMD" "FILE_TYPES_REGEX" "FILE_ARRAY"
  LintCodebase "JSON" "jsonlint" "jsonlint" ".*\.\(json\)\$" "${FILE_ARRAY_JSON[@]}"
fi

###############
# XML LINTING #
###############
if [ "$VALIDATE_XML" == "true" ]; then
  ######################
  # Lint the XML Files #
  ######################
  # LintCodebase "FILE_TYPE" "LINTER_NAME" "LINTER_CMD" "FILE_TYPES_REGEX" "FILE_ARRAY"
  LintCodebase "XML" "xmllint" "xmllint" ".*\.\(xml\)\$" "${FILE_ARRAY_XML[@]}"
fi

####################
# MARKDOWN LINTING #
####################
if [ "$VALIDATE_MD" == "true" ]; then
  ###########################
  # Lint the Markdown Files #
  ###########################
  # LintCodebase "FILE_TYPE" "LINTER_NAME" "LINTER_CMD" "FILE_TYPES_REGEX" "FILE_ARRAY"
  LintCodebase "MARKDOWN" "markdownlint" "markdownlint -c $MD_LINTER_RULES" ".*\.\(md\)\$" "${FILE_ARRAY_MD[@]}"
fi

################
# BASH LINTING #
################
if [ "$VALIDATE_BASH" == "true" ]; then
  #######################
  # Lint the bash files #
  #######################
  # LintCodebase "FILE_TYPE" "LINTER_NAME" "LINTER_CMD" "FILE_TYPES_REGEX" "FILE_ARRAY"
  LintCodebase "BASH" "shellcheck" "shellcheck --color" ".*\.\(sh\)\$" "${FILE_ARRAY_BASH[@]}"
fi

##################
# PYTHON LINTING #
##################
if [ "$VALIDATE_PYTHON" == "true" ]; then
  #########################
  # Lint the python files #
  #########################
  # LintCodebase "FILE_TYPE" "LINTER_NAME" "LINTER_CMD" "FILE_TYPES_REGEX" "FILE_ARRAY"
  LintCodebase "PYTHON" "pylint" "pylint --rcfile $PYTHON_LINTER_RULES" ".*\.\(py\)\$" "${FILE_ARRAY_PYTHON[@]}"
fi

###############
# CFN LINTING #
###############
if [ "$VALIDATE_CLOUDFORMATION" == "true" ]; then
  #################################
  # Lint the CloudFormation files #
  #################################
  # LintCodebase "FILE_TYPE" "LINTER_NAME" "LINTER_CMD" "FILE_TYPES_REGEX" "FILE_ARRAY"
  LintCodebase "CFN" "cfn-lint" "cfn-lint --config-file $CFN_LINTER_RULES" ".*\.\(json\|yml\|yaml\)\$" "${FILE_ARRAY_CFN[@]}"
fi

################
# PERL LINTING #
################
if [ "$VALIDATE_PERL" == "true" ]; then
  #######################
  # Lint the perl files #
  #######################
  # LintCodebase "FILE_TYPE" "LINTER_NAME" "LINTER_CMD" "FILE_TYPES_REGEX" "FILE_ARRAY"
  LintCodebase "PERL" "perl" "perl -Mstrict -cw" ".*\.\(pl\)\$" "${FILE_ARRAY_PERL[@]}"
fi

################
# PHP LINTING #
################
if [ "$VALIDATE_PHP" == "true" ]; then
  #######################
  # Lint the PHP files #
  #######################
  # LintCodebase "FILE_TYPE" "LINTER_NAME" "LINTER_CMD" "FILE_TYPES_REGEX" "FILE_ARRAY"
  LintCodebase "PHP" "php" "php -l" ".*\.\(php\)\$" "${FILE_ARRAY_PHP[@]}"
fi

################
# RUBY LINTING #
################
if [ "$VALIDATE_RUBY" == "true" ]; then
  #######################
  # Lint the ruby files #
  #######################
  # LintCodebase "FILE_TYPE" "LINTER_NAME" "LINTER_CMD" "FILE_TYPES_REGEX" "FILE_ARRAY"
  LintCodebase "RUBY" "rubocop" "rubocop -c $RUBY_LINTER_RULES" ".*\.\(rb\)\$" "${FILE_ARRAY_RUBY[@]}"
fi

########################
# COFFEESCRIPT LINTING #
########################
if [ "$VALIDATE_COFFEE" == "true" ]; then
  #########################
  # Lint the coffee files #
  #########################
  # LintCodebase "FILE_TYPE" "LINTER_NAME" "LINTER_CMD" "FILE_TYPES_REGEX" "FILE_ARRAY"
  LintCodebase "COFFEESCRIPT" "coffeelint" "coffeelint -f $COFFEESCRIPT_LINTER_RULES" ".*\.\(coffee\)\$" "${FILE_ARRAY_COFFEESCRIPT[@]}"
fi

##################
# GOLANG LINTING #
##################
if [ "$VALIDATE_GO" == "true" ]; then
  #########################
  # Lint the golang files #
  #########################
  # LintCodebase "FILE_TYPE" "LINTER_NAME" "LINTER_CMD" "FILE_TYPES_REGEX" "FILE_ARRAY"
  LintCodebase "GO" "golangci-lint" "golangci-lint run -c $GO_LINTER_RULES" ".*\.\(go\)\$" "${FILE_ARRAY_GO[@]}"
fi

#####################
# TERRAFORM LINTING #
#####################
if [ "$VALIDATE_TERRAFORM" == "true" ]; then
  ############################
  # Lint the Terraform files #
  ############################
  # LintCodebase "FILE_TYPE" "LINTER_NAME" "LINTER_CMD" "FILE_TYPES_REGEX" "FILE_ARRAY"
  LintCodebase "TERRAFORM" "tflint" "tflint -c $TERRAFORM_LINTER_RULES" ".*\.\(tf\)\$" "${FILE_ARRAY_TERRAFORM[@]}"
fi

###################
# ANSIBLE LINTING #
###################
if [ "$VALIDATE_ANSIBLE" == "true" ]; then
  ##########################
  # Lint the Ansible files #
  ##########################
  # Due to the nature of how we want to validate Ansible, we cannot use the
  # standard loop, since it looks for an ansible folder, excludes certain
  # files, and looks for additional changes, it should be an outlier
  LintAnsibleFiles "$ANSIBLE_LINTER_RULES" # Passing rules but not needed, dont want to exclude unused var
fi

######################
# JAVASCRIPT LINTING #
######################
if [ "$VALIDATE_JAVASCRIPT_ES" == "true" ]; then
  #############################
  # Lint the Javascript files #
  #############################
  # LintCodebase "FILE_TYPE" "LINTER_NAME" "LINTER_CMD" "FILE_TYPES_REGEX" "FILE_ARRAY"
  LintCodebase "JAVASCRIPT_ES" "eslint" "eslint --no-eslintrc -c $JAVASCRIPT_LINTER_RULES" ".*\.\(js\)\$" "${FILE_ARRAY_JAVASCRIPT_ES[@]}"
fi

######################
# JAVASCRIPT LINTING #
######################
if [ "$VALIDATE_JAVASCRIPT_STANDARD" == "true" ]; then
  #################################
  # Get Javascript standard rules #
  #################################
  GetStandardRules "javascript"
  #############################
  # Lint the Javascript files #
  #############################
  # LintCodebase "FILE_TYPE" "LINTER_NAME" "LINTER_CMD" "FILE_TYPES_REGEX" "FILE_ARRAY"
  LintCodebase "JAVASCRIPT_STANDARD" "standard" "standard $JAVASCRIPT_STANDARD_LINTER_RULES" ".*\.\(js\)\$" "${FILE_ARRAY_JAVASCRIPT_STANDARD[@]}"
fi

######################
# TYPESCRIPT LINTING #
######################
if [ "$VALIDATE_TYPESCRIPT_ES" == "true" ]; then
  #############################
  # Lint the Typescript files #
  #############################
  LintCodebase "TYPESCRIPT_ES" "eslint" "eslint --no-eslintrc -c $TYPESCRIPT_LINTER_RULES" ".*\.\(ts\)\$" "${FILE_ARRAY_TYPESCRIPT_ES[@]}"
fi

######################
# TYPESCRIPT LINTING #
######################
if [ "$VALIDATE_TYPESCRIPT_STANDARD" == "true" ]; then
  #################################
  # Get Typescript standard rules #
  #################################
  GetStandardRules "typescript"
  #############################
  # Lint the Typescript files #
  #############################
  LintCodebase "TYPESCRIPT_STANDARD" "standard" "standard --parser @typescript-eslint/parser --plugin @typescript-eslint/eslint-plugin $TYPESCRIPT_STANDARD_LINTER_RULES" ".*\.\(ts\)\$" "${FILE_ARRAY_TYPESCRIPT_STANDARD[@]}"
fi

###############
# CSS LINTING #
###############
if [ "$VALIDATE_CSS" == "true" ]; then
  #################################
  # Get CSS standard rules #
  #################################
  GetStandardRules "stylelint"
  #############################
  # Lint the CSS files #
  #############################
  LintCodebase "CSS" "stylelint" "stylelint --config $CSS_LINTER_RULES" ".*\.\(css\)\$" "${FILE_ARRAY_CSS[@]}"
fi

###############
# ENV LINTING #
###############
if [ "$VALIDATE_ENV" == "true" ]; then
  #######################
  # Lint the env files #
  #######################
  # LintCodebase "FILE_TYPE" "LINTER_NAME" "LINTER_CMD" "FILE_TYPES_REGEX" "FILE_ARRAY"
  LintCodebase "ENV" "dotenv-linter" "dotenv-linter" ".*\.\(env\).*\$" "${FILE_ARRAY_ENV[@]}"
fi

##################
# KOTLIN LINTING #
##################
if [ "$VALIDATE_KOTLIN" == "true" ]; then
  #######################
  # Lint the Kotlin files #
  #######################
  # LintCodebase "FILE_TYPE" "LINTER_NAME" "LINTER_CMD" "FILE_TYPES_REGEX" "FILE_ARRAY"
  LintCodebase "KOTLIN" "ktlint" "ktlint" ".*\.\(kt\|kts\)\$" "${FILE_ARRAY_KOTLIN[@]}"
fi

##################
# DOCKER LINTING #
##################
if [ "$VALIDATE_DOCKER" == "true" ]; then
  #########################
  # Lint the docker files #
  #########################
  # LintCodebase "FILE_TYPE" "LINTER_NAME" "LINTER_CMD" "FILE_TYPES_REGEX" "FILE_ARRAY"
  LintCodebase "DOCKER" "/dockerfilelint/bin/dockerfilelint" "/dockerfilelint/bin/dockerfilelint -c $DOCKER_LINTER_RULES" ".*\(Dockerfile\)\$" "${FILE_ARRAY_DOCKER[@]}"
fi

###################
# CLOJURE LINTING #
###################
if [ "$VALIDATE_CLOJURE" == "true" ]; then
  #################################
  # Get Clojure standard rules #
  #################################
  GetStandardRules "clj-kondo"
  #########################
  # Lint the Clojure files #
  #########################
  LintCodebase "CLOJURE" "clj-kondo" "clj-kondo --config $CLOJURE_LINTER_RULES --lint" ".*\.\(clj\|cljs\|cljc\|edn\)\$" "${FILE_ARRAY_CLOJURE[@]}"
fi

##################
# PROTOBUF LINTING #
##################
if [ "$VALIDATE_PROTOBUF" == "true" ]; then
  #######################
  # Lint the Protocol Buffers files #
  #######################
  # LintCodebase "FILE_TYPE" "LINTER_NAME" "LINTER_CMD" "FILE_TYPES_REGEX" "FILE_ARRAY"
  LintCodebase "PROTOBUF" "protolint" "protolint lint --config_path $PROTOBUF_LINTER_RULES" ".*\.\(proto\)\$" "${FILE_ARRAY_PROTOBUF[@]}"
fi

######################
# POWERSHELL LINTING #
######################
if [ "$VALIDATE_POWERSHELL" == "true" ]; then
  ###############################################################
  # For POWERSHELL, ensure PSScriptAnalyzer module is available #
  ###############################################################
  ValidatePowershellModules

  #############################
  # Lint the powershell files #
  #############################
  # LintCodebase "FILE_TYPE" "LINTER_NAME" "LINTER_CMD" "FILE_TYPES_REGEX" "FILE_ARRAY"
  LintCodebase "POWERSHELL" "pwsh" "Invoke-ScriptAnalyzer -EnableExit -Settings $POWERSHELL_LINTER_RULES -Path" ".*\.\(ps1\|psm1\|psd1\|ps1xml\|pssc\|psrc\|cdxml\)\$" "${FILE_ARRAY_POWERSHELL[@]}"
fi

########################
# ARM Template LINTING #
########################
if [ "$VALIDATE_ARM" == "true" ]; then
  ###############################
  # Lint the ARM Template files #
  ###############################
  # LintCodebase "FILE_TYPE" "LINTER_NAME" "LINTER_CMD" "FILE_TYPES_REGEX" "FILE_ARRAY"
  LintCodebase "ARM" "arm-ttk" "Import-Module $ARM_TTK_PSD1 ; \$config = \$(Import-PowerShellDataFile -Path $ARM_LINTER_RULES) ; Test-AzTemplate @config -TemplatePath" ".*\.\(json\)\$" "${FILE_ARRAY_ARM[@]}"
fi

###################
# OPENAPI LINTING #
###################
if [ "$VALIDATE_OPENAPI" == "true" ]; then
  # If we are validating all codebase we need to build file list because not every yml/json file is an OpenAPI file
  if [ "$VALIDATE_ALL_CODEBASE" == "true" ]; then
    ###############################################################################
    # Set the file seperator to newline to allow for grabbing objects with spaces #
    ###############################################################################
    IFS=$'\n'

    mapfile -t LIST_FILES < <(find "$GITHUB_WORKSPACE" -type f -regex ".*\.\(yml\|yaml\|json\)\$" 2>&1)
    for FILE in "${LIST_FILES[@]}"; do
      if DetectOpenAPIFile "$FILE"; then
        FILE_ARRAY_OPENAPI+=("$FILE")
      fi
    done

    ###########################
    # Set IFS back to default #
    ###########################
    IFS="$DEFAULT_IFS"
  fi

  ##########################
  # Lint the OpenAPI files #
  ##########################
  # LintCodebase "FILE_TYPE" "LINTER_NAME" "LINTER_CMD" "FILE_TYPES_REGEX" "FILE_ARRAY"
  LintCodebase "OPENAPI" "spectral" "spectral lint -r $OPENAPI_LINTER_RULES" "disabledfileext" "${FILE_ARRAY_OPENAPI[@]}"
fi

##########
# Footer #
##########
Footer<|MERGE_RESOLUTION|>--- conflicted
+++ resolved
@@ -22,7 +22,6 @@
 # GLOBALS #
 ###########
 # Default Vars
-<<<<<<< HEAD
 DEFAULT_RULES_LOCATION='/action/lib/.automation'                        # Default rules files location
 LINTER_RULES_PATH="${LINTER_RULES_PATH:-.github/linters}"               # Linter Path Directory
 # YAML Vars
@@ -43,28 +42,6 @@
 # Coffee Vars
 COFFEE_FILE_NAME='.coffee-lint.json'                                    # Name of the file
 COFFEESCRIPT_LINTER_RULES="$DEFAULT_RULES_LOCATION/$COFFEE_FILE_NAME"   # Path to the coffeescript lint rules
-=======
-DEFAULT_RULES_LOCATION='/action/lib/.automation'          # Default rules files location
-LINTER_RULES_PATH="${LINTER_RULES_PATH:-.github/linters}" # Linter Path Directory
-# YAML Vars
-YAML_FILE_NAME='.yaml-lint.yml'                             # Name of the file
-YAML_LINTER_RULES="$DEFAULT_RULES_LOCATION/$YAML_FILE_NAME" # Path to the yaml lint rules
-# MD Vars
-MD_FILE_NAME='.markdown-lint.yml'                       # Name of the file
-MD_LINTER_RULES="$DEFAULT_RULES_LOCATION/$MD_FILE_NAME" # Path to the markdown lint rules
-# Python Vars
-PYTHON_FILE_NAME='.python-lint'                                 # Name of the file
-PYTHON_LINTER_RULES="$DEFAULT_RULES_LOCATION/$PYTHON_FILE_NAME" # Path to the python lint rules
-# Cloudformation Vars
-CFN_FILE_NAME='.cfnlintrc.yml'                            # Name of the file
-CFN_LINTER_RULES="$DEFAULT_RULES_LOCATION/$CFN_FILE_NAME" # Path to the python lint rules
-# Ruby Vars
-RUBY_FILE_NAME="${RUBY_CONFIG_FILE:-.ruby-lint.yml}"        # Name of the file
-RUBY_LINTER_RULES="$DEFAULT_RULES_LOCATION/$RUBY_FILE_NAME" # Path to the ruby lint rules
-# Coffee Vars
-COFFEESCRIPT_FILE_NAME='.coffee-lint.json'                                  # Name of the file
-COFFEESCRIPT_LINTER_RULES="$DEFAULT_RULES_LOCATION/$COFFEESCRIPT_FILE_NAME" # Path to the coffeescript lint rules
->>>>>>> f948639b
 # Javascript Vars
 JAVASCRIPT_FILE_NAME="${JAVASCRIPT_ES_CONFIG_FILE:-.eslintrc.yml}"      # Name of the file
 JAVASCRIPT_LINTER_RULES="$DEFAULT_RULES_LOCATION/$JAVASCRIPT_FILE_NAME" # Path to the Javascript lint rules
@@ -74,7 +51,6 @@
 TYPESCRIPT_LINTER_RULES="$DEFAULT_RULES_LOCATION/$TYPESCRIPT_FILE_NAME" # Path to the Typescript lint rules
 TYPESCRIPT_STANDARD_LINTER_RULES=''                                     # ENV string to pass when running js standard
 # Ansible Vars
-<<<<<<< HEAD
 ANSIBLE_FILE_NAME='.ansible-lint.yml'                                   # Name of the file
 ANSIBLE_LINTER_RULES="$DEFAULT_RULES_LOCATION/$ANSIBLE_FILE_NAME"       # Path to the Ansible lint rules
 # Docker Vars
@@ -101,31 +77,6 @@
 # Protocol Buffers Vars
 PROTOBUF_FILE_NAME='.protolintrc.yml'                                   # Name of the file
 PROTOBUF_LINTER_RULES="$DEFAULT_RULES_LOCATION/$PROTOBUF_FILE_NAME"     # Path to the Protocol Buffers lint rules
-=======
-ANSIBLE_FILE_NAME='.ansible-lint.yml'                             # Name of the file
-ANSIBLE_LINTER_RULES="$DEFAULT_RULES_LOCATION/$ANSIBLE_FILE_NAME" # Path to the Ansible lint rules
-# Docker Vars
-DOCKER_FILE_NAME='.dockerfilelintrc'                            # Name of the file
-DOCKER_LINTER_RULES="$DEFAULT_RULES_LOCATION/$DOCKER_FILE_NAME" # Path to the Docker lint rules
-# Golang Vars
-GO_FILE_NAME='.golangci.yml'                            # Name of the file
-GO_LINTER_RULES="$DEFAULT_RULES_LOCATION/$GO_FILE_NAME" # Path to the Go lint rules
-# Terraform Vars
-TERRAFORM_FILE_NAME='.tflint.hcl'                                     # Name of the file
-TERRAFORM_LINTER_RULES="$DEFAULT_RULES_LOCATION/$TERRAFORM_FILE_NAME" # Path to the Terraform lint rules
-# Powershell Vars
-POWERSHELL_FILE_NAME='.powershell-psscriptanalyzer.psd1'                # Name of the file
-POWERSHELL_LINTER_RULES="$DEFAULT_RULES_LOCATION/$POWERSHELL_FILE_NAME" # Path to the Powershell lint rules
-# CSS Vars
-CSS_FILE_NAME='.stylelintrc.json'                         # Name of the file
-CSS_LINTER_RULES="$DEFAULT_RULES_LOCATION/$CSS_FILE_NAME" # Path to the CSS lint rules
-# OpenAPI Vars
-OPENAPI_FILE_NAME='.openapirc.yml'                                # Name of the file
-OPENAPI_LINTER_RULES="$DEFAULT_RULES_LOCATION/$OPENAPI_FILE_NAME" # Path to the OpenAPI lint rules
-# Protocol Buffers Vars
-PROTOBUF_FILE_NAME='.protolintrc.yml'                               # Name of the file
-PROTOBUF_LINTER_RULES="$DEFAULT_RULES_LOCATION/$PROTOBUF_FILE_NAME" # Path to the Protocol Buffers lint rules
->>>>>>> f948639b
 # Clojure Vars
 CLOJURE_FILE_NAME='.clj-kondo/config.edn'                               # Name of the file
 CLOJURE_LINTER_RULES="$DEFAULT_RULES_LOCATION/$CLOJURE_FILE_NAME"       # Path to the Clojure lint rules
@@ -150,42 +101,6 @@
 ###################
 # GitHub ENV Vars #
 ###################
-<<<<<<< HEAD
-GITHUB_SHA="${GITHUB_SHA}"                                      # GitHub sha from the commit
-GITHUB_EVENT_PATH="${GITHUB_EVENT_PATH}"                        # Github Event Path
-GITHUB_WORKSPACE="${GITHUB_WORKSPACE}"                          # Github Workspace
-DEFAULT_BRANCH="${DEFAULT_BRANCH:-master}"                      # Default Git Branch to use (master by default)
-ANSIBLE_DIRECTORY="${ANSIBLE_DIRECTORY}"                        # Ansible Directory
-VALIDATE_ALL_CODEBASE="${VALIDATE_ALL_CODEBASE}"                # Boolean to validate all files
-VALIDATE_YAML="${VALIDATE_YAML}"                                # Boolean to validate language
-VALIDATE_JSON="${VALIDATE_JSON}"                                # Boolean to validate language
-VALIDATE_XML="${VALIDATE_XML}"                                  # Boolean to validate language
-VALIDATE_MD="${VALIDATE_MD}"                                    # Boolean to validate language
-VALIDATE_BASH="${VALIDATE_BASH}"                                # Boolean to validate language
-VALIDATE_PERL="${VALIDATE_PERL}"                                # Boolean to validate language
-VALIDATE_PHP="${VALIDATE_PHP}"                                  # Boolean to validate language
-VALIDATE_PYTHON="${VALIDATE_PYTHON}"                            # Boolean to validate language
-VALIDATE_CLOUDFORMATION="${VALIDATE_CLOUDFORMATION}"            # Boolean to validate language
-VALIDATE_RUBY="${VALIDATE_RUBY}"                                # Boolean to validate language
-VALIDATE_COFFEE="${VALIDATE_COFFEE}"                            # Boolean to validate language
-VALIDATE_ANSIBLE="${VALIDATE_ANSIBLE}"                          # Boolean to validate language
-VALIDATE_JAVASCRIPT_ES="${VALIDATE_JAVASCRIPT_ES}"              # Boolean to validate language
-VALIDATE_JAVASCRIPT_STANDARD="${VALIDATE_JAVASCRIPT_STANDARD}"  # Boolean to validate language
-VALIDATE_TYPESCRIPT_ES="${VALIDATE_TYPESCRIPT_ES}"              # Boolean to validate language
-VALIDATE_TYPESCRIPT_STANDARD="${VALIDATE_TYPESCRIPT_STANDARD}"  # Boolean to validate language
-VALIDATE_DOCKER="${VALIDATE_DOCKER}"                            # Boolean to validate language
-VALIDATE_GO="${VALIDATE_GO}"                                    # Boolean to validate language
-VALIDATE_CSS="${VALIDATE_CSS}"                                  # Boolean to validate language
-VALIDATE_ENV="${VALIDATE_ENV}"                                  # Boolean to validate language
-VALIDATE_CLOJURE="${VALIDATE_CLOJURE}"                          # Boolean to validate language
-VALIDATE_TERRAFORM="${VALIDATE_TERRAFORM}"                      # Boolean to validate language
-VALIDATE_POWERSHELL="${VALIDATE_POWERSHELL}"                    # Boolean to validate language
-VALIDATE_ARM="${VALIDATE_ARM}"                                  # Boolean to validate language
-VALIDATE_KOTLIN="${VALIDATE_KOTLIN}"                            # Boolean to validate language
-VALIDATE_OPENAPI="${VALIDATE_OPENAPI}"                          # Boolean to validate language
-TEST_CASE_RUN="${TEST_CASE_RUN}"                                # Boolean to validate only test cases
-DISABLE_ERRORS="${DISABLE_ERRORS}"                              # Boolean to enable warning-only output without throwing errors
-=======
 GITHUB_SHA="${GITHUB_SHA}"                                     # GitHub sha from the commit
 GITHUB_EVENT_PATH="${GITHUB_EVENT_PATH}"                       # Github Event Path
 GITHUB_WORKSPACE="${GITHUB_WORKSPACE}"                         # Github Workspace
@@ -215,11 +130,11 @@
 VALIDATE_CLOJURE="${VALIDATE_CLOJURE}"                         # Boolean to validate language
 VALIDATE_TERRAFORM="${VALIDATE_TERRAFORM}"                     # Boolean to validate language
 VALIDATE_POWERSHELL="${VALIDATE_POWERSHELL}"                   # Boolean to validate language
+VALIDATE_ARM="${VALIDATE_ARM}"                                 # Boolean to validate language
 VALIDATE_KOTLIN="${VALIDATE_KOTLIN}"                           # Boolean to validate language
 VALIDATE_OPENAPI="${VALIDATE_OPENAPI}"                         # Boolean to validate language
 TEST_CASE_RUN="${TEST_CASE_RUN}"                               # Boolean to validate only test cases
 DISABLE_ERRORS="${DISABLE_ERRORS}"                             # Boolean to enable warning-only output without throwing errors
->>>>>>> f948639b
 
 ##############
 # Debug Vars #
@@ -230,19 +145,11 @@
 ################
 # Default Vars #
 ################
-<<<<<<< HEAD
-DEFAULT_VALIDATE_ALL_CODEBASE='true'                    # Default value for validate all files
-DEFAULT_WORKSPACE="${DEFAULT_WORKSPACE:-/tmp/lint}"     # Default workspace if running locally
-DEFAULT_RUN_LOCAL='false'                               # Default value for debugging locally
-DEFAULT_TEST_CASE_RUN='false'                           # Flag to tell code to run only test cases
-DEFAULT_IFS="$IFS"                                      # Get the Default IFS for updating
-=======
 DEFAULT_VALIDATE_ALL_CODEBASE='true'                # Default value for validate all files
 DEFAULT_WORKSPACE="${DEFAULT_WORKSPACE:-/tmp/lint}" # Default workspace if running locally
 DEFAULT_RUN_LOCAL='false'                           # Default value for debugging locally
 DEFAULT_TEST_CASE_RUN='false'                       # Flag to tell code to run only test cases
 DEFAULT_IFS="$IFS"                                  # Get the Default IFS for updating
->>>>>>> f948639b
 
 ###############################################################
 # Default Vars that are called in Subs and need to be ignored #
@@ -261,34 +168,6 @@
 ##########################
 # Array of changed files #
 ##########################
-<<<<<<< HEAD
-FILE_ARRAY_YML=()                   # Array of files to check
-FILE_ARRAY_JSON=()                  # Array of files to check
-FILE_ARRAY_XML=()                   # Array of files to check
-FILE_ARRAY_MD=()                    # Array of files to check
-FILE_ARRAY_BASH=()                  # Array of files to check
-FILE_ARRAY_PERL=()                  # Array of files to check
-FILE_ARRAY_PHP=()                   # Array of files to check
-FILE_ARRAY_RUBY=()                  # Array of files to check
-FILE_ARRAY_PYTHON=()                # Array of files to check
-FILE_ARRAY_CFN=()                   # Array of files to check
-FILE_ARRAY_COFFEESCRIPT=()          # Array of files to check
-FILE_ARRAY_JAVASCRIPT_ES=()         # Array of files to check
-FILE_ARRAY_JAVASCRIPT_STANDARD=()   # Array of files to check
-FILE_ARRAY_TYPESCRIPT_ES=()         # Array of files to check
-FILE_ARRAY_TYPESCRIPT_STANDARD=()   # Array of files to check
-FILE_ARRAY_DOCKER=()                # Array of files to check
-FILE_ARRAY_GO=()                    # Array of files to check
-FILE_ARRAY_TERRAFORM=()             # Array of files to check
-FILE_ARRAY_POWERSHELL=()            # Array of files to check
-FILE_ARRAY_ARM=()                   # Array of files to check
-FILE_ARRAY_CSS=()                   # Array of files to check
-FILE_ARRAY_ENV=()                   # Array of files to check
-FILE_ARRAY_CLOJURE=()               # Array of files to check
-FILE_ARRAY_KOTLIN=()                # Array of files to check
-FILE_ARRAY_PROTOBUF=()              # Array of files to check
-FILE_ARRAY_OPENAPI=()               # Array of files to check
-=======
 FILE_ARRAY_YML=()                 # Array of files to check
 FILE_ARRAY_JSON=()                # Array of files to check
 FILE_ARRAY_XML=()                 # Array of files to check
@@ -308,46 +187,17 @@
 FILE_ARRAY_GO=()                  # Array of files to check
 FILE_ARRAY_TERRAFORM=()           # Array of files to check
 FILE_ARRAY_POWERSHELL=()          # Array of files to check
+FILE_ARRAY_ARM=()                 # Array of files to check
 FILE_ARRAY_CSS=()                 # Array of files to check
 FILE_ARRAY_ENV=()                 # Array of files to check
 FILE_ARRAY_CLOJURE=()             # Array of files to check
 FILE_ARRAY_KOTLIN=()              # Array of files to check
 FILE_ARRAY_PROTOBUF=()            # Array of files to check
 FILE_ARRAY_OPENAPI=()             # Array of files to check
->>>>>>> f948639b
 
 ############
 # Counters #
 ############
-<<<<<<< HEAD
-ERRORS_FOUND_YML=0                  # Count of errors found
-ERRORS_FOUND_JSON=0                 # Count of errors found
-ERRORS_FOUND_XML=0                  # Count of errors found
-ERRORS_FOUND_MARKDOWN=0             # Count of errors found
-ERRORS_FOUND_BASH=0                 # Count of errors found
-ERRORS_FOUND_PERL=0                 # Count of errors found
-ERRORS_FOUND_PHP=0                  # Count of errors found
-ERRORS_FOUND_RUBY=0                 # Count of errors found
-ERRORS_FOUND_PYTHON=0               # Count of errors found
-ERRORS_FOUND_CFN=0                  # Count of errors found
-ERRORS_FOUND_COFFEESCRIPT=0         # Count of errors found
-ERRORS_FOUND_ANSIBLE=0              # Count of errors found
-ERRORS_FOUND_JAVASCRIPT_STANDARD=0  # Count of errors found
-ERRORS_FOUND_JAVASCRIPT_ES=0        # Count of errors found
-ERRORS_FOUND_TYPESCRIPT_STANDARD=0  # Count of errors found
-ERRORS_FOUND_TYPESCRIPT_ES=0        # Count of errors found
-ERRORS_FOUND_DOCKER=0               # Count of errors found
-ERRORS_FOUND_GO=0                   # Count of errors found
-ERRORS_FOUND_TERRAFORM=0            # Count of errors found
-ERRORS_FOUND_POWERSHELL=0           # Count of errors found
-ERRORS_FOUND_ARM=0                  # Count of errors found
-ERRORS_FOUND_CSS=0                  # Count of errors found
-ERRORS_FOUND_ENV=0                  # Count of errors found
-ERRORS_FOUND_CLOJURE=0              # Count of errors found
-ERRORS_FOUND_KOTLIN=0               # Count of errors found
-ERRORS_FOUND_PROTOBUF=0             # Count of errors found
-ERRORS_FOUND_OPENAPI=0              # Count of errors found
-=======
 ERRORS_FOUND_YML=0                 # Count of errors found
 ERRORS_FOUND_JSON=0                # Count of errors found
 ERRORS_FOUND_XML=0                 # Count of errors found
@@ -368,13 +218,13 @@
 ERRORS_FOUND_GO=0                  # Count of errors found
 ERRORS_FOUND_TERRAFORM=0           # Count of errors found
 ERRORS_FOUND_POWERSHELL=0          # Count of errors found
+ERRORS_FOUND_ARM=0                 # Count of errors found
 ERRORS_FOUND_CSS=0                 # Count of errors found
 ERRORS_FOUND_ENV=0                 # Count of errors found
 ERRORS_FOUND_CLOJURE=0             # Count of errors found
 ERRORS_FOUND_KOTLIN=0              # Count of errors found
 ERRORS_FOUND_PROTOBUF=0            # Count of errors found
 ERRORS_FOUND_OPENAPI=0             # Count of errors found
->>>>>>> f948639b
 
 ################################################################################
 ########################## FUNCTIONS BELOW #####################################
@@ -413,14 +263,8 @@
   ##########################################################
   # Go through the array of linters and print version info #
   ##########################################################
-<<<<<<< HEAD
-  for LINTER in "${LINTER_ARRAY[@]}"
-  do
-=======
   for LINTER in "${LINTER_ARRAY[@]}"; do
-    echo "---------------------------------------------"
     echo "[$LINTER]:"
->>>>>>> f948639b
     ###################
     # Get the version #
     ###################
@@ -443,12 +287,7 @@
     # Check the shell for errors #
     ##############################
     if [ $ERROR_CODE -ne 0 ] || [ -z "${GET_VERSION_CMD[*]}" ]; then
-<<<<<<< HEAD
-      echo "[$LINTER]: WARN! Failed to get version info for:[$LINTER]"
-=======
       echo -e "${NC}${F[Y]}WARN!${NC} Failed to get version info for:[$LINTER]${NC}"
-      echo "---------------------------------------------"
->>>>>>> f948639b
     else
       ##########################
       # Print the version info #
@@ -911,35 +750,6 @@
   ###############################
   # Exit with 1 if errors found #
   ###############################
-<<<<<<< HEAD
-  elif [ "$ERRORS_FOUND_YML" -ne 0 ] || \
-     [ "$ERRORS_FOUND_JSON" -ne 0 ] || \
-     [ "$ERRORS_FOUND_XML" -ne 0 ] || \
-     [ "$ERRORS_FOUND_MARKDOWN" -ne 0 ] || \
-     [ "$ERRORS_FOUND_BASH" -ne 0 ] || \
-     [ "$ERRORS_FOUND_PERL" -ne 0 ] || \
-     [ "$ERRORS_FOUND_PHP" -ne 0 ] || \
-     [ "$ERRORS_FOUND_PYTHON" -ne 0 ] || \
-     [ "$ERRORS_FOUND_COFFEESCRIPT" -ne 0 ] || \
-     [ "$ERRORS_FOUND_ANSIBLE" -ne 0 ] || \
-     [ "$ERRORS_FOUND_JAVASCRIPT_ES" -ne 0 ] || \
-     [ "$ERRORS_FOUND_JAVASCRIPT_STANDARD" -ne 0 ] || \
-     [ "$ERRORS_FOUND_TYPESCRIPT_ES" -ne 0 ] || \
-     [ "$ERRORS_FOUND_TYPESCRIPT_STANDARD" -ne 0 ] || \
-     [ "$ERRORS_FOUND_DOCKER" -ne 0 ] || \
-     [ "$ERRORS_FOUND_GO" -ne 0 ] || \
-     [ "$ERRORS_FOUND_TERRAFORM" -ne 0 ] || \
-     [ "$ERRORS_FOUND_POWERSHELL" -ne 0 ] || \
-     [ "$ERRORS_FOUND_ARM" -ne 0 ] || \
-     [ "$ERRORS_FOUND_RUBY" -ne 0 ] || \
-     [ "$ERRORS_FOUND_CSS" -ne 0 ] || \
-     [ "$ERRORS_FOUND_CFN" -ne 0 ] || \
-     [ "$ERRORS_FOUND_ENV" -ne 0 ] || \
-     [ "$ERRORS_FOUND_OPENAPI" -ne 0 ] || \
-     [ "$ERRORS_FOUND_PROTOBUF" -ne 0 ] || \
-     [ "$ERRORS_FOUND_CLOJURE" -ne 0 ] || \
-     [ "$ERRORS_FOUND_KOTLIN" -ne 0 ]; then
-=======
   elif [ "$ERRORS_FOUND_YML" -ne 0 ] ||
     [ "$ERRORS_FOUND_JSON" -ne 0 ] ||
     [ "$ERRORS_FOUND_XML" -ne 0 ] ||
@@ -958,6 +768,7 @@
     [ "$ERRORS_FOUND_GO" -ne 0 ] ||
     [ "$ERRORS_FOUND_TERRAFORM" -ne 0 ] ||
     [ "$ERRORS_FOUND_POWERSHELL" -ne 0 ] ||
+    [ "$ERRORS_FOUND_ARM" -ne 0 ] ||
     [ "$ERRORS_FOUND_RUBY" -ne 0 ] ||
     [ "$ERRORS_FOUND_CSS" -ne 0 ] ||
     [ "$ERRORS_FOUND_CFN" -ne 0 ] ||
@@ -966,7 +777,6 @@
     [ "$ERRORS_FOUND_PROTOBUF" -ne 0 ] ||
     [ "$ERRORS_FOUND_CLOJURE" -ne 0 ] ||
     [ "$ERRORS_FOUND_KOTLIN" -ne 0 ]; then
->>>>>>> f948639b
     # Failed exit
     echo -e "${NC}${F[R]}Exiting with errors found!${NC}"
     exit 1
@@ -1029,13 +839,9 @@
 # Get Terraform rules
 GetLinterRules "TERRAFORM"
 # Get PowerShell rules
-<<<<<<< HEAD
-GetLinterRules "$POWERSHELL_FILE_NAME" "$POWERSHELL_LINTER_RULES"
+GetLinterRules "POWERSHELL"
 # Get ARM rules
-GetLinterRules "$ARM_FILE_NAME" "$ARM_LINTER_RULES"
-=======
-GetLinterRules "POWERSHELL"
->>>>>>> f948639b
+GetLinterRules "ARM"
 # Get CSS rules
 GetLinterRules "CSS"
 # Get CFN rules
