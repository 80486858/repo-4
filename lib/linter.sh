#!/usr/bin/env bash

################################################################################
################################################################################
########### Super-Linter (Lint all the code) @admiralawkbar ####################
################################################################################
################################################################################

#########################
# Source Function Files #
#########################
# shellcheck source=/dev/null
source /action/lib/termColors.sh # Source the function script(s)
# shellcheck source=/dev/null
source /action/lib/buildFileList.sh # Source the function script(s)
# shellcheck source=/dev/null
source /action/lib/validation.sh # Source the function script(s)
# shellcheck source=/dev/null
source /action/lib/worker.sh # Source the function script(s)

###########
# GLOBALS #
###########
# Default Vars
DEFAULT_RULES_LOCATION='/action/lib/.automation'                        # Default rules files location
LINTER_RULES_PATH="${LINTER_RULES_PATH:-.github/linters}"               # Linter Path Directory
# YAML Vars
YAML_FILE_NAME='.yaml-lint.yml'                                         # Name of the file
YAML_LINTER_RULES="$DEFAULT_RULES_LOCATION/$YAML_FILE_NAME"             # Path to the yaml lint rules
# MD Vars
MD_FILE_NAME='.markdown-lint.yml'                                       # Name of the file
MD_LINTER_RULES="$DEFAULT_RULES_LOCATION/$MD_FILE_NAME"                 # Path to the markdown lint rules
# Python Vars
PYTHON_FILE_NAME='.python-lint'                                         # Name of the file
PYTHON_LINTER_RULES="$DEFAULT_RULES_LOCATION/$PYTHON_FILE_NAME"         # Path to the python lint rules
# Cloudformation Vars
CFN_FILE_NAME='.cfnlintrc.yml'                                          # Name of the file
CFN_LINTER_RULES="$DEFAULT_RULES_LOCATION/$CFN_FILE_NAME"               # Path to the cloudformation lint rules
# Ruby Vars
RUBY_FILE_NAME="${RUBY_CONFIG_FILE:-.ruby-lint.yml}"                    # Name of the file
RUBY_LINTER_RULES="$DEFAULT_RULES_LOCATION/$RUBY_FILE_NAME"             # Path to the ruby lint rules
# Coffee Vars
COFFEE_FILE_NAME='.coffee-lint.json'                                    # Name of the file
COFFEESCRIPT_LINTER_RULES="$DEFAULT_RULES_LOCATION/$COFFEE_FILE_NAME"   # Path to the coffeescript lint rules
# Javascript Vars
JAVASCRIPT_FILE_NAME="${JAVASCRIPT_ES_CONFIG_FILE:-.eslintrc.yml}"      # Name of the file
JAVASCRIPT_LINTER_RULES="$DEFAULT_RULES_LOCATION/$JAVASCRIPT_FILE_NAME" # Path to the Javascript lint rules
JAVASCRIPT_STANDARD_LINTER_RULES=''                                     # ENV string to pass when running js standard
# Typescript Vars
TYPESCRIPT_FILE_NAME="${TYPESCRIPT_ES_CONFIG_FILE:-.eslintrc.yml}"      # Name of the file
TYPESCRIPT_LINTER_RULES="$DEFAULT_RULES_LOCATION/$TYPESCRIPT_FILE_NAME" # Path to the Typescript lint rules
TYPESCRIPT_STANDARD_LINTER_RULES=''                                     # ENV string to pass when running js standard
# Ansible Vars
ANSIBLE_FILE_NAME='.ansible-lint.yml'                                   # Name of the file
ANSIBLE_LINTER_RULES="$DEFAULT_RULES_LOCATION/$ANSIBLE_FILE_NAME"       # Path to the Ansible lint rules
# Docker Vars
DOCKER_FILE_NAME='.dockerfilelintrc'                                    # Name of the file
DOCKER_LINTER_RULES="$DEFAULT_RULES_LOCATION/$DOCKER_FILE_NAME"         # Path to the Docker lint rules
# Golang Vars
GO_FILE_NAME='.golangci.yml'                                            # Name of the file
GO_LINTER_RULES="$DEFAULT_RULES_LOCATION/$GO_FILE_NAME"                 # Path to the Go lint rules
# Terraform Vars
TERRAFORM_FILE_NAME='.tflint.hcl'                                       # Name of the file
TERRAFORM_LINTER_RULES="$DEFAULT_RULES_LOCATION/$TERRAFORM_FILE_NAME"   # Path to the Terraform lint rules
# Powershell Vars
POWERSHELL_FILE_NAME='.powershell-psscriptanalyzer.psd1'                # Name of the file
POWERSHELL_LINTER_RULES="$DEFAULT_RULES_LOCATION/$POWERSHELL_FILE_NAME" # Path to the Powershell lint rules
# Azure Resource Manager Vars
ARM_FILE_NAME='.arm-ttk.psd1'                                           # Name of the file
ARM_LINTER_RULES="$DEFAULT_RULES_LOCATION/$ARM_FILE_NAME"               # Path to the ARM lint rules
# CSS Vars
CSS_FILE_NAME='.stylelintrc.json'                                       # Name of the file
CSS_LINTER_RULES="$DEFAULT_RULES_LOCATION/$CSS_FILE_NAME"               # Path to the CSS lint rules
# OpenAPI Vars
OPENAPI_FILE_NAME='.openapirc.yml'                                      # Name of the file
OPENAPI_LINTER_RULES="$DEFAULT_RULES_LOCATION/$OPENAPI_FILE_NAME"       # Path to the OpenAPI lint rules
# Protocol Buffers Vars
PROTOBUF_FILE_NAME='.protolintrc.yml'                                   # Name of the file
PROTOBUF_LINTER_RULES="$DEFAULT_RULES_LOCATION/$PROTOBUF_FILE_NAME"     # Path to the Protocol Buffers lint rules
# Clojure Vars
CLOJURE_FILE_NAME='.clj-kondo/config.edn'                               # Name of the file
CLOJURE_LINTER_RULES="$DEFAULT_RULES_LOCATION/$CLOJURE_FILE_NAME"       # Path to the Clojure lint rules
# HTML Vars
HTML_FILE_NAME='.htmlhintrc'                                            # Name of the file
HTML_LINTER_RULES="$DEFAULT_RULES_LOCATION/$HTML_FILE_NAME"             # Path to the CSS lint rules

#######################################
# Linter array for information prints #
#######################################
LINTER_ARRAY=("jsonlint" "yamllint" "xmllint" "markdownlint" "shellcheck"
  "pylint" "perl" "rubocop" "coffeelint" "eslint" "standard"
  "ansible-lint" "/dockerfilelint/bin/dockerfilelint" "golangci-lint" "tflint"
  "stylelint" "dotenv-linter" "pwsh" "arm-ttk" "ktlint" "protolint" "clj-kondo"
  "spectral" "cfn-lint" "htmlhint")

#############################
# Language array for prints #
#############################
LANGUAGE_ARRAY=('YML' 'JSON' 'XML' 'MARKDOWN' 'BASH' 'PERL' 'PHP' 'RUBY' 'PYTHON'
  'COFFEESCRIPT' 'ANSIBLE' 'JAVASCRIPT_STANDARD' 'JAVASCRIPT_ES'
  'TYPESCRIPT_STANDARD' 'TYPESCRIPT_ES' 'DOCKER' 'GO' 'TERRAFORM'
  'CSS' 'ENV' 'POWERSHELL' 'ARM' 'KOTLIN' 'PROTOBUF' 'CLOJURE' 'OPENAPI'
  'CFN' 'HTML')

###################
# GitHub ENV Vars #
###################
GITHUB_SHA="${GITHUB_SHA}"                                     # GitHub sha from the commit
GITHUB_EVENT_PATH="${GITHUB_EVENT_PATH}"                       # Github Event Path
GITHUB_WORKSPACE="${GITHUB_WORKSPACE}"                         # Github Workspace
DEFAULT_BRANCH="${DEFAULT_BRANCH:-master}"                     # Default Git Branch to use (master by default)
ANSIBLE_DIRECTORY="${ANSIBLE_DIRECTORY}"                       # Ansible Directory
VALIDATE_ALL_CODEBASE="${VALIDATE_ALL_CODEBASE}"               # Boolean to validate all files
VALIDATE_YAML="${VALIDATE_YAML}"                               # Boolean to validate language
VALIDATE_JSON="${VALIDATE_JSON}"                               # Boolean to validate language
VALIDATE_XML="${VALIDATE_XML}"                                 # Boolean to validate language
VALIDATE_MD="${VALIDATE_MD}"                                   # Boolean to validate language
VALIDATE_BASH="${VALIDATE_BASH}"                               # Boolean to validate language
VALIDATE_PERL="${VALIDATE_PERL}"                               # Boolean to validate language
VALIDATE_PHP="${VALIDATE_PHP}"                                 # Boolean to validate language
VALIDATE_PYTHON="${VALIDATE_PYTHON}"                           # Boolean to validate language
VALIDATE_CLOUDFORMATION="${VALIDATE_CLOUDFORMATION}"           # Boolean to validate language
VALIDATE_RUBY="${VALIDATE_RUBY}"                               # Boolean to validate language
VALIDATE_COFFEE="${VALIDATE_COFFEE}"                           # Boolean to validate language
VALIDATE_ANSIBLE="${VALIDATE_ANSIBLE}"                         # Boolean to validate language
VALIDATE_JAVASCRIPT_ES="${VALIDATE_JAVASCRIPT_ES}"             # Boolean to validate language
VALIDATE_JAVASCRIPT_STANDARD="${VALIDATE_JAVASCRIPT_STANDARD}" # Boolean to validate language
VALIDATE_TYPESCRIPT_ES="${VALIDATE_TYPESCRIPT_ES}"             # Boolean to validate language
VALIDATE_TYPESCRIPT_STANDARD="${VALIDATE_TYPESCRIPT_STANDARD}" # Boolean to validate language
VALIDATE_DOCKER="${VALIDATE_DOCKER}"                           # Boolean to validate language
VALIDATE_GO="${VALIDATE_GO}"                                   # Boolean to validate language
VALIDATE_CSS="${VALIDATE_CSS}"                                 # Boolean to validate language
VALIDATE_ENV="${VALIDATE_ENV}"                                 # Boolean to validate language
VALIDATE_CLOJURE="${VALIDATE_CLOJURE}"                         # Boolean to validate language
VALIDATE_TERRAFORM="${VALIDATE_TERRAFORM}"                     # Boolean to validate language
VALIDATE_POWERSHELL="${VALIDATE_POWERSHELL}"                   # Boolean to validate language
VALIDATE_ARM="${VALIDATE_ARM}"                                 # Boolean to validate language
VALIDATE_KOTLIN="${VALIDATE_KOTLIN}"                           # Boolean to validate language
VALIDATE_OPENAPI="${VALIDATE_OPENAPI}"                         # Boolean to validate language
VALIDATE_EDITORCONFIG="${VALIDATE_EDITORCONFIG}"               # Boolean to validate files with editorconfig
TEST_CASE_RUN="${TEST_CASE_RUN}"                               # Boolean to validate only test cases
DISABLE_ERRORS="${DISABLE_ERRORS}"                             # Boolean to enable warning-only output without throwing errors
VALIDATE_HTML="${VALIDATE_HTML}"                               # Boolean to validate language

##############
# Debug Vars #
##############
RUN_LOCAL="${RUN_LOCAL}"                              # Boolean to see if we are running locally
ACTIONS_RUNNER_DEBUG="${ACTIONS_RUNNER_DEBUG:-false}" # Boolean to see even more info (debug)

################
# Default Vars #
################
DEFAULT_VALIDATE_ALL_CODEBASE='true'                # Default value for validate all files
DEFAULT_WORKSPACE="${DEFAULT_WORKSPACE:-/tmp/lint}" # Default workspace if running locally
DEFAULT_RUN_LOCAL='false'                           # Default value for debugging locally
DEFAULT_TEST_CASE_RUN='false'                       # Flag to tell code to run only test cases
DEFAULT_IFS="$IFS"                                  # Get the Default IFS for updating

###############################################################
# Default Vars that are called in Subs and need to be ignored #
###############################################################
DEFAULT_DISABLE_ERRORS='false'                               # Default to enabling errors
echo "${DEFAULT_DISABLE_ERRORS}" > /dev/null 2>&1 || true    # Workaround SC2034
RAW_FILE_ARRAY=()                                            # Array of all files that were changed
echo "${RAW_FILE_ARRAY[*]}" > /dev/null 2>&1 || true         # Workaround SC2034
READ_ONLY_CHANGE_FLAG=0                                      # Flag set to 1 if files changed are not txt or md
echo "${READ_ONLY_CHANGE_FLAG}" > /dev/null 2>&1 || true     # Workaround SC2034
TEST_CASE_FOLDER='.automation/test'                          # Folder for test cases we should always ignore
echo "${TEST_CASE_FOLDER}" > /dev/null 2>&1 || true          # Workaround SC2034
DEFAULT_ANSIBLE_DIRECTORY="$GITHUB_WORKSPACE/ansible"        # Default Ansible Directory
echo "${DEFAULT_ANSIBLE_DIRECTORY}" > /dev/null 2>&1 || true # Workaround SC2034

##############
# Format     #
##############
OUTPUT_FORMAT="${OUTPUT_FORMAT}"                             # Output format to be generated. Default none
OUTPUT_FOLDER="${OUTPUT_FOLDER:-super-linter.report}"        # Folder where the reports are generated. Default super-linter.report
OUTPUT_DETAILS="${OUTPUT_DETAILS:-simpler}"                  # What level of details. (simpler or detailed). Default simpler
REPORT_OUTPUT_FOLDER="${DEFAULT_WORKSPACE}/${OUTPUT_FOLDER}"

##########################
# Array of changed files #
##########################
FILE_ARRAY_YML=()                 # Array of files to check
FILE_ARRAY_JSON=()                # Array of files to check
FILE_ARRAY_XML=()                 # Array of files to check
FILE_ARRAY_MD=()                  # Array of files to check
FILE_ARRAY_BASH=()                # Array of files to check
FILE_ARRAY_PERL=()                # Array of files to check
FILE_ARRAY_PHP=()                 # Array of files to check
FILE_ARRAY_RUBY=()                # Array of files to check
FILE_ARRAY_PYTHON=()              # Array of files to check
FILE_ARRAY_CFN=()                 # Array of files to check
FILE_ARRAY_COFFEESCRIPT=()        # Array of files to check
FILE_ARRAY_JAVASCRIPT_ES=()       # Array of files to check
FILE_ARRAY_JAVASCRIPT_STANDARD=() # Array of files to check
FILE_ARRAY_TYPESCRIPT_ES=()       # Array of files to check
FILE_ARRAY_TYPESCRIPT_STANDARD=() # Array of files to check
FILE_ARRAY_DOCKER=()              # Array of files to check
FILE_ARRAY_GO=()                  # Array of files to check
FILE_ARRAY_TERRAFORM=()           # Array of files to check
FILE_ARRAY_POWERSHELL=()          # Array of files to check
FILE_ARRAY_ARM=()                 # Array of files to check
FILE_ARRAY_CSS=()                 # Array of files to check
FILE_ARRAY_ENV=()                 # Array of files to check
FILE_ARRAY_CLOJURE=()             # Array of files to check
FILE_ARRAY_KOTLIN=()              # Array of files to check
FILE_ARRAY_PROTOBUF=()            # Array of files to check
FILE_ARRAY_OPENAPI=()             # Array of files to check
FILE_ARRAY_HTML=()                # Array of files to check

############
# Counters #
############
ERRORS_FOUND_YML=0                 # Count of errors found
ERRORS_FOUND_JSON=0                # Count of errors found
ERRORS_FOUND_XML=0                 # Count of errors found
ERRORS_FOUND_MARKDOWN=0            # Count of errors found
ERRORS_FOUND_BASH=0                # Count of errors found
ERRORS_FOUND_PERL=0                # Count of errors found
ERRORS_FOUND_PHP=0                 # Count of errors found
ERRORS_FOUND_RUBY=0                # Count of errors found
ERRORS_FOUND_PYTHON=0              # Count of errors found
ERRORS_FOUND_CFN=0                 # Count of errors found
ERRORS_FOUND_COFFEESCRIPT=0        # Count of errors found
ERRORS_FOUND_ANSIBLE=0             # Count of errors found
ERRORS_FOUND_JAVASCRIPT_STANDARD=0 # Count of errors found
ERRORS_FOUND_JAVASCRIPT_ES=0       # Count of errors found
ERRORS_FOUND_TYPESCRIPT_STANDARD=0 # Count of errors found
ERRORS_FOUND_TYPESCRIPT_ES=0       # Count of errors found
ERRORS_FOUND_DOCKER=0              # Count of errors found
ERRORS_FOUND_GO=0                  # Count of errors found
ERRORS_FOUND_TERRAFORM=0           # Count of errors found
ERRORS_FOUND_POWERSHELL=0          # Count of errors found
ERRORS_FOUND_ARM=0                 # Count of errors found
ERRORS_FOUND_CSS=0                 # Count of errors found
ERRORS_FOUND_ENV=0                 # Count of errors found
ERRORS_FOUND_CLOJURE=0             # Count of errors found
ERRORS_FOUND_KOTLIN=0              # Count of errors found
ERRORS_FOUND_PROTOBUF=0            # Count of errors found
ERRORS_FOUND_OPENAPI=0             # Count of errors found
ERRORS_FOUND_HTML=0                # Count of errors found

################################################################################
########################## FUNCTIONS BELOW #####################################
################################################################################
################################################################################
#### Function Header ###########################################################
Header() {
  ###############################
  # Give them the possum action #
  ###############################
  /bin/bash /action/lib/possum.sh

  ##########
  # Prints #
  ##########
  echo ""
  echo "---------------------------------------------"
  echo "--- GitHub Actions Multi Language Linter ----"
  echo "---------------------------------------------"
  echo ""
  echo "---------------------------------------------"
  echo "The Super-Linter source code can be found at:"
  echo " - https://github.com/github/super-linter"
  echo "---------------------------------------------"
}
################################################################################
#### Function GetLinterVersions ################################################
GetLinterVersions() {
  #########################
  # Print version headers #
  #########################
  echo ""
  echo "---------------------------------------------"
  echo "Linter Version Info:"

  ##########################################################
  # Go through the array of linters and print version info #
  ##########################################################
  for LINTER in "${LINTER_ARRAY[@]}"; do
    ###################
    # Get the version #
    ###################
    if [[ "$LINTER" == "arm-ttk" ]]; then
      # Need specific command for ARM
      mapfile -t GET_VERSION_CMD < <(grep -iE 'version' "$ARM_TTK_PSD1" | xargs 2>&1)
    elif [[ "$LINTER" == "protolint" ]]; then
      # Need specific command for Protolint
      mapfile -t GET_VERSION_CMD < <(echo "--version not supported")
    else
      # Standard version command
      mapfile -t GET_VERSION_CMD < <("$LINTER" --version 2>&1)
    fi

    #######################
    # Load the error code #
    #######################
    ERROR_CODE=$?

    ##############################
    # Check the shell for errors #
    ##############################
    if [ $ERROR_CODE -ne 0 ] || [ -z "${GET_VERSION_CMD[*]}" ]; then
      echo -e "${NC}[$LINTER]: ${F[Y]}WARN!${NC} Failed to get version info for:${NC}"
    else
      ##########################
      # Print the version info #
      ##########################
      echo -e "${NC}${F[B]}Successfully found version for ${F[W]}[$LINTER]${F[B]}: ${F[W]}${GET_VERSION_CMD[*]}${NC}"
    fi
  done

  #########################
  # Print version footers #
  #########################
  echo "---------------------------------------------"
  echo ""
}
################################################################################
#### Function GetLinterRules ###################################################
GetLinterRules() {
  # Need to validate the rules files exist

  ################
  # Pull in vars #
  ################
  LANGUAGE_NAME="$1" # Name of the language were looking for

  #######################################################
  # Need to create the variables for the real variables #
  #######################################################
  LANGUAGE_FILE_NAME="${LANGUAGE_NAME}_FILE_NAME"
  LANGUAGE_LINTER_RULES="${LANGUAGE_NAME}_LINTER_RULES"

  #####################################
  # Validate we have the linter rules #
  #####################################
  if [ -f "$GITHUB_WORKSPACE/$LINTER_RULES_PATH/${!LANGUAGE_FILE_NAME}" ]; then
    echo "----------------------------------------------"
    echo "User provided file:[${!LANGUAGE_FILE_NAME}], setting rules file..."

    ########################################
    # Update the path to the file location #
    ########################################
    declare -g "${LANGUAGE_LINTER_RULES}=$GITHUB_WORKSPACE/$LINTER_RULES_PATH/${!LANGUAGE_FILE_NAME}"
  else
    ########################################################
    # No user default provided, using the template default #
    ########################################################
    if [[ $ACTIONS_RUNNER_DEBUG == "true" ]]; then
      echo "  -> Codebase does NOT have file:[$LINTER_RULES_PATH/${!LANGUAGE_FILE_NAME}], using Default rules at:[${!LANGUAGE_LINTER_RULES}]"
    fi
  fi
}
################################################################################
#### Function GetStandardRules #################################################
GetStandardRules() {
  ################
  # Pull In Vars #
  ################
  LINTER="$1" # Type: javascript | typescript

  #########################################################################
  # Need to get the ENV vars from the linter rules to run in command line #
  #########################################################################
  # Copy orig IFS to var
  ORIG_IFS="$IFS"
  # Set the IFS to newline
  IFS=$'\n'

  #########################################
  # Get list of all environment variables #
  #########################################
  # Only env vars that are marked as true
  GET_ENV_ARRAY=()
  if [[ $LINTER == "javascript" ]]; then
    mapfile -t GET_ENV_ARRAY < <(yq .env "$JAVASCRIPT_LINTER_RULES" | grep true)
  elif [[ $LINTER == "typescript" ]]; then
    mapfile -t GET_ENV_ARRAY < <(yq .env "$TYPESCRIPT_LINTER_RULES" | grep true)
  fi

  #######################
  # Load the error code #
  #######################
  ERROR_CODE=$?

  ##############################
  # Check the shell for errors #
  ##############################
  if [ $ERROR_CODE -ne 0 ]; then
    # ERROR
    echo -e "${NC}${B[R]}${F[W]}ERROR!${NC} Failed to gain list of ENV vars to load!${NC}"
    echo -e "${NC}${B[R]}${F[W]}ERROR:${NC}[${GET_ENV_ARRAY[*]}]${NC}"
    exit 1
  fi

  ##########################
  # Set IFS back to normal #
  ##########################
  # Set IFS back to Orig
  IFS="$ORIG_IFS"

  ######################
  # Set the env string #
  ######################
  ENV_STRING=''

  #############################
  # Pull out the envs to load #
  #############################
  for ENV in "${GET_ENV_ARRAY[@]}"; do
    #############################
    # remove spaces from return #
    #############################
    ENV="$(echo -e "${ENV}" | tr -d '[:space:]')"
    ################################
    # Get the env to add to string #
    ################################
    ENV="$(echo "${ENV}" | cut -d'"' -f2)"
    # echo "ENV:[$ENV]"
    ENV_STRING+="--env ${ENV} "
  done

  #########################################
  # Remove trailing and ending whitespace #
  #########################################
  if [[ $LINTER == "javascript" ]]; then
    JAVASCRIPT_STANDARD_LINTER_RULES="$(echo -e "${ENV_STRING}" | sed -e 's/^[[:space:]]*//' -e 's/[[:space:]]*$//')"
  elif [[ $LINTER == "typescript" ]]; then
    TYPESCRIPT_STANDARD_LINTER_RULES="$(echo -e "${ENV_STRING}" | sed -e 's/^[[:space:]]*//' -e 's/[[:space:]]*$//')"
  fi
}
################################################################################
<<<<<<< HEAD
#### Function LintAnsibleFiles #################################################
LintAnsibleFiles()
{
  ######################
  # Create Print Array #
  ######################
  PRINT_ARRAY=()

  ################
  # print header #
  ################
  PRINT_ARRAY+=("")
  PRINT_ARRAY+=("----------------------------------------------")
  PRINT_ARRAY+=("----------------------------------------------")
  PRINT_ARRAY+=("Linting [Ansible] files...")
  PRINT_ARRAY+=("----------------------------------------------")
  PRINT_ARRAY+=("----------------------------------------------")

  ######################
  # Name of the linter #
  ######################
  LINTER_NAME="ansible-lint"

  ###########################################
  # Validate we have ansible-lint installed #
  ###########################################
  # shellcheck disable=SC2230
  VALIDATE_INSTALL_CMD=$(command -v "$LINTER_NAME" 2>&1)

  #######################
  # Load the error code #
  #######################
  ERROR_CODE=$?

  ##############################
  # Check the shell for errors #
  ##############################
  if [ $ERROR_CODE -ne 0 ]; then
    # Failed
    echo "ERROR! Failed to find $LINTER_NAME in system!"
    echo "ERROR:[$VALIDATE_INSTALL_CMD]"
    exit 1
  else
    # Success
    if [[ "$ACTIONS_RUNNER_DEBUG" == "true" ]]; then
      # Success
      echo "Successfully found binary in system"
      echo "Location:[$VALIDATE_INSTALL_CMD]"
    fi
  fi

  ##########################
  # Initialize empty Array #
  ##########################
  LIST_FILES=()

  #######################
  # Create flag to skip #
  #######################
  SKIP_FLAG=0

  ######################################################
  # Only go into ansible linter if we have base folder #
  ######################################################
  if [ -d "$ANSIBLE_DIRECTORY" ]; then

    ############################################################
    # Check to see if we need to go through array or all files #
    ############################################################
    if [ "$VALIDATE_ALL_CODEBASE" == "false" ]; then
      # We need to only check the ansible playbooks that have updates
      #LIST_FILES=("${ANSIBLE_ARRAY[@]}")
      # shellcheck disable=SC2164,SC2010,SC2207
      LIST_FILES=($(cd "$ANSIBLE_DIRECTORY"; ls | grep ".yml" 2>&1))
    else
      #################################
      # Get list of all files to lint #
      #################################
      # shellcheck disable=SC2164,SC2010,SC2207
      LIST_FILES=($(cd "$ANSIBLE_DIRECTORY"; ls | grep ".yml" 2>&1))
    fi

    ###############################################################
    # Set the list to empty if only MD and TXT files were changed #
    ###############################################################
    # No need to run the full ansible checks on read only file changes
    if [ "$READ_ONLY_CHANGE_FLAG" -eq 0 ]; then
      ##########################
      # Set the array to empty #
      ##########################
      LIST_FILES=()
      ###################################
      # Send message that were skipping #
      ###################################
      #echo "- Skipping Ansible lint run as file(s) that were modified were read only..."
      ############################
      # Create flag to skip loop #
      ############################
      SKIP_FLAG=1
    fi

    ####################################
    # Check if we have data to look at #
    ####################################
    if [ $SKIP_FLAG -eq 0 ]; then
      for LINE in "${PRINT_ARRAY[@]}"
      do
        #########################
        # Print the header line #
        #########################
        echo "$LINE"
      done
    fi

    ####################################
    # Prepare context if OUTPUT_FORMAT #
    ####################################
    if IsTAP ; then
      TMPFILE=$(mktemp -q "/tmp/super-linter-${FILE_TYPE}.XXXXXX")
      INDEX=0
      mkdir -p "${REPORT_OUTPUT_FOLDER}"
      REPORT_OUTPUT_FILE="${REPORT_OUTPUT_FOLDER}/super-linter-${FILE_TYPE}.${OUTPUT_FORMAT}"
    fi

    ##################
    # Lint the files #
    ##################
    for FILE in "${LIST_FILES[@]}"
    do

      ########################################
      # Make sure we dont lint certain files #
      ########################################
      if [[ $FILE == *"vault.yml"* ]] || [[ $FILE == *"galaxy.yml"* ]]; then
        # This is a file we dont look at
        continue
      fi

      ##################################
      # Increase the linted file index #
      ##################################
      (("INDEX++"))

      ####################
      # Get the filename #
      ####################
      FILE_NAME=$(basename "$ANSIBLE_DIRECTORY/$FILE" 2>&1)

      ##############
      # File print #
      ##############
      echo "---------------------------"
      echo "File:[$FILE]"

      ################################
      # Lint the file with the rules #
      ################################
      LINT_CMD=$("$LINTER_NAME" -v -c "$ANSIBLE_LINTER_RULES" "$ANSIBLE_DIRECTORY/$FILE" 2>&1)

      #######################
      # Load the error code #
      #######################
      ERROR_CODE=$?

      ##############################
      # Check the shell for errors #
      ##############################
      if [ $ERROR_CODE -ne 0 ]; then
        #########
        # Error #
        #########
        echo "ERROR! Found errors in [$LINTER_NAME] linter!"
        echo "ERROR:[$LINT_CMD]"
        # Increment error count
        ((ERRORS_FOUND_ANSIBLE++))

        #######################################################
        # Store the linting as a temporary file in TAP format #
        #######################################################
        if IsTAP ; then
          echo "not ok ${INDEX} - ${FILE}" >> "${TMPFILE}"
          ##########################################
          # Report the detailed message if enabled #
          ##########################################
          DETAILED_MSG=$(TransformTAPDetails "$LINT_CMD")
          if [ -n "${DETAILED_MSG}" ] ; then
            printf "  ---\n  message: %s\n  ..." "$DETAILED_MSG" >> "${TMPFILE}"
          fi
        fi
      else
        ###########
        # Success #
        ###########
        echo " - File:[$FILE_NAME] was linted with [$LINTER_NAME] successfully"

        #######################################################
        # Store the linting as a temporary file in TAP format #
        #######################################################
        if IsTAP ; then
          echo "ok ${INDEX} - ${FILE}" >> "${TMPFILE}"
        fi
      fi
    done

    #################################
    # Generate report in TAP format #
    #################################
    if IsTAP && [ ${INDEX} -gt 0 ] ; then
      printf "TAP version 13\n1..%s\n" "${INDEX}" > "${REPORT_OUTPUT_FILE}"
      cat "${TMPFILE}" >> "${REPORT_OUTPUT_FILE}"
    fi

  else # No ansible directory found in path
    ###############################
    # Check to see if debug is on #
    ###############################
    if [[ "$ACTIONS_RUNNER_DEBUG" == "true" ]]; then
      ########################
      # No Ansible dir found #
      ########################
      echo "WARN! No Ansible base directory found at:[$ANSIBLE_DIRECTORY]"
      echo "skipping ansible lint"
    fi
  fi
}

################################################################################
=======
>>>>>>> 93bf4a79
#### Function DetectOpenAPIFile ################################################
DetectOpenAPIFile() {
  ################
  # Pull in vars #
  ################
  FILE="$1"

  ###############################
  # Check the file for keywords #
  ###############################
<<<<<<< HEAD
  grep -E '"openapi":|"swagger":|^openapi:|^swagger:' "$GITHUB_WORKSPACE/$FILE" > /dev/null

  #######################
  # Load the error code #
  #######################
  ERROR_CODE=$?

  ##############################
  # Check the shell for errors #
  ##############################
  if [ $ERROR_CODE -eq 0 ]; then
    ########################
    # Found string in file #
    ########################
	  return 0
  else
    ###################
    # No string match #
    ###################
	  return 1
  fi
}

################################################################################
#### Function GetGitHubVars ####################################################
GetGitHubVars()
{
  ##########
  # Prints #
  ##########
  echo "--------------------------------------------"
  echo "Gathering GitHub information..."

  ###############################
  # Get the Run test cases flag #
  ###############################
  if [ -z "$TEST_CASE_RUN" ]; then
    ##################################
    # No flag passed, set to default #
    ##################################
    TEST_CASE_RUN="$DEFAULT_TEST_CASE_RUN"
  fi

  ###############################
  # Convert string to lowercase #
  ###############################
  TEST_CASE_RUN=$(echo "$TEST_CASE_RUN" | awk '{print tolower($0)}')

  ##########################
  # Get the run local flag #
  ##########################
  if [ -z "$RUN_LOCAL" ]; then
    ##################################
    # No flag passed, set to default #
    ##################################
    RUN_LOCAL="$DEFAULT_RUN_LOCAL"
  fi

  ###############################
  # Convert string to lowercase #
  ###############################
  RUN_LOCAL=$(echo "$RUN_LOCAL" | awk '{print tolower($0)}')

  #################################
  # Check if were running locally #
  #################################
  if [[ "$RUN_LOCAL" != "false" ]]; then
    ##########################################
    # We are running locally for a debug run #
    ##########################################
    echo "NOTE: ENV VAR [RUN_LOCAL] has been set to:[true]"
    echo "bypassing GitHub Actions variables..."
    echo "Linting all files in mapped directory:[$DEFAULT_WORKSPACE]"

    # No need to touch or set the GITHUB_SHA
    # No need to touch or set the GITHUB_EVENT_PATH
    # No need to touch or set the GITHUB_ORG
    # No need to touch or set the GITHUB_REPO

    ############################
    # Set the GITHUB_WORKSPACE #
    ############################
    GITHUB_WORKSPACE="$DEFAULT_WORKSPACE"

    #################################
    # Set the VALIDATE_ALL_CODEBASE #
    #################################
    VALIDATE_ALL_CODEBASE="$DEFAULT_VALIDATE_ALL_CODEBASE"
  else
    ############################
    # Validate we have a value #
    ############################
    if [ -z "$GITHUB_SHA" ]; then
      echo "ERROR! Failed to get [GITHUB_SHA]!"
      echo "ERROR:[$GITHUB_SHA]"
      exit 1
    else
      echo "Successfully found:[GITHUB_SHA], value:[$GITHUB_SHA]"
    fi

    ############################
    # Validate we have a value #
    ############################
    if [ -z "$GITHUB_WORKSPACE" ]; then
      echo "ERROR! Failed to get [GITHUB_WORKSPACE]!"
      echo "ERROR:[$GITHUB_WORKSPACE]"
      exit 1
    else
      echo "Successfully found:[GITHUB_WORKSPACE], value:[$GITHUB_WORKSPACE]"
    fi

    ############################
    # Validate we have a value #
    ############################
    if [ -z "$GITHUB_EVENT_PATH" ]; then
      echo "ERROR! Failed to get [GITHUB_EVENT_PATH]!"
      echo "ERROR:[$GITHUB_EVENT_PATH]"
      exit 1
    else
      echo "Successfully found:[GITHUB_EVENT_PATH], value:[$GITHUB_EVENT_PATH]"
    fi

    ##################################################
    # Need to pull the GitHub Vars from the env file #
    ##################################################

    ######################
    # Get the GitHub Org #
    ######################
    # shellcheck disable=SC2002
    GITHUB_ORG=$(cat "$GITHUB_EVENT_PATH" | jq -r '.repository.owner.login' )

    ############################
    # Validate we have a value #
    ############################
    if [ -z "$GITHUB_ORG" ]; then
      echo "ERROR! Failed to get [GITHUB_ORG]!"
      echo "ERROR:[$GITHUB_ORG]"
      exit 1
    else
      echo "Successfully found:[GITHUB_ORG], value:[$GITHUB_ORG]"
    fi

    #######################
    # Get the GitHub Repo #
    #######################
    # shellcheck disable=SC2002
    GITHUB_REPO=$(cat "$GITHUB_EVENT_PATH"| jq -r '.repository.name' )

    ############################
    # Validate we have a value #
    ############################
    if [ -z "$GITHUB_REPO" ]; then
      echo "ERROR! Failed to get [GITHUB_REPO]!"
      echo "ERROR:[$GITHUB_REPO]"
      exit 1
    else
      echo "Successfully found:[GITHUB_REPO], value:[$GITHUB_REPO]"
    fi
  fi
}
################################################################################
#### Function GetValidationInfo ################################################
GetValidationInfo()
{
  ############################################
  # Print headers for user provided env vars #
  ############################################
  echo ""
  echo "--------------------------------------------"
  echo "Gathering user validation information..."

  ###########################################
  # Skip validation if were running locally #
  ###########################################
  if [[ "$RUN_LOCAL" != "true" ]]; then
    ###############################
    # Convert string to lowercase #
    ###############################
    VALIDATE_ALL_CODEBASE=$(echo "$VALIDATE_ALL_CODEBASE" | awk '{print tolower($0)}')
    ######################################
    # Validate we should check all files #
    ######################################
    if [[ "$VALIDATE_ALL_CODEBASE" != "false" ]]; then
      # Set to true
      VALIDATE_ALL_CODEBASE="$DEFAULT_VALIDATE_ALL_CODEBASE"
      echo "- Validating ALL files in code base..."
    else
      # Its false
      echo "- Only validating [new], or [edited] files in code base..."
    fi
  fi

  ######################
  # Create Print Array #
  ######################
  PRINT_ARRAY=()

  ################################
  # Convert strings to lowercase #
  ################################
  VALIDATE_YAML=$(echo "$VALIDATE_YAML" | awk '{print tolower($0)}')
  VALIDATE_JSON=$(echo "$VALIDATE_JSON" | awk '{print tolower($0)}')
  VALIDATE_XML=$(echo "$VALIDATE_XML" | awk '{print tolower($0)}')
  VALIDATE_MD=$(echo "$VALIDATE_MD" | awk '{print tolower($0)}')
  VALIDATE_BASH=$(echo "$VALIDATE_BASH" | awk '{print tolower($0)}')
  VALIDATE_PERL=$(echo "$VALIDATE_PERL" | awk '{print tolower($0)}')
  VALIDATE_PHP=$(echo "$VALIDATE_PHP" | awk '{print tolower($0)}')
  VALIDATE_PYTHON=$(echo "$VALIDATE_PYTHON" | awk '{print tolower($0)}')
  VALIDATE_RUBY=$(echo "$VALIDATE_RUBY" | awk '{print tolower($0)}')
  VALIDATE_COFFEE=$(echo "$VALIDATE_COFFEE" | awk '{print tolower($0)}')
  VALIDATE_ANSIBLE=$(echo "$VALIDATE_ANSIBLE" | awk '{print tolower($0)}')
  VALIDATE_JAVASCRIPT_ES=$(echo "$VALIDATE_JAVASCRIPT_ES" | awk '{print tolower($0)}')
  VALIDATE_JAVASCRIPT_STANDARD=$(echo "$VALIDATE_JAVASCRIPT_STANDARD" | awk '{print tolower($0)}')
  VALIDATE_TYPESCRIPT_ES=$(echo "$VALIDATE_TYPESCRIPT_ES" | awk '{print tolower($0)}')
  VALIDATE_TYPESCRIPT_STANDARD=$(echo "$VALIDATE_TYPESCRIPT_STANDARD" | awk '{print tolower($0)}')
  VALIDATE_DOCKER=$(echo "$VALIDATE_DOCKER" | awk '{print tolower($0)}')
  VALIDATE_GO=$(echo "$VALIDATE_GO" | awk '{print tolower($0)}')
  VALIDATE_TERRAFORM=$(echo "$VALIDATE_TERRAFORM" | awk '{print tolower($0)}')
  VALIDATE_POWERSHELL=$(echo "$VALIDATE_POWERSHELL" | awk '{print tolower($0)}')
  VALIDATE_CSS=$(echo "$VALIDATE_CSS" | awk '{print tolower($0)}')
  VALIDATE_ENV=$(echo "$VALIDATE_ENV" | awk '{print tolower($0)}')
  VALIDATE_CLOJURE=$(echo "$VALIDATE_CLOJURE" | awk '{print tolower($0)')
  VALIDATE_KOTLIN=$(echo "$VALIDATE_KOTLIN" | awk '{print tolower($0)}')
  VALIDATE_OPENAPI=$(echo "$VALIDATE_OPENAPI" | awk '{print tolower($0)}')

  ################################################
  # Determine if any linters were explicitly set #
  ################################################
  ANY_SET="false"
  if [[ -n "$VALIDATE_YAML" || \
        -n "$VALIDATE_JSON" || \
        -n "$VALIDATE_XML" || \
        -n "$VALIDATE_MD" || \
        -n "$VALIDATE_BASH" || \
        -n "$VALIDATE_PERL" || \
        -n "$VALIDATE_PHP" || \
        -n "$VALIDATE_PYTHON" || \
        -n "$VALIDATE_RUBY" || \
        -n "$VALIDATE_COFFEE" || \
        -n "$VALIDATE_ANSIBLE" || \
        -n "$VALIDATE_JAVASCRIPT_ES" || \
        -n "$VALIDATE_JAVASCRIPT_STANDARD" || \
        -n "$VALIDATE_TYPESCRIPT_ES" || \
        -n "$VALIDATE_TYPESCRIPT_STANDARD" || \
        -n "$VALIDATE_DOCKER" || \
        -n "$VALIDATE_GO" || \
        -n "$VALIDATE_TERRAFORM" || \
        -n "$VALIDATE_POWERSHELL" || \
        -n "$VALIDATE_CSS" || \
        -n "$VALIDATE_ENV" || \
        -n "$VALIDATE_CLOJURE" || \
        -n "$VALIDATE_OPENAPI" || \
        -n "$VALIDATE_KOTLIN" ]]; then
    ANY_SET="true"
  fi

  ####################################
  # Validate if we should check YAML #
  ####################################
  if [[ "$ANY_SET" == "true" ]]; then
    # Some linter flags were set - only run those set to true
    if [[ -z "$VALIDATE_YAML" ]]; then
      # YAML flag was not set - default to false
      VALIDATE_YAML="false"
    fi
  else
    # No linter flags were set - default all to true
    VALIDATE_YAML="true"
  fi

  ####################################
  # Validate if we should check JSON #
  ####################################
  if [[ "$ANY_SET" == "true" ]]; then
    # Some linter flags were set - only run those set to true
    if [[ -z "$VALIDATE_JSON" ]]; then
      # JSON flag was not set - default to false
      VALIDATE_JSON="false"
    fi
  else
    # No linter flags were set - default all to true
    VALIDATE_JSON="true"
  fi

  ###################################
  # Validate if we should check XML #
  ###################################
  if [[ "$ANY_SET" == "true" ]]; then
    # Some linter flags were set - only run those set to true
    if [[ -z "$VALIDATE_XML" ]]; then
      # XML flag was not set - default to false
      VALIDATE_XML="false"
    fi
  else
    # No linter flags were set - default all to true
    VALIDATE_XML="true"
  fi

  ########################################
  # Validate if we should check MARKDOWN #
  ########################################
  if [[ "$ANY_SET" == "true" ]]; then
    # Some linter flags were set - only run those set to true
    if [[ -z "$VALIDATE_MD" ]]; then
      # MD flag was not set - default to false
      VALIDATE_MD="false"
    fi
  else
    # No linter flags were set - default all to true
    VALIDATE_MD="true"
  fi

  ####################################
  # Validate if we should check BASH #
  ####################################
  if [[ "$ANY_SET" == "true" ]]; then
    # Some linter flags were set - only run those set to true
    if [[ -z "$VALIDATE_BASH" ]]; then
      # BASH flag was not set - default to false
      VALIDATE_BASH="false"
    fi
  else
    # No linter flags were set - default all to true
    VALIDATE_BASH="true"
  fi

  ####################################
  # Validate if we should check PERL #
  ####################################
  if [[ "$ANY_SET" == "true" ]]; then
    # Some linter flags were set - only run those set to true
    if [[ -z "$VALIDATE_PERL" ]]; then
      # PERL flag was not set - default to false
      VALIDATE_PERL="false"
    fi
  else
    # No linter flags were set - default all to true
    VALIDATE_PERL="true"
  fi

  ####################################
  # Validate if we should check PHP #
  ####################################
  if [[ "$ANY_SET" == "true" ]]; then
    # Some linter flags were set - only run those set to true
    if [[ -z "$VALIDATE_PHP" ]]; then
      # PHP flag was not set - default to false
      VALIDATE_PHP="false"
    fi
  else
    # No linter flags were set - default all to true
    VALIDATE_PHP="true"
  fi

  ######################################
  # Validate if we should check PYTHON #
  ######################################
  if [[ "$ANY_SET" == "true" ]]; then
    # Some linter flags were set - only run those set to true
    if [[ -z "$VALIDATE_PYTHON" ]]; then
      # PYTHON flag was not set - default to false
      VALIDATE_PYTHON="false"
    fi
  else
    # No linter flags were set - default all to true
    VALIDATE_PYTHON="true"
  fi

  ####################################
  # Validate if we should check RUBY #
  ####################################
  if [[ "$ANY_SET" == "true" ]]; then
    # Some linter flags were set - only run those set to true
    if [[ -z "$VALIDATE_RUBY" ]]; then
      # RUBY flag was not set - default to false
      VALIDATE_RUBY="false"
    fi
  else
    # No linter flags were set - default all to true
    VALIDATE_RUBY="true"
  fi

  ######################################
  # Validate if we should check COFFEE #
  ######################################
  if [[ "$ANY_SET" == "true" ]]; then
    # Some linter flags were set - only run those set to true
    if [[ -z "$VALIDATE_COFFEE" ]]; then
      # COFFEE flag was not set - default to false
      VALIDATE_COFFEE="false"
    fi
  else
    # No linter flags were set - default all to true
    VALIDATE_COFFEE="true"
  fi

  #######################################
  # Validate if we should check ANSIBLE #
  #######################################
  if [[ "$ANY_SET" == "true" ]]; then
    # Some linter flags were set - only run those set to true
    if [[ -z "$VALIDATE_ANSIBLE" ]]; then
      # ANSIBLE flag was not set - default to false
      VALIDATE_ANSIBLE="false"
    fi
  else
    # No linter flags were set - default all to true
    VALIDATE_ANSIBLE="true"
  fi

  #############################################
  # Validate if we should check JAVASCRIPT_ES #
  #############################################
  if [[ "$ANY_SET" == "true" ]]; then
    # Some linter flags were set - only run those set to true
    if [[ -z "$VALIDATE_JAVASCRIPT_ES" ]]; then
      # JAVASCRIPT_ES flag was not set - default to false
      VALIDATE_JAVASCRIPT_ES="false"
    fi
  else
    # No linter flags were set - default all to true
    VALIDATE_JAVASCRIPT_ES="true"
  fi

  ###################################################
  # Validate if we should check JAVASCRIPT_STANDARD #
  ###################################################
  if [[ "$ANY_SET" == "true" ]]; then
    # Some linter flags were set - only run those set to true
    if [[ -z "$VALIDATE_JAVASCRIPT_STANDARD" ]]; then
      # JAVASCRIPT_STANDARD flag was not set - default to false
      VALIDATE_JAVASCRIPT_STANDARD="false"
    fi
  else
    # No linter flags were set - default all to true
    VALIDATE_JAVASCRIPT_STANDARD="true"
  fi

  #############################################
  # Validate if we should check TYPESCRIPT_ES #
  #############################################
  if [[ "$ANY_SET" == "true" ]]; then
    # Some linter flags were set - only run those set to true
    if [[ -z "$VALIDATE_TYPESCRIPT_ES" ]]; then
      # TYPESCRIPT_ES flag was not set - default to false
      VALIDATE_TYPESCRIPT_ES="false"
    fi
  else
    # No linter flags were set - default all to true
    VALIDATE_TYPESCRIPT_ES="true"
  fi

  ###################################################
  # Validate if we should check TYPESCRIPT_STANDARD #
  ###################################################
  if [[ "$ANY_SET" == "true" ]]; then
    # Some linter flags were set - only run those set to true
    if [[ -z "$VALIDATE_TYPESCRIPT_STANDARD" ]]; then
      # TYPESCRIPT_STANDARD flag was not set - default to false
      VALIDATE_TYPESCRIPT_STANDARD="false"
    fi
  else
    # No linter flags were set - default all to true
    VALIDATE_TYPESCRIPT_STANDARD="true"
  fi

  ######################################
  # Validate if we should check DOCKER #
  ######################################
  if [[ "$ANY_SET" == "true" ]]; then
    # Some linter flags were set - only run those set to true
    if [[ -z "$VALIDATE_DOCKER" ]]; then
      # DOCKER flag was not set - default to false
      VALIDATE_DOCKER="false"
    fi
  else
    # No linter flags were set - default all to true
    VALIDATE_DOCKER="true"
  fi

  ##################################
  # Validate if we should check GO #
  ##################################
  if [[ "$ANY_SET" == "true" ]]; then
    # Some linter flags were set - only run those set to true
    if [[ -z "$VALIDATE_GO" ]]; then
      # GO flag was not set - default to false
      VALIDATE_GO="false"
    fi
  else
    # No linter flags were set - default all to true
    VALIDATE_GO="true"
  fi

  #########################################
  # Validate if we should check TERRAFORM #
  #########################################
  if [[ "$ANY_SET" == "true" ]]; then
    # Some linter flags were set - only run those set to true
    if [[ -z "$VALIDATE_TERRAFORM" ]]; then
      # TERRAFORM flag was not set - default to false
      VALIDATE_TERRAFORM="false"
    fi
  else
    # No linter flags were set - default all to true
    VALIDATE_TERRAFORM="true"
  fi

  #########################################
  # Validate if we should check POWERSHELL #
  #########################################
  if [[ "$ANY_SET" == "true" ]]; then
    # Some linter flags were set - only run those set to true
    if [[ -z "$VALIDATE_POWERSHELL" ]]; then
      # POWERSHELL flag was not set - default to false
      VALIDATE_POWERSHELL="false"
    fi
  else
    # No linter flags were set - default all to true
    VALIDATE_POWERSHELL="true"
  fi

  ###################################
  # Validate if we should check CSS #
  ###################################
  if [[ "$ANY_SET" == "true" ]]; then
    # Some linter flags were set - only run those set to true
    if [[ -z "$VALIDATE_CSS" ]]; then
      # CSS flag was not set - default to false
      VALIDATE_CSS="false"
    fi
  else
    # No linter flags were set - default all to true
    VALIDATE_CSS="true"
  fi

  ###################################
  # Validate if we should check ENV #
  ###################################
  if [[ "$ANY_SET" == "true" ]]; then
    # Some linter flags were set - only run those set to true
    if [[ -z "$VALIDATE_ENV" ]]; then
      # ENV flag was not set - default to false
      VALIDATE_ENV="false"
    fi
  else
    # No linter flags were set - default all to true
    VALIDATE_ENV="true"
  fi

  ######################################
  # Validate if we should check KOTLIN #
  ######################################
  if [[ "$ANY_SET" == "true" ]]; then
    # Some linter flags were set - only run those set to true
    if [[ -z "$VALIDATE_KOTLIN" ]]; then
      # ENV flag was not set - default to false
      VALIDATE_KOTLIN="false"
    fi
  else
    # No linter flags were set - default all to true
    VALIDATE_KOTLIN="true"
  fi

  #######################################
  # Validate if we should check OPENAPI #
  #######################################
  if [[ "$ANY_SET" == "true" ]]; then
    # Some linter flags were set - only run those set to true
    if [[ -z "$VALIDATE_OPENAPI" ]]; then
      # OPENAPI flag was not set - default to false
      VALIDATE_OPENAPI="false"
    fi
  else
    # No linter flags were set - default all to true
    VALIDATE_OPENAPI="true"
  fi

  #######################################
  # Validate if we should check Clojure #
  #######################################
  if [[ "$ANY_SET" == "true" ]]; then
    # Some linter flags were set - only run those set to true
    if [[ -z "$VALIDATE_CLOJURE" ]]; then
      # Clojure flag was not set - default to false
      VALIDATE_CLOJURE="false"
    fi
  else
    # No linter flags were set - default all to true
    VALIDATE_CLOJURE="true"
  fi

  #######################################
  # Print which linters we are enabling #
  #######################################
  if [[ "$VALIDATE_YAML" == "true" ]]; then
    PRINT_ARRAY+=("- Validating [YAML] files in code base...")
  else
    PRINT_ARRAY+=("- Excluding [YAML] files in code base...")
  fi
  if [[ "$VALIDATE_JSON" == "true" ]]; then
    PRINT_ARRAY+=("- Validating [JSON] files in code base...")
  else
    PRINT_ARRAY+=("- Excluding [JSON] files in code base...")
  fi
  if [[ "$VALIDATE_XML" == "true" ]]; then
    PRINT_ARRAY+=("- Validating [XML] files in code base...")
  else
    PRINT_ARRAY+=("- Excluding [XML] files in code base...")
  fi
  if [[ "$VALIDATE_MD" == "true" ]]; then
    PRINT_ARRAY+=("- Validating [MARKDOWN] files in code base...")
  else
    PRINT_ARRAY+=("- Excluding [MARKDOWN] files in code base...")
  fi
  if [[ "$VALIDATE_BASH" == "true" ]]; then
    PRINT_ARRAY+=("- Validating [BASH] files in code base...")
  else
    PRINT_ARRAY+=("- Excluding [BASH] files in code base...")
  fi
  if [[ "$VALIDATE_PERL" == "true" ]]; then
    PRINT_ARRAY+=("- Validating [PERL] files in code base...")
  else
    PRINT_ARRAY+=("- Excluding [PERL] files in code base...")
  fi
  if [[ "$VALIDATE_PHP" == "true" ]]; then
    PRINT_ARRAY+=("- Validating [PHP] files in code base...")
  else
    PRINT_ARRAY+=("- Excluding [PHP] files in code base...")
  fi
  if [[ "$VALIDATE_PYTHON" == "true" ]]; then
    PRINT_ARRAY+=("- Validating [PYTHON] files in code base...")
  else
    PRINT_ARRAY+=("- Excluding [PYTHON] files in code base...")
  fi
  if [[ "$VALIDATE_RUBY" == "true" ]]; then
    PRINT_ARRAY+=("- Validating [RUBY] files in code base...")
  else
    PRINT_ARRAY+=("- Excluding [RUBY] files in code base...")
  fi
  if [[ "$VALIDATE_COFFEE" == "true" ]]; then
    PRINT_ARRAY+=("- Validating [COFFEE] files in code base...")
  else
    PRINT_ARRAY+=("- Excluding [COFFEE] files in code base...")
  fi
  if [[ "$VALIDATE_ANSIBLE" == "true" ]]; then
    PRINT_ARRAY+=("- Validating [ANSIBLE] files in code base...")
  else
    PRINT_ARRAY+=("- Excluding [ANSIBLE] files in code base...")
  fi
  if [[ "$VALIDATE_JAVASCRIPT_ES" == "true" ]]; then
    PRINT_ARRAY+=("- Validating [JAVASCRIPT(eslint)] files in code base...")
  else
    PRINT_ARRAY+=("- Excluding [JAVASCRIPT(eslint)] files in code base...")
  fi
  if [[ "$VALIDATE_JAVASCRIPT_STANDARD" == "true" ]]; then
    PRINT_ARRAY+=("- Validating [JAVASCRIPT(standard)] files in code base...")
  else
    PRINT_ARRAY+=("- Excluding [JAVASCRIPT(standard)] files in code base...")
  fi
  if [[ "$VALIDATE_TYPESCRIPT_ES" == "true" ]]; then
    PRINT_ARRAY+=("- Validating [TYPESCRIPT(eslint)] files in code base...")
  else
    PRINT_ARRAY+=("- Excluding [TYPESCRIPT(eslint)] files in code base...")
  fi
  if [[ "$VALIDATE_TYPESCRIPT_STANDARD" == "true" ]]; then
    PRINT_ARRAY+=("- Validating [TYPESCRIPT(standard)] files in code base...")
  else
    PRINT_ARRAY+=("- Excluding [TYPESCRIPT(standard)] files in code base...")
  fi
  if [[ "$VALIDATE_DOCKER" == "true" ]]; then
    PRINT_ARRAY+=("- Validating [DOCKER] files in code base...")
  else
    PRINT_ARRAY+=("- Excluding [DOCKER] files in code base...")
  fi
  if [[ "$VALIDATE_GO" == "true" ]]; then
    PRINT_ARRAY+=("- Validating [GOLANG] files in code base...")
  else
    PRINT_ARRAY+=("- Excluding [GOLANG] files in code base...")
  fi
  if [[ "$VALIDATE_TERRAFORM" == "true" ]]; then
    PRINT_ARRAY+=("- Validating [TERRAFORM] files in code base...")
  else
    PRINT_ARRAY+=("- Excluding [TERRAFORM] files in code base...")
  fi
  if [[ "$VALIDATE_POWERSHELL" == "true" ]]; then
    PRINT_ARRAY+=("- Validating [POWERSHELL] files in code base...")
  else
    PRINT_ARRAY+=("- Excluding [POWERSHELL] files in code base...")
  fi
  if [[ "$VALIDATE_CSS" == "true" ]]; then
    PRINT_ARRAY+=("- Validating [CSS] files in code base...")
  else
    PRINT_ARRAY+=("- Excluding [CSS] files in code base...")
  fi
  if [[ "$VALIDATE_CLOJURE" == "true" ]]; then
    PRINT_ARRAY+=("- Validating [CLOJURE] files in code base...")
  else
    PRINT_ARRAY+=("- Excluding [CLOJURE] files in code base...")
  fi
  if [[ "$VALIDATE_ENV" == "true" ]]; then
    PRINT_ARRAY+=("- Validating [ENV] files in code base...")
  else
    PRINT_ARRAY+=("- Excluding [ENV] files in code base...")
  fi
  if [[ "$VALIDATE_KOTLIN" == "true" ]]; then
    PRINT_ARRAY+=("- Validating [KOTLIN] files in code base...")
  else
    PRINT_ARRAY+=("- Excluding [KOTLIN] files in code base...")
  fi
  if [[ "$VALIDATE_OPENAPI" == "true" ]]; then
    PRINT_ARRAY+=("- Validating [OPENAPI] files in code base...")
  else
    PRINT_ARRAY+=("- Excluding [OPENAPI] files in code base...")
  fi

  ##############################
  # Validate Ansible Directory #
  ##############################
  if [ -z "$ANSIBLE_DIRECTORY" ]; then
    # No Value, need to default
    ANSIBLE_DIRECTORY="$DEFAULT_ANSIBLE_DIRECTORY"
  else
    # Check if first char is '/'
    if [[ ${ANSIBLE_DIRECTORY:0:1} == "/" ]]; then
      # Remove first char
      ANSIBLE_DIRECTORY="${ANSIBLE_DIRECTORY:1}"
    fi
    # Need to give it full path
    TEMP_ANSIBLE_DIRECTORY="$GITHUB_WORKSPACE/$ANSIBLE_DIRECTORY"
    # Set the value
    ANSIBLE_DIRECTORY="$TEMP_ANSIBLE_DIRECTORY"
  fi

  ###############################
  # Get the disable errors flag #
  ###############################
  if [ -z "$DISABLE_ERRORS" ]; then
    ##################################
    # No flag passed, set to default #
    ##################################
    DISABLE_ERRORS="$DEFAULT_DISABLE_ERRORS"
  fi

  ###############################
  # Convert string to lowercase #
  ###############################
  DISABLE_ERRORS=$(echo "$DISABLE_ERRORS" | awk '{print tolower($0)}')

  ############################
  # Set to false if not true #
  ############################
  if [ "$DISABLE_ERRORS" != "true" ]; then
    DISABLE_ERRORS="false"
  fi

  ############################
  # Get the run verbose flag #
  ############################
  if [ -z "$ACTIONS_RUNNER_DEBUG" ]; then
    ##################################
    # No flag passed, set to default #
    ##################################
    ACTIONS_RUNNER_DEBUG="$DEFAULT_ACTIONS_RUNNER_DEBUG"
  fi

  ###############################
  # Convert string to lowercase #
  ###############################
  ACTIONS_RUNNER_DEBUG=$(echo "$ACTIONS_RUNNER_DEBUG" | awk '{print tolower($0)}')

  ############################
  # Set to true if not false #
  ############################
  if [ "$ACTIONS_RUNNER_DEBUG" != "false" ]; then
    ACTIONS_RUNNER_DEBUG="true"
  fi

  ###################
  # Debug on runner #
  ###################
  if [[ "$ACTIONS_RUNNER_DEBUG" == "true" ]]; then
    ###########################
    # Print the validate info #
    ###########################
    for LINE in "${PRINT_ARRAY[@]}"
    do
      echo "$LINE"
    done

    echo "--- DEBUG INFO ---"
    echo "---------------------------------------------"
    RUNNER=$(whoami)
    echo "Runner:[$RUNNER]"
    echo "ENV:"
    printenv
    echo "---------------------------------------------"
  fi
}
################################################################################
#### Function BuildFileList ####################################################
BuildFileList()
{
  # Need to build a list of all files changed
  # This can be pulled from the GITHUB_EVENT_PATH payload

  ################
  # print header #
  ################
  if [[ "$ACTIONS_RUNNER_DEBUG" == "true" ]]; then
    echo ""
    echo "----------------------------------------------"
    echo "Pulling in code history and branches..."
  fi

  #################################################################################
  # Switch codebase back to the default branch to get a list of all files changed #
  #################################################################################
  SWITCH_CMD=$(cd "$GITHUB_WORKSPACE" || exit; git pull --quiet; git checkout "$DEFAULT_BRANCH" 2>&1)

  #######################
  # Load the error code #
  #######################
  ERROR_CODE=$?

  ##############################
  # Check the shell for errors #
  ##############################
  if [ $ERROR_CODE -ne 0 ]; then
    # Error
    echo "Failed to switch to $DEFAULT_BRANCH branch to get files changed!"
    echo "ERROR:[$SWITCH_CMD]"
    exit 1
  fi

  ################
  # print header #
  ################
  if [[ "$ACTIONS_RUNNER_DEBUG" == "true" ]]; then
    echo ""
    echo "----------------------------------------------"
    echo "Generating Diff with:[git diff --name-only '$DEFAULT_BRANCH..$GITHUB_SHA' --diff-filter=d]"
  fi

  #################################################
  # Get the Array of files changed in the commits #
  #################################################
  # shellcheck disable=SC2207
  RAW_FILE_ARRAY=($(cd "$GITHUB_WORKSPACE" || exit; git diff --name-only "$DEFAULT_BRANCH..$GITHUB_SHA" --diff-filter=d 2>&1))

  #######################
  # Load the error code #
  #######################
  ERROR_CODE=$?

  ##############################
  # Check the shell for errors #
  ##############################
  if [ $ERROR_CODE -ne 0 ]; then
    # Error
    echo "ERROR! Failed to gain a list of all files changed!"
    echo "ERROR:[${RAW_FILE_ARRAY[*]}]"
    exit 1
  fi

  ################################################
  # Iterate through the array of all files found #
  ################################################
  echo ""
  echo "----------------------------------------------"
  echo "Files that have been modified in the commit(s):"
  for FILE in "${RAW_FILE_ARRAY[@]}"
  do
    ##############
    # Print file #
    ##############
    echo "File:[$FILE]"

    ###########################
    # Get the files extension #
    ###########################
    # Extract just the file and extension, reverse it, cut off extension,
    # reverse it back, substitute to lowercase
    FILE_TYPE=$(basename "$FILE" | rev | cut -f1 -d'.' | rev | awk '{print tolower($0)}')

    #########
    # DEBUG #
    #########
    #echo "FILE_TYPE:[$FILE_TYPE]"

    #####################
    # Get the YML files #
    #####################
    if [ "$FILE_TYPE" == "yml" ] || [ "$FILE_TYPE" == "yaml" ]; then
      ################################
      # Append the file to the array #
      ################################
      FILE_ARRAY_YML+=("$FILE")
      ############################
      # Check if file is OpenAPI #
      ############################
      if DetectOpenAPIFile "$FILE"; then
        FILE_ARRAY_OPENAPI+=("$FILE")
      fi
      ##########################################################
      # Set the READ_ONLY_CHANGE_FLAG since this could be exec #
      ##########################################################
      READ_ONLY_CHANGE_FLAG=1
    ######################
    # Get the JSON files #
    ######################
    elif [ "$FILE_TYPE" == "json" ]; then
      ################################
      # Append the file to the array #
      ################################
      FILE_ARRAY_JSON+=("$FILE")
      ############################
      # Check if file is OpenAPI #
      ############################
      if DetectOpenAPIFile "$FILE"; then
        FILE_ARRAY_OPENAPI+=("$FILE")
      fi
      ##########################################################
      # Set the READ_ONLY_CHANGE_FLAG since this could be exec #
      ##########################################################
      READ_ONLY_CHANGE_FLAG=1
    #####################
    # Get the XML files #
    #####################
    elif [ "$FILE_TYPE" == "xml" ]; then
      ################################
      # Append the file to the array #
      ################################
      FILE_ARRAY_XML+=("$FILE")
      ##########################################################
      # Set the READ_ONLY_CHANGE_FLAG since this could be exec #
      ##########################################################
      READ_ONLY_CHANGE_FLAG=1
    ##########################
    # Get the MARKDOWN files #
    ##########################
    elif [ "$FILE_TYPE" == "md" ]; then
      ################################
      # Append the file to the array #
      ################################
      FILE_ARRAY_MD+=("$FILE")
    ######################
    # Get the BASH files #
    ######################
    elif [ "$FILE_TYPE" == "sh" ]; then
      ################################
      # Append the file to the array #
      ################################
      FILE_ARRAY_BASH+=("$FILE")
      ##########################################################
      # Set the READ_ONLY_CHANGE_FLAG since this could be exec #
      ##########################################################
      READ_ONLY_CHANGE_FLAG=1
    ######################
    # Get the PERL files #
    ######################
    elif [ "$FILE_TYPE" == "pl" ]; then
      ################################
      # Append the file to the array #
      ################################
      FILE_ARRAY_PERL+=("$FILE")
      ##########################################################
      # Set the READ_ONLY_CHANGE_FLAG since this could be exec #
      ##########################################################
      READ_ONLY_CHANGE_FLAG=1
    ######################
    # Get the PHP files #
    ######################
    elif [ "$FILE_TYPE" == "php" ]; then
      ################################
      # Append the file to the array #
      ################################
      FILE_ARRAY_PHP+=("$FILE")
      ##########################################################
      # Set the READ_ONLY_CHANGE_FLAG since this could be exec #
      ##########################################################
      READ_ONLY_CHANGE_FLAG=1
    ######################
    # Get the RUBY files #
    ######################
    elif [ "$FILE_TYPE" == "rb" ]; then
      ################################
      # Append the file to the array #
      ################################
      FILE_ARRAY_RUBY+=("$FILE")
      ##########################################################
      # Set the READ_ONLY_CHANGE_FLAG since this could be exec #
      ##########################################################
      READ_ONLY_CHANGE_FLAG=1
    ########################
    # Get the PYTHON files #
    ########################
    elif [ "$FILE_TYPE" == "py" ]; then
      ################################
      # Append the file to the array #
      ################################
      FILE_ARRAY_PYTHON+=("$FILE")
      ##########################################################
      # Set the READ_ONLY_CHANGE_FLAG since this could be exec #
      ##########################################################
      READ_ONLY_CHANGE_FLAG=1
    ########################
    # Get the COFFEE files #
    ########################
    elif [ "$FILE_TYPE" == "coffee" ]; then
      ################################
      # Append the file to the array #
      ################################
      FILE_ARRAY_COFFEESCRIPT+=("$FILE")
      ##########################################################
      # Set the READ_ONLY_CHANGE_FLAG since this could be exec #
      ##########################################################
      READ_ONLY_CHANGE_FLAG=1
    ############################
    # Get the JavaScript files #
    ############################
    elif [ "$FILE_TYPE" == "js" ]; then
      ################################
      # Append the file to the array #
      ################################
      FILE_ARRAY_JAVASCRIPT_ES+=("$FILE")
      FILE_ARRAY_JAVASCRIPT_STANDARD+=("$FILE")
      ##########################################################
      # Set the READ_ONLY_CHANGE_FLAG since this could be exec #
      ##########################################################
      READ_ONLY_CHANGE_FLAG=1
    ############################
    # Get the TypeScript files #
    ############################
    elif [ "$FILE_TYPE" == "ts" ]; then
      ################################
      # Append the file to the array #
      ################################
      FILE_ARRAY_TYPESCRIPT_ES+=("$FILE")
      FILE_ARRAY_TYPESCRIPT_STANDARD+=("$FILE")
      ##########################################################
      # Set the READ_ONLY_CHANGE_FLAG since this could be exec #
      ##########################################################
      READ_ONLY_CHANGE_FLAG=1
    ########################
    # Get the Golang files #
    ########################
    elif [ "$FILE_TYPE" == "go" ]; then
      ################################
      # Append the file to the array #
      ################################
      FILE_ARRAY_GO+=("$FILE")
      ##########################################################
      # Set the READ_ONLY_CHANGE_FLAG since this could be exec #
      ##########################################################
      READ_ONLY_CHANGE_FLAG=1
    ###########################
    # Get the Terraform files #
    ###########################
    elif [ "$FILE_TYPE" == "tf" ]; then
      ################################
      # Append the file to the array #
      ################################
      FILE_ARRAY_TERRAFORM+=("$FILE")
      ##########################################################
      # Set the READ_ONLY_CHANGE_FLAG since this could be exec #
      ##########################################################
      READ_ONLY_CHANGE_FLAG=1
    ###########################
    # Get the Powershell files #
    ###########################
    elif [ "$FILE_TYPE" == "ps1" ]; then
      ################################
      # Append the file to the array #
      ################################
      FILE_ARRAY_POWERSHELL+=("$FILE")
    elif [ "$FILE_TYPE" == "css" ]; then
      ################################
      # Append the file to the array #
      ################################
      FILE_ARRAY_CSS+=("$FILE")
      ##########################################################
      # Set the READ_ONLY_CHANGE_FLAG since this could be exec #
      ##########################################################
      READ_ONLY_CHANGE_FLAG=1
    elif [ "$FILE_TYPE" == "env" ]; then
      ################################
      # Append the file to the array #
      ################################
      FILE_ARRAY_ENV+=("$FILE")
      ##########################################################
      # Set the READ_ONLY_CHANGE_FLAG since this could be exec #
      ##########################################################
      READ_ONLY_CHANGE_FLAG=1
    elif [ "$FILE_TYPE" == "kt" ] || [ "$FILE_TYPE" == "kts" ]; then
      ################################
      # Append the file to the array #
      ################################
      FILE_ARRAY_KOTLIN+=("$FILE")
      ##########################################################
      # Set the READ_ONLY_CHANGE_FLAG since this could be exec #
      ##########################################################
      READ_ONLY_CHANGE_FLAG=1
    elif [ "$FILE" == "Dockerfile" ]; then
      ################################
      # Append the file to the array #
      ################################
      FILE_ARRAY_DOCKER+=("$FILE")
      ##########################################################
      # Set the READ_ONLY_CHANGE_FLAG since this could be exec #
      ##########################################################
      READ_ONLY_CHANGE_FLAG=1
    elif [ "$FILE" == "clj" ] || [ "$FILE" == "cljs" ] || [ "$FILE" == "cljc" ] || [ "$FILE" == "edn" ]; then
      ################################
      # Append the file to the array #
      ################################
      FILE_ARRAY_CLOJURE+=("$FILE")
      ##########################################################
      # Set the READ_ONLY_CHANGE_FLAG since this could be exec #
      ##########################################################
      READ_ONLY_CHANGE_FLAG=1
    else
      ##############################################
      # Use file to see if we can parse what it is #
      ##############################################
      GET_FILE_TYPE_CMD=$(file "$FILE" 2>&1)

      #################
      # Check if bash #
      #################
      if [[ "$GET_FILE_TYPE_CMD" == *"Bourne-Again shell script"* ]]; then
        #######################
        # It is a bash script #
        #######################
        echo "WARN! Found bash script without extension:[.sh]"
        echo "Please update file with proper extensions."
        ################################
        # Append the file to the array #
        ################################
        FILE_ARRAY_BASH+=("$FILE")
        ##########################################################
        # Set the READ_ONLY_CHANGE_FLAG since this could be exec #
        ##########################################################
        READ_ONLY_CHANGE_FLAG=1
      elif [[ "$GET_FILE_TYPE_CMD" == *"Ruby script"* ]]; then
        #######################
        # It is a Ruby script #
        #######################
        echo "WARN! Found ruby script without extension:[.rb]"
        echo "Please update file with proper extensions."
        ################################
        # Append the file to the array #
        ################################
        FILE_ARRAY_RUBY+=("$FILE")
        ##########################################################
        # Set the READ_ONLY_CHANGE_FLAG since this could be exec #
        ##########################################################
        READ_ONLY_CHANGE_FLAG=1
      else
        ############################
        # Extension was not found! #
        ############################
        echo "  - WARN! Failed to get filetype for:[$FILE]!"
        ##########################################################
        # Set the READ_ONLY_CHANGE_FLAG since this could be exec #
        ##########################################################
        READ_ONLY_CHANGE_FLAG=1
      fi
    fi
  done

  #########################################
  # Need to switch back to branch of code #
  #########################################
  SWITCH2_CMD=$(cd "$GITHUB_WORKSPACE" || exit; git checkout --progress --force "$GITHUB_SHA" 2>&1)

  #######################
  # Load the error code #
  #######################
  ERROR_CODE=$?

  ##############################
  # Check the shell for errors #
  ##############################
  if [ $ERROR_CODE -ne 0 ]; then
    # Error
    echo "Failed to switch back to branch!"
    echo "ERROR:[$SWITCH2_CMD]"
    exit 1
  fi

  ################
  # Footer print #
  ################
  echo ""
  echo "----------------------------------------------"
  echo "Successfully gathered list of files..."
}
################################################################################
#### Function LintCodebase #####################################################
LintCodebase()
{
  ####################
  # Pull in the vars #
  ####################
  FILE_TYPE="$1" && shift       # Pull the variable and remove from array path  (Example: JSON)
  LINTER_NAME="$1" && shift     # Pull the variable and remove from array path  (Example: jsonlint)
  LINTER_COMMAND="$1" && shift  # Pull the variable and remove from array path  (Example: jsonlint -c ConfigFile /path/to/file)
  FILE_EXTENSIONS="$1" && shift # Pull the variable and remove from array path  (Example: *.json)
  FILE_ARRAY=("$@")             # Array of files to validate                    (Example: $FILE_ARRAY_JSON)

  ######################
  # Create Print Array #
  ######################
  PRINT_ARRAY=()

  ################
  # print header #
  ################
  PRINT_ARRAY+=("")
  PRINT_ARRAY+=("----------------------------------------------")
  PRINT_ARRAY+=("----------------------------------------------")
  PRINT_ARRAY+=("Linting [$FILE_TYPE] files...")
  PRINT_ARRAY+=("----------------------------------------------")
  PRINT_ARRAY+=("----------------------------------------------")

  #######################################
  # Validate we have jsonlint installed #
  #######################################
  # shellcheck disable=SC2230
  VALIDATE_INSTALL_CMD=$(command -v "$LINTER_NAME" 2>&1)

  #######################
  # Load the error code #
  #######################
  ERROR_CODE=$?

  ##############################
  # Check the shell for errors #
  ##############################
  if [ $ERROR_CODE -ne 0 ]; then
    # Failed
    echo "ERROR! Failed to find [$LINTER_NAME] in system!"
    echo "ERROR:[$VALIDATE_INSTALL_CMD]"
    exit 1
  else
    # Success
    if [[ "$ACTIONS_RUNNER_DEBUG" == "true" ]]; then
      echo "Successfully found binary in system"
      echo "Location:[$VALIDATE_INSTALL_CMD]"
    fi
  fi

  ##########################
  # Initialize empty Array #
  ##########################
  LIST_FILES=()

  ################
  # Set the flag #
  ################
  SKIP_FLAG=0

  ############################################################
  # Check to see if we need to go through array or all files #
  ############################################################
  if [ ${#FILE_ARRAY[@]} -eq 0 ] && [ "$VALIDATE_ALL_CODEBASE" == "false" ]; then
    # No files found in commit and user has asked to not validate code base
    SKIP_FLAG=1
    # echo " - No files found in changeset to lint for language:[$FILE_TYPE]"
  elif [ ${#FILE_ARRAY[@]} -ne 0 ]; then
    # We have files added to array of files to check
    LIST_FILES=("${FILE_ARRAY[@]}") # Copy the array into list
  else
    ###############################################################################
    # Set the file seperator to newline to allow for grabbing objects with spaces #
    ###############################################################################
    IFS=$'\n'

    #################################
    # Get list of all files to lint #
    #################################
    # shellcheck disable=SC2207,SC2086
    LIST_FILES=($(cd "$GITHUB_WORKSPACE" || exit; find . -type f -regex "$FILE_EXTENSIONS" 2>&1))

    ###########################
    # Set IFS back to default #
    ###########################
    IFS="$DEFAULT_IFS"

    ############################################################
    # Set it back to empty if loaded with blanks from scanning #
    ############################################################
    if [ ${#LIST_FILES[@]} -lt 1 ]; then
      ######################
      # Set to empty array #
      ######################
      LIST_FILES=()
      #############################
      # Skip as we found no files #
      #############################
      SKIP_FLAG=1
    fi
  fi

  ###############################
  # Check if any data was found #
  ###############################
  if [ $SKIP_FLAG -eq 0 ]; then
    ######################
    # Print Header array #
    ######################
    for LINE in "${PRINT_ARRAY[@]}"
    do
      #########################
      # Print the header info #
      #########################
      echo "$LINE"
    done

    ####################################
    # Prepare context if OUTPUT_FORMAT #
    ####################################
    if IsTAP ; then
      TMPFILE=$(mktemp -q "/tmp/super-linter-${FILE_TYPE}.XXXXXX")
      INDEX=0
      mkdir -p "${REPORT_OUTPUT_FOLDER}"
      REPORT_OUTPUT_FILE="${REPORT_OUTPUT_FOLDER}/super-linter-${FILE_TYPE}.${OUTPUT_FORMAT}"
    fi

    ##################
    # Lint the files #
    ##################
    for FILE in "${LIST_FILES[@]}"
    do
      #####################
      # Get the file name #
      #####################
      FILE_NAME=$(basename "$FILE" 2>&1)

      #####################################################
      # Make sure we dont lint node modules or test cases #
      #####################################################
      if [[ $FILE == *"node_modules"* ]]; then
        # This is a node modules file
        continue
      elif [[ $FILE == *"$TEST_CASE_FOLDER"* ]]; then
        # This is the test cases, we should always skip
        continue
      fi

      ##################################
      # Increase the linted file index #
      ##################################
      (("INDEX++"))

      ##############
      # File print #
      ##############
      echo "---------------------------"
      echo "File:[$FILE]"

      ####################
      # Set the base Var #
      ####################
      LINT_CMD=''

      #######################################
      # Corner case for Powershell subshell #
      #######################################
      if [[ "$FILE_TYPE" == "POWERSHELL" ]]; then
        ################################
        # Lint the file with the rules #
        ################################
        # Need to append "'" to make the pwsh call syntax correct, also exit with exit code from inner subshell
        LINT_CMD=$(cd "$GITHUB_WORKSPACE" || exit; $LINTER_COMMAND "$FILE"; exit $? 2>&1)
      else
        ################################
        # Lint the file with the rules #
        ################################
        LINT_CMD=$(cd "$GITHUB_WORKSPACE" || exit; $LINTER_COMMAND "$FILE" 2>&1)
      fi

      #######################
      # Load the error code #
      #######################
      ERROR_CODE=$?

      ##############################
      # Check the shell for errors #
      ##############################
      if [ $ERROR_CODE -ne 0 ]; then
        #########
        # Error #
        #########
        echo "ERROR! Found errors in [$LINTER_NAME] linter!"
        echo "ERROR:[$LINT_CMD]"
        # Increment the error count
        (("ERRORS_FOUND_$FILE_TYPE++"))

        #######################################################
        # Store the linting as a temporary file in TAP format #
        #######################################################
        if IsTAP ; then
          echo "not ok ${INDEX} - ${FILE}" >> "${TMPFILE}"
          ##########################################
          # Report the detailed message if enabled #
          ##########################################
          DETAILED_MSG=$(TransformTAPDetails "$LINT_CMD")
          if [ -n "${DETAILED_MSG}" ] ; then
            printf "  ---\n  message: %s\n  ..." "$DETAILED_MSG" >> "${TMPFILE}"
          fi
        fi

      else
        ###########
        # Success #
        ###########
        echo " - File:[$FILE_NAME] was linted with [$LINTER_NAME] successfully"

        #######################################################
        # Store the linting as a temporary file in TAP format #
        #######################################################
        if IsTAP ; then
          echo "ok ${INDEX} - ${FILE}" >> "${TMPFILE}"
        fi
      fi
    done

    #################################
    # Generate report in TAP format #
    #################################
    if IsTAP && [ ${INDEX} -gt 0 ] ; then
      printf "TAP version 13\n1..%s\n" "${INDEX}" > "${REPORT_OUTPUT_FILE}"
      cat "${TMPFILE}" >> "${REPORT_OUTPUT_FILE}"
    fi
=======
  grep -E '"openapi":|"swagger":|^openapi:|^swagger:' "$FILE" > /dev/null

  #######################
  # Load the error code #
  #######################
  ERROR_CODE=$?

  ##############################
  # Check the shell for errors #
  ##############################
  if [ $ERROR_CODE -eq 0 ]; then
    ########################
    # Found string in file #
    ########################
    return 0
  else
    ###################
    # No string match #
    ###################
    return 1
>>>>>>> 93bf4a79
  fi
}
################################################################################
#### Function DetectARMFile ####################################################
DetectARMFile() {
  ################
  # Pull in vars #
  ################
  FILE="$1" # Name of the file/path we are validating

  ###############################
  # Check the file for keywords #
  ###############################
  grep -E 'schema.management.azure.com' "$FILE" > /dev/null

  #######################
  # Load the error code #
  #######################
  ERROR_CODE=$?

  ##############################
  # Check the shell for errors #
  ##############################
  if [ $ERROR_CODE -eq 0 ]; then
    ########################
    # Found string in file #
    ########################
    return 0
  else
    ###################
    # No string match #
    ###################
    return 1
  fi
}
################################################################################
#### Function DetectCloudFormationFile #########################################
DetectCloudFormationFile() {
  ################
  # Pull in Vars #
  ################
  FILE="$1" # File that we need to validate

  # https://docs.aws.amazon.com/AWSCloudFormation/latest/UserGuide/template-formats.html
  # AWSTemplateFormatVersion is optional
  #######################################
  # Check if file has AWS Template info #
  #######################################
  if grep 'AWSTemplateFormatVersion' "$FILE" > /dev/null; then
    # Found it
    return 0
  fi

  ###################################################
  # Check if file has AWSTemplateFormatVersion info #
  ###################################################
  if shyaml --quiet get-type AWSTemplateFormatVersion > /dev/null < "$FILE"; then
    # Found it
    return 0
  fi

  ###############################
  # check if file has resources #
  ###############################
  if jq -e 'has("Resources")' > /dev/null 2>&1 < "$FILE"; then
    # Check if AWS Alexa or custom
    if jq ".Resources[].Type" 2> /dev/null | grep -q -E "(AWS|Alexa|Custom)" < "$FILE"; then
      # Found it
      return 0
    fi
  fi

  ################################
  # See if it contains resources #
  ################################
  if shyaml values-0 Resources 2> /dev/null | grep -q -E "Type: (AWS|Alexa|Custom)" < "$FILE"; then
    # Found it
    return 0
  fi

  ##########################################
  # No identifiers of a CFN template found #
  ##########################################
  return 1
}

################################################################################
#### Function GetGitHubVars ####################################################
GetGitHubVars() {
  ##########
  # Prints #
  ##########
  echo "--------------------------------------------"
  echo "Gathering GitHub information..."

  ###############################
  # Get the Run test cases flag #
  ###############################
  if [ -z "$TEST_CASE_RUN" ]; then
    ##################################
    # No flag passed, set to default #
    ##################################
    TEST_CASE_RUN="$DEFAULT_TEST_CASE_RUN"
  fi

  ###############################
  # Convert string to lowercase #
  ###############################
  TEST_CASE_RUN=$(echo "$TEST_CASE_RUN" | awk '{print tolower($0)}')

  ##########################
  # Get the run local flag #
  ##########################
  if [ -z "$RUN_LOCAL" ]; then
    ##################################
    # No flag passed, set to default #
    ##################################
    RUN_LOCAL="$DEFAULT_RUN_LOCAL"
  fi

  ###############################
  # Convert string to lowercase #
  ###############################
  RUN_LOCAL=$(echo "$RUN_LOCAL" | awk '{print tolower($0)}')

  #################################
  # Check if were running locally #
  #################################
  if [[ $RUN_LOCAL != "false" ]]; then
    ##########################################
    # We are running locally for a debug run #
    ##########################################
    echo "NOTE: ENV VAR [RUN_LOCAL] has been set to:[true]"
    echo "bypassing GitHub Actions variables..."

    ############################
    # Set the GITHUB_WORKSPACE #
    ############################
    if [ -z "$GITHUB_WORKSPACE" ]; then
      GITHUB_WORKSPACE="$DEFAULT_WORKSPACE"
    fi

    echo "Linting all files in mapped directory:[$DEFAULT_WORKSPACE]"

    # No need to touch or set the GITHUB_SHA
    # No need to touch or set the GITHUB_EVENT_PATH
    # No need to touch or set the GITHUB_ORG
    # No need to touch or set the GITHUB_REPO

    #################################
    # Set the VALIDATE_ALL_CODEBASE #
    #################################
    VALIDATE_ALL_CODEBASE="$DEFAULT_VALIDATE_ALL_CODEBASE"
  else
    ############################
    # Validate we have a value #
    ############################
    if [ -z "$GITHUB_SHA" ]; then
      echo -e "${NC}${B[R]}${F[W]}ERROR!${NC} Failed to get [GITHUB_SHA]!${NC}"
      echo -e "${NC}${B[R]}${F[W]}ERROR:${NC}[$GITHUB_SHA]${NC}"
      exit 1
    else
      echo -e "${NC}${F[B]}Successfully found:${F[W]}[GITHUB_SHA]${F[B]}, value:${F[W]}[$GITHUB_SHA]${NC}"
    fi

    ############################
    # Validate we have a value #
    ############################
    if [ -z "$GITHUB_WORKSPACE" ]; then
      echo -e "${NC}${B[R]}${F[W]}ERROR!${NC} Failed to get [GITHUB_WORKSPACE]!${NC}"
      echo -e "${NC}${B[R]}${F[W]}ERROR:${NC}[$GITHUB_WORKSPACE]${NC}"
      exit 1
    else
      echo -e "${NC}${F[B]}Successfully found:${F[W]}[GITHUB_WORKSPACE]${F[B]}, value:${F[W]}[$GITHUB_WORKSPACE]${NC}"
    fi

    ############################
    # Validate we have a value #
    ############################
    if [ -z "$GITHUB_EVENT_PATH" ]; then
      echo -e "${NC}${B[R]}${F[W]}ERROR!${NC} Failed to get [GITHUB_EVENT_PATH]!${NC}"
      echo -e "${NC}${B[R]}${F[W]}ERROR:${NC}[$GITHUB_EVENT_PATH]${NC}"
      exit 1
    else
      echo -e "${NC}${F[B]}Successfully found:${F[W]}[GITHUB_EVENT_PATH]${F[B]}, value:${F[W]}[$GITHUB_EVENT_PATH]${F[B]}${NC}"
    fi

    ##################################################
    # Need to pull the GitHub Vars from the env file #
    ##################################################

    ######################
    # Get the GitHub Org #
    ######################
    GITHUB_ORG=$(jq -r '.repository.owner.login' < "$GITHUB_EVENT_PATH")

    ############################
    # Validate we have a value #
    ############################
    if [ -z "$GITHUB_ORG" ]; then
      echo -e "${NC}${B[R]}${F[W]}ERROR!${NC} Failed to get [GITHUB_ORG]!${NC}"
      echo -e "${NC}${B[R]}${F[W]}ERROR:${NC}[$GITHUB_ORG]${NC}"
      exit 1
    else
      echo -e "${NC}${F[B]}Successfully found:${F[W]}[GITHUB_ORG]${F[B]}, value:${F[W]}[$GITHUB_ORG]${NC}"
    fi

    #######################
    # Get the GitHub Repo #
    #######################
    GITHUB_REPO=$(jq -r '.repository.name' < "$GITHUB_EVENT_PATH")

    ############################
    # Validate we have a value #
    ############################
    if [ -z "$GITHUB_REPO" ]; then
      echo -e "${NC}${B[R]}${F[W]}ERROR!${NC} Failed to get [GITHUB_REPO]!${NC}"
      echo -e "${NC}${B[R]}${F[W]}ERROR:${NC}[$GITHUB_REPO]${NC}"
      exit 1
    else
      echo -e "${NC}${F[B]}Successfully found:${F[W]}[GITHUB_REPO]${F[B]}, value:${F[W]}[$GITHUB_REPO]${NC}"
    fi
  fi
}
################################################################################
#### Function ValidatePowershellModules ########################################
function ValidatePowershellModules() {
  VALIDATE_PSSA_MODULE=$(pwsh -c "(Get-Module -Name PSScriptAnalyzer -ListAvailable | Select-Object -First 1).Name" 2>&1)
  # If module found, ensure Invoke-ScriptAnalyzer command is available
  if [[ $VALIDATE_PSSA_MODULE == "PSScriptAnalyzer" ]]; then
    VALIDATE_PSSA_CMD=$(pwsh -c "(Get-Command Invoke-ScriptAnalyzer | Select-Object -First 1).Name" 2>&1)
  else
    # Failed to find module
    exit 1
  fi

  #########################################
  # validate we found the script analyzer #
  #########################################
  if [[ $VALIDATE_PSSA_CMD != "Invoke-ScriptAnalyzer" ]]; then
    # Failed to find module
    exit 1
  fi

  #######################
  # Load the error code #
  #######################
  ERROR_CODE=$?

  ##############################
  # Check the shell for errors #
  ##############################
  if [ $ERROR_CODE -ne 0 ]; then
    # Failed
    echo -e "${NC}${B[R]}${F[W]}ERROR!${NC} Failed find module [PSScriptAnalyzer] for [$LINTER_NAME] in system!${NC}"
    echo -e "${NC}${B[R]}${F[W]}ERROR:${NC}[PSSA_MODULE $VALIDATE_PSSA_MODULE] [PSSA_CMD $VALIDATE_PSSA_CMD]${NC}"
    exit 1
  else
    # Success
    if [[ $ACTIONS_RUNNER_DEBUG == "true" ]]; then
      echo -e "${NC}${F[B]}Successfully found module ${F[W]}[$VALIDATE_PSSA_MODULE]${F[B]} in system${NC}"
      echo -e "${NC}${F[B]}Successfully found command ${F[W]}[$VALIDATE_PSSA_CMD]${F[B]} in system${NC}"
    fi
  fi
}
################################################################################
#### Function Footer ###########################################################
Footer() {
  echo ""
  echo "----------------------------------------------"
  echo "----------------------------------------------"
  echo "The script has completed"
  echo "----------------------------------------------"
  echo "----------------------------------------------"
  echo ""


  ###################################
  # Prints output report if enabled #
  ###################################
  if [ -z "${FORMAT_REPORT}" ] ; then
    echo "Reports generated in folder ${REPORT_OUTPUT_FOLDER}"
  fi

  ##############################
  # Prints for errors if found #
  ##############################
  for LANGUAGE in "${LANGUAGE_ARRAY[@]}"; do
    ###########################
    # Build the error counter #
    ###########################
    ERROR_COUNTER="ERRORS_FOUND_$LANGUAGE"

    ##################
    # Print if not 0 #
    ##################
    if [ "${!ERROR_COUNTER}" -ne 0 ]; then
      # Print the goods
      echo -e "${NC}${B[R]}${F[W]}ERRORS FOUND${NC} in $LANGUAGE:[${!ERROR_COUNTER}]${NC}"
    fi
  done

  ##################################
  # Exit with 0 if errors disabled #
  ##################################
  if [ "$DISABLE_ERRORS" == "true" ]; then
    echo -e "${NC}${F[Y]}WARN!${NC} Exiting with exit code:[0] as:[DISABLE_ERRORS] was set to:[$DISABLE_ERRORS]${NC}"
    exit 0
  ###############################
  # Exit with 1 if errors found #
  ###############################
  elif [ "$ERRORS_FOUND_YML" -ne 0 ] ||
    [ "$ERRORS_FOUND_JSON" -ne 0 ] ||
    [ "$ERRORS_FOUND_XML" -ne 0 ] ||
    [ "$ERRORS_FOUND_MARKDOWN" -ne 0 ] ||
    [ "$ERRORS_FOUND_BASH" -ne 0 ] ||
    [ "$ERRORS_FOUND_PERL" -ne 0 ] ||
    [ "$ERRORS_FOUND_PHP" -ne 0 ] ||
    [ "$ERRORS_FOUND_PYTHON" -ne 0 ] ||
    [ "$ERRORS_FOUND_COFFEESCRIPT" -ne 0 ] ||
    [ "$ERRORS_FOUND_ANSIBLE" -ne 0 ] ||
    [ "$ERRORS_FOUND_JAVASCRIPT_ES" -ne 0 ] ||
    [ "$ERRORS_FOUND_JAVASCRIPT_STANDARD" -ne 0 ] ||
    [ "$ERRORS_FOUND_TYPESCRIPT_ES" -ne 0 ] ||
    [ "$ERRORS_FOUND_TYPESCRIPT_STANDARD" -ne 0 ] ||
    [ "$ERRORS_FOUND_DOCKER" -ne 0 ] ||
    [ "$ERRORS_FOUND_GO" -ne 0 ] ||
    [ "$ERRORS_FOUND_TERRAFORM" -ne 0 ] ||
    [ "$ERRORS_FOUND_POWERSHELL" -ne 0 ] ||
    [ "$ERRORS_FOUND_ARM" -ne 0 ] ||
    [ "$ERRORS_FOUND_RUBY" -ne 0 ] ||
    [ "$ERRORS_FOUND_CSS" -ne 0 ] ||
    [ "$ERRORS_FOUND_CFN" -ne 0 ] ||
    [ "$ERRORS_FOUND_ENV" -ne 0 ] ||
    [ "$ERRORS_FOUND_OPENAPI" -ne 0 ] ||
    [ "$ERRORS_FOUND_PROTOBUF" -ne 0 ] ||
    [ "$ERRORS_FOUND_CLOJURE" -ne 0 ] ||
    [ "$ERRORS_FOUND_KOTLIN" -ne 0 ] ||
    [ "$ERRORS_FOUND_HTML" -ne 0 ]; then
    # Failed exit
    echo -e "${NC}${F[R]}Exiting with errors found!${NC}"
    exit 1
  else
    #################
    # Footer prints #
    #################
    echo ""
    echo -e "${NC}${F[G]}All file(s) linted successfully with no errors detected${NC}"
    echo "----------------------------------------------"
    echo ""
    # Successful exit
    exit 0
  fi
}

################################################################################
#### Function IsTap ############################################################
IsTAP()
{
  if [ "${OUTPUT_FORMAT}" == "tap" ] ; then
    return 0
  else
    return 1
  fi
}
################################################################################
#### Function TransformTAPDetails ##############################################
TransformTAPDetails()
{
  DATA=$1
  if [ -n "${DATA}" ] && [ "${OUTPUT_DETAILS}" == "detailed" ] ; then
    #########################################################
    # Transform new lines to \\n, remove colours and colons #
    #########################################################
    echo "${DATA}" | awk 'BEGIN{RS="\n";ORS="\\n"}1' | sed -r "s/\x1B\[([0-9]{1,3}(;[0-9]{1,2})?)?[mGK]//g" | tr ':' ' '
  fi
}

################################################################################
############################### MAIN ###########################################
################################################################################

##########
# Header #
##########
Header

##############################################################
# check flag for validating the report folder does not exist #
##############################################################
if [ -n "${OUTPUT_FORMAT}" ]; then
  if [ -d "${REPORT_OUTPUT_FOLDER}" ] ; then
    echo "ERROR! Found ${REPORT_OUTPUT_FOLDER}"
    echo "Please remove the folder and try again."
    exit 1
  fi
fi

#######################
# Get GitHub Env Vars #
#######################
# Need to pull in all the GitHub variables
# needed to connect back and update checks
GetGitHubVars

#########################################
# Get the languages we need to validate #
#########################################
GetValidationInfo

########################
# Get the linter rules #
########################
# Get YML rules
GetLinterRules "YAML"
# Get Markdown rules
GetLinterRules "MD"
# Get Python rules
GetLinterRules "PYTHON"
# Get Ruby rules
GetLinterRules "RUBY"
# Get Coffeescript rules
GetLinterRules "COFFEESCRIPT"
# Get Ansible rules
GetLinterRules "ANSIBLE"
# Get JavaScript rules
GetLinterRules "JAVASCRIPT"
# Get TypeScript rules
GetLinterRules "TYPESCRIPT"
# Get Golang rules
GetLinterRules "GO"
# Get Docker rules
GetLinterRules "DOCKER"
# Get Terraform rules
GetLinterRules "TERRAFORM"
# Get PowerShell rules
GetLinterRules "POWERSHELL"
# Get ARM rules
GetLinterRules "ARM"
# Get CSS rules
GetLinterRules "CSS"
# Get CFN rules
GetLinterRules "CFN"
# Get HTML rules
GetLinterRules "HTML"

#################################
# Check if were in verbose mode #
#################################
if [[ $ACTIONS_RUNNER_DEBUG == "true" ]]; then
  ##################################
  # Get and print all version info #
  ##################################
  GetLinterVersions
fi

###########################################
# Check to see if this is a test case run #
###########################################
if [[ $TEST_CASE_RUN != "false" ]]; then
  ###########################
  # Run only the test cases #
  ###########################
  # Code will exit from inside this loop
  RunTestCases
fi

#############################################
# check flag for validation of all codebase #
#############################################
if [ "$VALIDATE_ALL_CODEBASE" == "false" ]; then
  ########################################
  # Get list of files changed if env set #
  ########################################
  BuildFileList
fi

###############
# YML LINTING #
###############
if [ "$VALIDATE_YAML" == "true" ]; then
  ######################
  # Lint the Yml Files #
  ######################
  # LintCodebase "FILE_TYPE" "LINTER_NAME" "LINTER_CMD" "FILE_TYPES_REGEX" "FILE_ARRAY"
  LintCodebase "YML" "yamllint" "yamllint -c $YAML_LINTER_RULES" ".*\.\(yml\|yaml\)\$" "${FILE_ARRAY_YML[@]}"
fi

################
# JSON LINTING #
################
if [ "$VALIDATE_JSON" == "true" ]; then
  #######################
  # Lint the json files #
  #######################
  # LintCodebase "FILE_TYPE" "LINTER_NAME" "LINTER_CMD" "FILE_TYPES_REGEX" "FILE_ARRAY"
  LintCodebase "JSON" "jsonlint" "jsonlint" ".*\.\(json\)\$" "${FILE_ARRAY_JSON[@]}"
fi

###############
# XML LINTING #
###############
if [ "$VALIDATE_XML" == "true" ]; then
  ######################
  # Lint the XML Files #
  ######################
  # LintCodebase "FILE_TYPE" "LINTER_NAME" "LINTER_CMD" "FILE_TYPES_REGEX" "FILE_ARRAY"
  LintCodebase "XML" "xmllint" "xmllint" ".*\.\(xml\)\$" "${FILE_ARRAY_XML[@]}"
fi

####################
# MARKDOWN LINTING #
####################
if [ "$VALIDATE_MD" == "true" ]; then
  ###########################
  # Lint the Markdown Files #
  ###########################
  # LintCodebase "FILE_TYPE" "LINTER_NAME" "LINTER_CMD" "FILE_TYPES_REGEX" "FILE_ARRAY"
  LintCodebase "MARKDOWN" "markdownlint" "markdownlint -c $MD_LINTER_RULES" ".*\.\(md\)\$" "${FILE_ARRAY_MD[@]}"
fi

################
# BASH LINTING #
################
if [ "$VALIDATE_BASH" == "true" ]; then
  #######################
  # Lint the bash files #
  #######################
  # LintCodebase "FILE_TYPE" "LINTER_NAME" "LINTER_CMD" "FILE_TYPES_REGEX" "FILE_ARRAY"
  LintCodebase "BASH" "shellcheck" "shellcheck --color" ".*\.\(sh\)\$" "${FILE_ARRAY_BASH[@]}"
fi

##################
# PYTHON LINTING #
##################
if [ "$VALIDATE_PYTHON" == "true" ]; then
  #########################
  # Lint the python files #
  #########################
  # LintCodebase "FILE_TYPE" "LINTER_NAME" "LINTER_CMD" "FILE_TYPES_REGEX" "FILE_ARRAY"
  LintCodebase "PYTHON" "pylint" "pylint --rcfile $PYTHON_LINTER_RULES" ".*\.\(py\)\$" "${FILE_ARRAY_PYTHON[@]}"
fi

###############
# CFN LINTING #
###############
if [ "$VALIDATE_CLOUDFORMATION" == "true" ]; then
  #################################
  # Lint the CloudFormation files #
  #################################
  # LintCodebase "FILE_TYPE" "LINTER_NAME" "LINTER_CMD" "FILE_TYPES_REGEX" "FILE_ARRAY"
  LintCodebase "CFN" "cfn-lint" "cfn-lint --config-file $CFN_LINTER_RULES" ".*\.\(json\|yml\|yaml\)\$" "${FILE_ARRAY_CFN[@]}"
fi

################
# PERL LINTING #
################
if [ "$VALIDATE_PERL" == "true" ]; then
  #######################
  # Lint the perl files #
  #######################
  # LintCodebase "FILE_TYPE" "LINTER_NAME" "LINTER_CMD" "FILE_TYPES_REGEX" "FILE_ARRAY"
  LintCodebase "PERL" "perl" "perl -Mstrict -cw" ".*\.\(pl\)\$" "${FILE_ARRAY_PERL[@]}"
fi

################
# PHP LINTING #
################
if [ "$VALIDATE_PHP" == "true" ]; then
  #######################
  # Lint the PHP files #
  #######################
  # LintCodebase "FILE_TYPE" "LINTER_NAME" "LINTER_CMD" "FILE_TYPES_REGEX" "FILE_ARRAY"
  LintCodebase "PHP" "php" "php -l" ".*\.\(php\)\$" "${FILE_ARRAY_PHP[@]}"
fi

################
# RUBY LINTING #
################
if [ "$VALIDATE_RUBY" == "true" ]; then
  #######################
  # Lint the ruby files #
  #######################
  # LintCodebase "FILE_TYPE" "LINTER_NAME" "LINTER_CMD" "FILE_TYPES_REGEX" "FILE_ARRAY"
  LintCodebase "RUBY" "rubocop" "rubocop -c $RUBY_LINTER_RULES" ".*\.\(rb\)\$" "${FILE_ARRAY_RUBY[@]}"
fi

########################
# COFFEESCRIPT LINTING #
########################
if [ "$VALIDATE_COFFEE" == "true" ]; then
  #########################
  # Lint the coffee files #
  #########################
  # LintCodebase "FILE_TYPE" "LINTER_NAME" "LINTER_CMD" "FILE_TYPES_REGEX" "FILE_ARRAY"
  LintCodebase "COFFEESCRIPT" "coffeelint" "coffeelint -f $COFFEESCRIPT_LINTER_RULES" ".*\.\(coffee\)\$" "${FILE_ARRAY_COFFEESCRIPT[@]}"
fi

##################
# GOLANG LINTING #
##################
if [ "$VALIDATE_GO" == "true" ]; then
  #########################
  # Lint the golang files #
  #########################
  # LintCodebase "FILE_TYPE" "LINTER_NAME" "LINTER_CMD" "FILE_TYPES_REGEX" "FILE_ARRAY"
  LintCodebase "GO" "golangci-lint" "golangci-lint run -c $GO_LINTER_RULES" ".*\.\(go\)\$" "${FILE_ARRAY_GO[@]}"
fi

#####################
# TERRAFORM LINTING #
#####################
if [ "$VALIDATE_TERRAFORM" == "true" ]; then
  ############################
  # Lint the Terraform files #
  ############################
  # LintCodebase "FILE_TYPE" "LINTER_NAME" "LINTER_CMD" "FILE_TYPES_REGEX" "FILE_ARRAY"
  LintCodebase "TERRAFORM" "tflint" "tflint -c $TERRAFORM_LINTER_RULES" ".*\.\(tf\)\$" "${FILE_ARRAY_TERRAFORM[@]}"
fi

###################
# ANSIBLE LINTING #
###################
if [ "$VALIDATE_ANSIBLE" == "true" ]; then
  ##########################
  # Lint the Ansible files #
  ##########################
  # Due to the nature of how we want to validate Ansible, we cannot use the
  # standard loop, since it looks for an ansible folder, excludes certain
  # files, and looks for additional changes, it should be an outlier
  LintAnsibleFiles "$ANSIBLE_LINTER_RULES" # Passing rules but not needed, dont want to exclude unused var
fi

######################
# JAVASCRIPT LINTING #
######################
if [ "$VALIDATE_JAVASCRIPT_ES" == "true" ]; then
  #############################
  # Lint the Javascript files #
  #############################
  # LintCodebase "FILE_TYPE" "LINTER_NAME" "LINTER_CMD" "FILE_TYPES_REGEX" "FILE_ARRAY"
  LintCodebase "JAVASCRIPT_ES" "eslint" "eslint --no-eslintrc -c $JAVASCRIPT_LINTER_RULES" ".*\.\(js\)\$" "${FILE_ARRAY_JAVASCRIPT_ES[@]}"
fi

######################
# JAVASCRIPT LINTING #
######################
if [ "$VALIDATE_JAVASCRIPT_STANDARD" == "true" ]; then
  #################################
  # Get Javascript standard rules #
  #################################
  GetStandardRules "javascript"
  #############################
  # Lint the Javascript files #
  #############################
  # LintCodebase "FILE_TYPE" "LINTER_NAME" "LINTER_CMD" "FILE_TYPES_REGEX" "FILE_ARRAY"
  LintCodebase "JAVASCRIPT_STANDARD" "standard" "standard $JAVASCRIPT_STANDARD_LINTER_RULES" ".*\.\(js\)\$" "${FILE_ARRAY_JAVASCRIPT_STANDARD[@]}"
fi

######################
# TYPESCRIPT LINTING #
######################
if [ "$VALIDATE_TYPESCRIPT_ES" == "true" ]; then
  #############################
  # Lint the Typescript files #
  #############################
  LintCodebase "TYPESCRIPT_ES" "eslint" "eslint --no-eslintrc -c $TYPESCRIPT_LINTER_RULES" ".*\.\(ts\)\$" "${FILE_ARRAY_TYPESCRIPT_ES[@]}"
fi

######################
# TYPESCRIPT LINTING #
######################
if [ "$VALIDATE_TYPESCRIPT_STANDARD" == "true" ]; then
  #################################
  # Get Typescript standard rules #
  #################################
  GetStandardRules "typescript"
  #############################
  # Lint the Typescript files #
  #############################
  LintCodebase "TYPESCRIPT_STANDARD" "standard" "standard --parser @typescript-eslint/parser --plugin @typescript-eslint/eslint-plugin $TYPESCRIPT_STANDARD_LINTER_RULES" ".*\.\(ts\)\$" "${FILE_ARRAY_TYPESCRIPT_STANDARD[@]}"
fi

###############
# CSS LINTING #
###############
if [ "$VALIDATE_CSS" == "true" ]; then
  #################################
  # Get CSS standard rules #
  #################################
  GetStandardRules "stylelint"
  #############################
  # Lint the CSS files #
  #############################
  LintCodebase "CSS" "stylelint" "stylelint --config $CSS_LINTER_RULES" ".*\.\(css\)\$" "${FILE_ARRAY_CSS[@]}"
fi

###############
# ENV LINTING #
###############
if [ "$VALIDATE_ENV" == "true" ]; then
  #######################
  # Lint the env files #
  #######################
  # LintCodebase "FILE_TYPE" "LINTER_NAME" "LINTER_CMD" "FILE_TYPES_REGEX" "FILE_ARRAY"
  LintCodebase "ENV" "dotenv-linter" "dotenv-linter" ".*\.\(env\).*\$" "${FILE_ARRAY_ENV[@]}"
fi

##################
# KOTLIN LINTING #
##################
if [ "$VALIDATE_KOTLIN" == "true" ]; then
  #######################
  # Lint the Kotlin files #
  #######################
  # LintCodebase "FILE_TYPE" "LINTER_NAME" "LINTER_CMD" "FILE_TYPES_REGEX" "FILE_ARRAY"
  LintCodebase "KOTLIN" "ktlint" "ktlint" ".*\.\(kt\|kts\)\$" "${FILE_ARRAY_KOTLIN[@]}"
fi

########################
# EDITORCONFIG LINTING #
########################
echo ed: "$VALIDATE_EDITORCONFIG"
if [ "$VALIDATE_EDITORCONFIG" == "true" ]; then
  ####################################
  # Lint the files with editorconfig #
  ####################################
  # LintCodebase "FILE_TYPE" "LINTER_NAME" "LINTER_CMD" "FILE_TYPES_REGEX" "FILE_ARRAY"
  LintCodebase "EDITORCONFIG" "editorconfig-checker" "editorconfig-checker" "^.*$" "${FILE_ARRAY_ENV[@]}"
fi

##################
# DOCKER LINTING #
##################
if [ "$VALIDATE_DOCKER" == "true" ]; then
  #########################
  # Lint the docker files #
  #########################
  # LintCodebase "FILE_TYPE" "LINTER_NAME" "LINTER_CMD" "FILE_TYPES_REGEX" "FILE_ARRAY"
  LintCodebase "DOCKER" "/dockerfilelint/bin/dockerfilelint" "/dockerfilelint/bin/dockerfilelint -c $DOCKER_LINTER_RULES" ".*\(Dockerfile\)\$" "${FILE_ARRAY_DOCKER[@]}"
fi

###################
# CLOJURE LINTING #
###################
if [ "$VALIDATE_CLOJURE" == "true" ]; then
  #################################
  # Get Clojure standard rules #
  #################################
  GetStandardRules "clj-kondo"
  #########################
  # Lint the Clojure files #
  #########################
  LintCodebase "CLOJURE" "clj-kondo" "clj-kondo --config $CLOJURE_LINTER_RULES --lint" ".*\.\(clj\|cljs\|cljc\|edn\)\$" "${FILE_ARRAY_CLOJURE[@]}"
fi

##################
# PROTOBUF LINTING #
##################
if [ "$VALIDATE_PROTOBUF" == "true" ]; then
  #######################
  # Lint the Protocol Buffers files #
  #######################
  # LintCodebase "FILE_TYPE" "LINTER_NAME" "LINTER_CMD" "FILE_TYPES_REGEX" "FILE_ARRAY"
  LintCodebase "PROTOBUF" "protolint" "protolint lint --config_path $PROTOBUF_LINTER_RULES" ".*\.\(proto\)\$" "${FILE_ARRAY_PROTOBUF[@]}"
fi

######################
# POWERSHELL LINTING #
######################
if [ "$VALIDATE_POWERSHELL" == "true" ]; then
  ###############################################################
  # For POWERSHELL, ensure PSScriptAnalyzer module is available #
  ###############################################################
  ValidatePowershellModules

  #############################
  # Lint the powershell files #
  #############################
  # LintCodebase "FILE_TYPE" "LINTER_NAME" "LINTER_CMD" "FILE_TYPES_REGEX" "FILE_ARRAY"
  LintCodebase "POWERSHELL" "pwsh" "Invoke-ScriptAnalyzer -EnableExit -Settings $POWERSHELL_LINTER_RULES -Path" ".*\.\(ps1\|psm1\|psd1\|ps1xml\|pssc\|psrc\|cdxml\)\$" "${FILE_ARRAY_POWERSHELL[@]}"
fi

########################
# ARM Template LINTING #
########################
if [ "$VALIDATE_ARM" == "true" ]; then
  ###############################
  # Lint the ARM Template files #
  ###############################
  # LintCodebase "FILE_TYPE" "LINTER_NAME" "LINTER_CMD" "FILE_TYPES_REGEX" "FILE_ARRAY"
  LintCodebase "ARM" "arm-ttk" "Import-Module $ARM_TTK_PSD1 ; \$config = \$(Import-PowerShellDataFile -Path $ARM_LINTER_RULES) ; Test-AzTemplate @config -TemplatePath" ".*\.\(json\)\$" "${FILE_ARRAY_ARM[@]}"
fi

###################
# OPENAPI LINTING #
###################
if [ "$VALIDATE_OPENAPI" == "true" ]; then
  # If we are validating all codebase we need to build file list because not every yml/json file is an OpenAPI file
  if [ "$VALIDATE_ALL_CODEBASE" == "true" ]; then
    ###############################################################################
    # Set the file seperator to newline to allow for grabbing objects with spaces #
    ###############################################################################
    IFS=$'\n'

    mapfile -t LIST_FILES < <(find "$GITHUB_WORKSPACE" -type f -regex ".*\.\(yml\|yaml\|json\)\$" 2>&1)
    for FILE in "${LIST_FILES[@]}"; do
      if DetectOpenAPIFile "$FILE"; then
        FILE_ARRAY_OPENAPI+=("$FILE")
      fi
    done

    ###########################
    # Set IFS back to default #
    ###########################
    IFS="$DEFAULT_IFS"
  fi

  ##########################
  # Lint the OpenAPI files #
  ##########################
  # LintCodebase "FILE_TYPE" "LINTER_NAME" "LINTER_CMD" "FILE_TYPES_REGEX" "FILE_ARRAY"
  LintCodebase "OPENAPI" "spectral" "spectral lint -r $OPENAPI_LINTER_RULES" "disabledfileext" "${FILE_ARRAY_OPENAPI[@]}"
fi

################
# HTML LINTING #
################
if [ "$VALIDATE_HTML" == "true" ]; then
  #################################
  # Get HTML standard rules #
  #################################
  GetStandardRules "htmlhint"
  #############################
  # Lint the HTML files #
  #############################
  LintCodebase "HTML" "htmlhint" "htmlhint --config $HTML_LINTER_RULES" ".*\.\(html\)\$" "${FILE_ARRAY_HTML[@]}"
fi

##########
# Footer #
##########
Footer<|MERGE_RESOLUTION|>--- conflicted
+++ resolved
@@ -433,236 +433,6 @@
   fi
 }
 ################################################################################
-<<<<<<< HEAD
-#### Function LintAnsibleFiles #################################################
-LintAnsibleFiles()
-{
-  ######################
-  # Create Print Array #
-  ######################
-  PRINT_ARRAY=()
-
-  ################
-  # print header #
-  ################
-  PRINT_ARRAY+=("")
-  PRINT_ARRAY+=("----------------------------------------------")
-  PRINT_ARRAY+=("----------------------------------------------")
-  PRINT_ARRAY+=("Linting [Ansible] files...")
-  PRINT_ARRAY+=("----------------------------------------------")
-  PRINT_ARRAY+=("----------------------------------------------")
-
-  ######################
-  # Name of the linter #
-  ######################
-  LINTER_NAME="ansible-lint"
-
-  ###########################################
-  # Validate we have ansible-lint installed #
-  ###########################################
-  # shellcheck disable=SC2230
-  VALIDATE_INSTALL_CMD=$(command -v "$LINTER_NAME" 2>&1)
-
-  #######################
-  # Load the error code #
-  #######################
-  ERROR_CODE=$?
-
-  ##############################
-  # Check the shell for errors #
-  ##############################
-  if [ $ERROR_CODE -ne 0 ]; then
-    # Failed
-    echo "ERROR! Failed to find $LINTER_NAME in system!"
-    echo "ERROR:[$VALIDATE_INSTALL_CMD]"
-    exit 1
-  else
-    # Success
-    if [[ "$ACTIONS_RUNNER_DEBUG" == "true" ]]; then
-      # Success
-      echo "Successfully found binary in system"
-      echo "Location:[$VALIDATE_INSTALL_CMD]"
-    fi
-  fi
-
-  ##########################
-  # Initialize empty Array #
-  ##########################
-  LIST_FILES=()
-
-  #######################
-  # Create flag to skip #
-  #######################
-  SKIP_FLAG=0
-
-  ######################################################
-  # Only go into ansible linter if we have base folder #
-  ######################################################
-  if [ -d "$ANSIBLE_DIRECTORY" ]; then
-
-    ############################################################
-    # Check to see if we need to go through array or all files #
-    ############################################################
-    if [ "$VALIDATE_ALL_CODEBASE" == "false" ]; then
-      # We need to only check the ansible playbooks that have updates
-      #LIST_FILES=("${ANSIBLE_ARRAY[@]}")
-      # shellcheck disable=SC2164,SC2010,SC2207
-      LIST_FILES=($(cd "$ANSIBLE_DIRECTORY"; ls | grep ".yml" 2>&1))
-    else
-      #################################
-      # Get list of all files to lint #
-      #################################
-      # shellcheck disable=SC2164,SC2010,SC2207
-      LIST_FILES=($(cd "$ANSIBLE_DIRECTORY"; ls | grep ".yml" 2>&1))
-    fi
-
-    ###############################################################
-    # Set the list to empty if only MD and TXT files were changed #
-    ###############################################################
-    # No need to run the full ansible checks on read only file changes
-    if [ "$READ_ONLY_CHANGE_FLAG" -eq 0 ]; then
-      ##########################
-      # Set the array to empty #
-      ##########################
-      LIST_FILES=()
-      ###################################
-      # Send message that were skipping #
-      ###################################
-      #echo "- Skipping Ansible lint run as file(s) that were modified were read only..."
-      ############################
-      # Create flag to skip loop #
-      ############################
-      SKIP_FLAG=1
-    fi
-
-    ####################################
-    # Check if we have data to look at #
-    ####################################
-    if [ $SKIP_FLAG -eq 0 ]; then
-      for LINE in "${PRINT_ARRAY[@]}"
-      do
-        #########################
-        # Print the header line #
-        #########################
-        echo "$LINE"
-      done
-    fi
-
-    ####################################
-    # Prepare context if OUTPUT_FORMAT #
-    ####################################
-    if IsTAP ; then
-      TMPFILE=$(mktemp -q "/tmp/super-linter-${FILE_TYPE}.XXXXXX")
-      INDEX=0
-      mkdir -p "${REPORT_OUTPUT_FOLDER}"
-      REPORT_OUTPUT_FILE="${REPORT_OUTPUT_FOLDER}/super-linter-${FILE_TYPE}.${OUTPUT_FORMAT}"
-    fi
-
-    ##################
-    # Lint the files #
-    ##################
-    for FILE in "${LIST_FILES[@]}"
-    do
-
-      ########################################
-      # Make sure we dont lint certain files #
-      ########################################
-      if [[ $FILE == *"vault.yml"* ]] || [[ $FILE == *"galaxy.yml"* ]]; then
-        # This is a file we dont look at
-        continue
-      fi
-
-      ##################################
-      # Increase the linted file index #
-      ##################################
-      (("INDEX++"))
-
-      ####################
-      # Get the filename #
-      ####################
-      FILE_NAME=$(basename "$ANSIBLE_DIRECTORY/$FILE" 2>&1)
-
-      ##############
-      # File print #
-      ##############
-      echo "---------------------------"
-      echo "File:[$FILE]"
-
-      ################################
-      # Lint the file with the rules #
-      ################################
-      LINT_CMD=$("$LINTER_NAME" -v -c "$ANSIBLE_LINTER_RULES" "$ANSIBLE_DIRECTORY/$FILE" 2>&1)
-
-      #######################
-      # Load the error code #
-      #######################
-      ERROR_CODE=$?
-
-      ##############################
-      # Check the shell for errors #
-      ##############################
-      if [ $ERROR_CODE -ne 0 ]; then
-        #########
-        # Error #
-        #########
-        echo "ERROR! Found errors in [$LINTER_NAME] linter!"
-        echo "ERROR:[$LINT_CMD]"
-        # Increment error count
-        ((ERRORS_FOUND_ANSIBLE++))
-
-        #######################################################
-        # Store the linting as a temporary file in TAP format #
-        #######################################################
-        if IsTAP ; then
-          echo "not ok ${INDEX} - ${FILE}" >> "${TMPFILE}"
-          ##########################################
-          # Report the detailed message if enabled #
-          ##########################################
-          DETAILED_MSG=$(TransformTAPDetails "$LINT_CMD")
-          if [ -n "${DETAILED_MSG}" ] ; then
-            printf "  ---\n  message: %s\n  ..." "$DETAILED_MSG" >> "${TMPFILE}"
-          fi
-        fi
-      else
-        ###########
-        # Success #
-        ###########
-        echo " - File:[$FILE_NAME] was linted with [$LINTER_NAME] successfully"
-
-        #######################################################
-        # Store the linting as a temporary file in TAP format #
-        #######################################################
-        if IsTAP ; then
-          echo "ok ${INDEX} - ${FILE}" >> "${TMPFILE}"
-        fi
-      fi
-    done
-
-    #################################
-    # Generate report in TAP format #
-    #################################
-    if IsTAP && [ ${INDEX} -gt 0 ] ; then
-      printf "TAP version 13\n1..%s\n" "${INDEX}" > "${REPORT_OUTPUT_FILE}"
-      cat "${TMPFILE}" >> "${REPORT_OUTPUT_FILE}"
-    fi
-
-  else # No ansible directory found in path
-    ###############################
-    # Check to see if debug is on #
-    ###############################
-    if [[ "$ACTIONS_RUNNER_DEBUG" == "true" ]]; then
-      ########################
-      # No Ansible dir found #
-      ########################
-      echo "WARN! No Ansible base directory found at:[$ANSIBLE_DIRECTORY]"
-      echo "skipping ansible lint"
-    fi
-  fi
-}
-
-################################################################################
-=======
->>>>>>> 93bf4a79
 #### Function DetectOpenAPIFile ################################################
 DetectOpenAPIFile() {
   ################
@@ -673,1445 +443,6 @@
   ###############################
   # Check the file for keywords #
   ###############################
-<<<<<<< HEAD
-  grep -E '"openapi":|"swagger":|^openapi:|^swagger:' "$GITHUB_WORKSPACE/$FILE" > /dev/null
-
-  #######################
-  # Load the error code #
-  #######################
-  ERROR_CODE=$?
-
-  ##############################
-  # Check the shell for errors #
-  ##############################
-  if [ $ERROR_CODE -eq 0 ]; then
-    ########################
-    # Found string in file #
-    ########################
-	  return 0
-  else
-    ###################
-    # No string match #
-    ###################
-	  return 1
-  fi
-}
-
-################################################################################
-#### Function GetGitHubVars ####################################################
-GetGitHubVars()
-{
-  ##########
-  # Prints #
-  ##########
-  echo "--------------------------------------------"
-  echo "Gathering GitHub information..."
-
-  ###############################
-  # Get the Run test cases flag #
-  ###############################
-  if [ -z "$TEST_CASE_RUN" ]; then
-    ##################################
-    # No flag passed, set to default #
-    ##################################
-    TEST_CASE_RUN="$DEFAULT_TEST_CASE_RUN"
-  fi
-
-  ###############################
-  # Convert string to lowercase #
-  ###############################
-  TEST_CASE_RUN=$(echo "$TEST_CASE_RUN" | awk '{print tolower($0)}')
-
-  ##########################
-  # Get the run local flag #
-  ##########################
-  if [ -z "$RUN_LOCAL" ]; then
-    ##################################
-    # No flag passed, set to default #
-    ##################################
-    RUN_LOCAL="$DEFAULT_RUN_LOCAL"
-  fi
-
-  ###############################
-  # Convert string to lowercase #
-  ###############################
-  RUN_LOCAL=$(echo "$RUN_LOCAL" | awk '{print tolower($0)}')
-
-  #################################
-  # Check if were running locally #
-  #################################
-  if [[ "$RUN_LOCAL" != "false" ]]; then
-    ##########################################
-    # We are running locally for a debug run #
-    ##########################################
-    echo "NOTE: ENV VAR [RUN_LOCAL] has been set to:[true]"
-    echo "bypassing GitHub Actions variables..."
-    echo "Linting all files in mapped directory:[$DEFAULT_WORKSPACE]"
-
-    # No need to touch or set the GITHUB_SHA
-    # No need to touch or set the GITHUB_EVENT_PATH
-    # No need to touch or set the GITHUB_ORG
-    # No need to touch or set the GITHUB_REPO
-
-    ############################
-    # Set the GITHUB_WORKSPACE #
-    ############################
-    GITHUB_WORKSPACE="$DEFAULT_WORKSPACE"
-
-    #################################
-    # Set the VALIDATE_ALL_CODEBASE #
-    #################################
-    VALIDATE_ALL_CODEBASE="$DEFAULT_VALIDATE_ALL_CODEBASE"
-  else
-    ############################
-    # Validate we have a value #
-    ############################
-    if [ -z "$GITHUB_SHA" ]; then
-      echo "ERROR! Failed to get [GITHUB_SHA]!"
-      echo "ERROR:[$GITHUB_SHA]"
-      exit 1
-    else
-      echo "Successfully found:[GITHUB_SHA], value:[$GITHUB_SHA]"
-    fi
-
-    ############################
-    # Validate we have a value #
-    ############################
-    if [ -z "$GITHUB_WORKSPACE" ]; then
-      echo "ERROR! Failed to get [GITHUB_WORKSPACE]!"
-      echo "ERROR:[$GITHUB_WORKSPACE]"
-      exit 1
-    else
-      echo "Successfully found:[GITHUB_WORKSPACE], value:[$GITHUB_WORKSPACE]"
-    fi
-
-    ############################
-    # Validate we have a value #
-    ############################
-    if [ -z "$GITHUB_EVENT_PATH" ]; then
-      echo "ERROR! Failed to get [GITHUB_EVENT_PATH]!"
-      echo "ERROR:[$GITHUB_EVENT_PATH]"
-      exit 1
-    else
-      echo "Successfully found:[GITHUB_EVENT_PATH], value:[$GITHUB_EVENT_PATH]"
-    fi
-
-    ##################################################
-    # Need to pull the GitHub Vars from the env file #
-    ##################################################
-
-    ######################
-    # Get the GitHub Org #
-    ######################
-    # shellcheck disable=SC2002
-    GITHUB_ORG=$(cat "$GITHUB_EVENT_PATH" | jq -r '.repository.owner.login' )
-
-    ############################
-    # Validate we have a value #
-    ############################
-    if [ -z "$GITHUB_ORG" ]; then
-      echo "ERROR! Failed to get [GITHUB_ORG]!"
-      echo "ERROR:[$GITHUB_ORG]"
-      exit 1
-    else
-      echo "Successfully found:[GITHUB_ORG], value:[$GITHUB_ORG]"
-    fi
-
-    #######################
-    # Get the GitHub Repo #
-    #######################
-    # shellcheck disable=SC2002
-    GITHUB_REPO=$(cat "$GITHUB_EVENT_PATH"| jq -r '.repository.name' )
-
-    ############################
-    # Validate we have a value #
-    ############################
-    if [ -z "$GITHUB_REPO" ]; then
-      echo "ERROR! Failed to get [GITHUB_REPO]!"
-      echo "ERROR:[$GITHUB_REPO]"
-      exit 1
-    else
-      echo "Successfully found:[GITHUB_REPO], value:[$GITHUB_REPO]"
-    fi
-  fi
-}
-################################################################################
-#### Function GetValidationInfo ################################################
-GetValidationInfo()
-{
-  ############################################
-  # Print headers for user provided env vars #
-  ############################################
-  echo ""
-  echo "--------------------------------------------"
-  echo "Gathering user validation information..."
-
-  ###########################################
-  # Skip validation if were running locally #
-  ###########################################
-  if [[ "$RUN_LOCAL" != "true" ]]; then
-    ###############################
-    # Convert string to lowercase #
-    ###############################
-    VALIDATE_ALL_CODEBASE=$(echo "$VALIDATE_ALL_CODEBASE" | awk '{print tolower($0)}')
-    ######################################
-    # Validate we should check all files #
-    ######################################
-    if [[ "$VALIDATE_ALL_CODEBASE" != "false" ]]; then
-      # Set to true
-      VALIDATE_ALL_CODEBASE="$DEFAULT_VALIDATE_ALL_CODEBASE"
-      echo "- Validating ALL files in code base..."
-    else
-      # Its false
-      echo "- Only validating [new], or [edited] files in code base..."
-    fi
-  fi
-
-  ######################
-  # Create Print Array #
-  ######################
-  PRINT_ARRAY=()
-
-  ################################
-  # Convert strings to lowercase #
-  ################################
-  VALIDATE_YAML=$(echo "$VALIDATE_YAML" | awk '{print tolower($0)}')
-  VALIDATE_JSON=$(echo "$VALIDATE_JSON" | awk '{print tolower($0)}')
-  VALIDATE_XML=$(echo "$VALIDATE_XML" | awk '{print tolower($0)}')
-  VALIDATE_MD=$(echo "$VALIDATE_MD" | awk '{print tolower($0)}')
-  VALIDATE_BASH=$(echo "$VALIDATE_BASH" | awk '{print tolower($0)}')
-  VALIDATE_PERL=$(echo "$VALIDATE_PERL" | awk '{print tolower($0)}')
-  VALIDATE_PHP=$(echo "$VALIDATE_PHP" | awk '{print tolower($0)}')
-  VALIDATE_PYTHON=$(echo "$VALIDATE_PYTHON" | awk '{print tolower($0)}')
-  VALIDATE_RUBY=$(echo "$VALIDATE_RUBY" | awk '{print tolower($0)}')
-  VALIDATE_COFFEE=$(echo "$VALIDATE_COFFEE" | awk '{print tolower($0)}')
-  VALIDATE_ANSIBLE=$(echo "$VALIDATE_ANSIBLE" | awk '{print tolower($0)}')
-  VALIDATE_JAVASCRIPT_ES=$(echo "$VALIDATE_JAVASCRIPT_ES" | awk '{print tolower($0)}')
-  VALIDATE_JAVASCRIPT_STANDARD=$(echo "$VALIDATE_JAVASCRIPT_STANDARD" | awk '{print tolower($0)}')
-  VALIDATE_TYPESCRIPT_ES=$(echo "$VALIDATE_TYPESCRIPT_ES" | awk '{print tolower($0)}')
-  VALIDATE_TYPESCRIPT_STANDARD=$(echo "$VALIDATE_TYPESCRIPT_STANDARD" | awk '{print tolower($0)}')
-  VALIDATE_DOCKER=$(echo "$VALIDATE_DOCKER" | awk '{print tolower($0)}')
-  VALIDATE_GO=$(echo "$VALIDATE_GO" | awk '{print tolower($0)}')
-  VALIDATE_TERRAFORM=$(echo "$VALIDATE_TERRAFORM" | awk '{print tolower($0)}')
-  VALIDATE_POWERSHELL=$(echo "$VALIDATE_POWERSHELL" | awk '{print tolower($0)}')
-  VALIDATE_CSS=$(echo "$VALIDATE_CSS" | awk '{print tolower($0)}')
-  VALIDATE_ENV=$(echo "$VALIDATE_ENV" | awk '{print tolower($0)}')
-  VALIDATE_CLOJURE=$(echo "$VALIDATE_CLOJURE" | awk '{print tolower($0)')
-  VALIDATE_KOTLIN=$(echo "$VALIDATE_KOTLIN" | awk '{print tolower($0)}')
-  VALIDATE_OPENAPI=$(echo "$VALIDATE_OPENAPI" | awk '{print tolower($0)}')
-
-  ################################################
-  # Determine if any linters were explicitly set #
-  ################################################
-  ANY_SET="false"
-  if [[ -n "$VALIDATE_YAML" || \
-        -n "$VALIDATE_JSON" || \
-        -n "$VALIDATE_XML" || \
-        -n "$VALIDATE_MD" || \
-        -n "$VALIDATE_BASH" || \
-        -n "$VALIDATE_PERL" || \
-        -n "$VALIDATE_PHP" || \
-        -n "$VALIDATE_PYTHON" || \
-        -n "$VALIDATE_RUBY" || \
-        -n "$VALIDATE_COFFEE" || \
-        -n "$VALIDATE_ANSIBLE" || \
-        -n "$VALIDATE_JAVASCRIPT_ES" || \
-        -n "$VALIDATE_JAVASCRIPT_STANDARD" || \
-        -n "$VALIDATE_TYPESCRIPT_ES" || \
-        -n "$VALIDATE_TYPESCRIPT_STANDARD" || \
-        -n "$VALIDATE_DOCKER" || \
-        -n "$VALIDATE_GO" || \
-        -n "$VALIDATE_TERRAFORM" || \
-        -n "$VALIDATE_POWERSHELL" || \
-        -n "$VALIDATE_CSS" || \
-        -n "$VALIDATE_ENV" || \
-        -n "$VALIDATE_CLOJURE" || \
-        -n "$VALIDATE_OPENAPI" || \
-        -n "$VALIDATE_KOTLIN" ]]; then
-    ANY_SET="true"
-  fi
-
-  ####################################
-  # Validate if we should check YAML #
-  ####################################
-  if [[ "$ANY_SET" == "true" ]]; then
-    # Some linter flags were set - only run those set to true
-    if [[ -z "$VALIDATE_YAML" ]]; then
-      # YAML flag was not set - default to false
-      VALIDATE_YAML="false"
-    fi
-  else
-    # No linter flags were set - default all to true
-    VALIDATE_YAML="true"
-  fi
-
-  ####################################
-  # Validate if we should check JSON #
-  ####################################
-  if [[ "$ANY_SET" == "true" ]]; then
-    # Some linter flags were set - only run those set to true
-    if [[ -z "$VALIDATE_JSON" ]]; then
-      # JSON flag was not set - default to false
-      VALIDATE_JSON="false"
-    fi
-  else
-    # No linter flags were set - default all to true
-    VALIDATE_JSON="true"
-  fi
-
-  ###################################
-  # Validate if we should check XML #
-  ###################################
-  if [[ "$ANY_SET" == "true" ]]; then
-    # Some linter flags were set - only run those set to true
-    if [[ -z "$VALIDATE_XML" ]]; then
-      # XML flag was not set - default to false
-      VALIDATE_XML="false"
-    fi
-  else
-    # No linter flags were set - default all to true
-    VALIDATE_XML="true"
-  fi
-
-  ########################################
-  # Validate if we should check MARKDOWN #
-  ########################################
-  if [[ "$ANY_SET" == "true" ]]; then
-    # Some linter flags were set - only run those set to true
-    if [[ -z "$VALIDATE_MD" ]]; then
-      # MD flag was not set - default to false
-      VALIDATE_MD="false"
-    fi
-  else
-    # No linter flags were set - default all to true
-    VALIDATE_MD="true"
-  fi
-
-  ####################################
-  # Validate if we should check BASH #
-  ####################################
-  if [[ "$ANY_SET" == "true" ]]; then
-    # Some linter flags were set - only run those set to true
-    if [[ -z "$VALIDATE_BASH" ]]; then
-      # BASH flag was not set - default to false
-      VALIDATE_BASH="false"
-    fi
-  else
-    # No linter flags were set - default all to true
-    VALIDATE_BASH="true"
-  fi
-
-  ####################################
-  # Validate if we should check PERL #
-  ####################################
-  if [[ "$ANY_SET" == "true" ]]; then
-    # Some linter flags were set - only run those set to true
-    if [[ -z "$VALIDATE_PERL" ]]; then
-      # PERL flag was not set - default to false
-      VALIDATE_PERL="false"
-    fi
-  else
-    # No linter flags were set - default all to true
-    VALIDATE_PERL="true"
-  fi
-
-  ####################################
-  # Validate if we should check PHP #
-  ####################################
-  if [[ "$ANY_SET" == "true" ]]; then
-    # Some linter flags were set - only run those set to true
-    if [[ -z "$VALIDATE_PHP" ]]; then
-      # PHP flag was not set - default to false
-      VALIDATE_PHP="false"
-    fi
-  else
-    # No linter flags were set - default all to true
-    VALIDATE_PHP="true"
-  fi
-
-  ######################################
-  # Validate if we should check PYTHON #
-  ######################################
-  if [[ "$ANY_SET" == "true" ]]; then
-    # Some linter flags were set - only run those set to true
-    if [[ -z "$VALIDATE_PYTHON" ]]; then
-      # PYTHON flag was not set - default to false
-      VALIDATE_PYTHON="false"
-    fi
-  else
-    # No linter flags were set - default all to true
-    VALIDATE_PYTHON="true"
-  fi
-
-  ####################################
-  # Validate if we should check RUBY #
-  ####################################
-  if [[ "$ANY_SET" == "true" ]]; then
-    # Some linter flags were set - only run those set to true
-    if [[ -z "$VALIDATE_RUBY" ]]; then
-      # RUBY flag was not set - default to false
-      VALIDATE_RUBY="false"
-    fi
-  else
-    # No linter flags were set - default all to true
-    VALIDATE_RUBY="true"
-  fi
-
-  ######################################
-  # Validate if we should check COFFEE #
-  ######################################
-  if [[ "$ANY_SET" == "true" ]]; then
-    # Some linter flags were set - only run those set to true
-    if [[ -z "$VALIDATE_COFFEE" ]]; then
-      # COFFEE flag was not set - default to false
-      VALIDATE_COFFEE="false"
-    fi
-  else
-    # No linter flags were set - default all to true
-    VALIDATE_COFFEE="true"
-  fi
-
-  #######################################
-  # Validate if we should check ANSIBLE #
-  #######################################
-  if [[ "$ANY_SET" == "true" ]]; then
-    # Some linter flags were set - only run those set to true
-    if [[ -z "$VALIDATE_ANSIBLE" ]]; then
-      # ANSIBLE flag was not set - default to false
-      VALIDATE_ANSIBLE="false"
-    fi
-  else
-    # No linter flags were set - default all to true
-    VALIDATE_ANSIBLE="true"
-  fi
-
-  #############################################
-  # Validate if we should check JAVASCRIPT_ES #
-  #############################################
-  if [[ "$ANY_SET" == "true" ]]; then
-    # Some linter flags were set - only run those set to true
-    if [[ -z "$VALIDATE_JAVASCRIPT_ES" ]]; then
-      # JAVASCRIPT_ES flag was not set - default to false
-      VALIDATE_JAVASCRIPT_ES="false"
-    fi
-  else
-    # No linter flags were set - default all to true
-    VALIDATE_JAVASCRIPT_ES="true"
-  fi
-
-  ###################################################
-  # Validate if we should check JAVASCRIPT_STANDARD #
-  ###################################################
-  if [[ "$ANY_SET" == "true" ]]; then
-    # Some linter flags were set - only run those set to true
-    if [[ -z "$VALIDATE_JAVASCRIPT_STANDARD" ]]; then
-      # JAVASCRIPT_STANDARD flag was not set - default to false
-      VALIDATE_JAVASCRIPT_STANDARD="false"
-    fi
-  else
-    # No linter flags were set - default all to true
-    VALIDATE_JAVASCRIPT_STANDARD="true"
-  fi
-
-  #############################################
-  # Validate if we should check TYPESCRIPT_ES #
-  #############################################
-  if [[ "$ANY_SET" == "true" ]]; then
-    # Some linter flags were set - only run those set to true
-    if [[ -z "$VALIDATE_TYPESCRIPT_ES" ]]; then
-      # TYPESCRIPT_ES flag was not set - default to false
-      VALIDATE_TYPESCRIPT_ES="false"
-    fi
-  else
-    # No linter flags were set - default all to true
-    VALIDATE_TYPESCRIPT_ES="true"
-  fi
-
-  ###################################################
-  # Validate if we should check TYPESCRIPT_STANDARD #
-  ###################################################
-  if [[ "$ANY_SET" == "true" ]]; then
-    # Some linter flags were set - only run those set to true
-    if [[ -z "$VALIDATE_TYPESCRIPT_STANDARD" ]]; then
-      # TYPESCRIPT_STANDARD flag was not set - default to false
-      VALIDATE_TYPESCRIPT_STANDARD="false"
-    fi
-  else
-    # No linter flags were set - default all to true
-    VALIDATE_TYPESCRIPT_STANDARD="true"
-  fi
-
-  ######################################
-  # Validate if we should check DOCKER #
-  ######################################
-  if [[ "$ANY_SET" == "true" ]]; then
-    # Some linter flags were set - only run those set to true
-    if [[ -z "$VALIDATE_DOCKER" ]]; then
-      # DOCKER flag was not set - default to false
-      VALIDATE_DOCKER="false"
-    fi
-  else
-    # No linter flags were set - default all to true
-    VALIDATE_DOCKER="true"
-  fi
-
-  ##################################
-  # Validate if we should check GO #
-  ##################################
-  if [[ "$ANY_SET" == "true" ]]; then
-    # Some linter flags were set - only run those set to true
-    if [[ -z "$VALIDATE_GO" ]]; then
-      # GO flag was not set - default to false
-      VALIDATE_GO="false"
-    fi
-  else
-    # No linter flags were set - default all to true
-    VALIDATE_GO="true"
-  fi
-
-  #########################################
-  # Validate if we should check TERRAFORM #
-  #########################################
-  if [[ "$ANY_SET" == "true" ]]; then
-    # Some linter flags were set - only run those set to true
-    if [[ -z "$VALIDATE_TERRAFORM" ]]; then
-      # TERRAFORM flag was not set - default to false
-      VALIDATE_TERRAFORM="false"
-    fi
-  else
-    # No linter flags were set - default all to true
-    VALIDATE_TERRAFORM="true"
-  fi
-
-  #########################################
-  # Validate if we should check POWERSHELL #
-  #########################################
-  if [[ "$ANY_SET" == "true" ]]; then
-    # Some linter flags were set - only run those set to true
-    if [[ -z "$VALIDATE_POWERSHELL" ]]; then
-      # POWERSHELL flag was not set - default to false
-      VALIDATE_POWERSHELL="false"
-    fi
-  else
-    # No linter flags were set - default all to true
-    VALIDATE_POWERSHELL="true"
-  fi
-
-  ###################################
-  # Validate if we should check CSS #
-  ###################################
-  if [[ "$ANY_SET" == "true" ]]; then
-    # Some linter flags were set - only run those set to true
-    if [[ -z "$VALIDATE_CSS" ]]; then
-      # CSS flag was not set - default to false
-      VALIDATE_CSS="false"
-    fi
-  else
-    # No linter flags were set - default all to true
-    VALIDATE_CSS="true"
-  fi
-
-  ###################################
-  # Validate if we should check ENV #
-  ###################################
-  if [[ "$ANY_SET" == "true" ]]; then
-    # Some linter flags were set - only run those set to true
-    if [[ -z "$VALIDATE_ENV" ]]; then
-      # ENV flag was not set - default to false
-      VALIDATE_ENV="false"
-    fi
-  else
-    # No linter flags were set - default all to true
-    VALIDATE_ENV="true"
-  fi
-
-  ######################################
-  # Validate if we should check KOTLIN #
-  ######################################
-  if [[ "$ANY_SET" == "true" ]]; then
-    # Some linter flags were set - only run those set to true
-    if [[ -z "$VALIDATE_KOTLIN" ]]; then
-      # ENV flag was not set - default to false
-      VALIDATE_KOTLIN="false"
-    fi
-  else
-    # No linter flags were set - default all to true
-    VALIDATE_KOTLIN="true"
-  fi
-
-  #######################################
-  # Validate if we should check OPENAPI #
-  #######################################
-  if [[ "$ANY_SET" == "true" ]]; then
-    # Some linter flags were set - only run those set to true
-    if [[ -z "$VALIDATE_OPENAPI" ]]; then
-      # OPENAPI flag was not set - default to false
-      VALIDATE_OPENAPI="false"
-    fi
-  else
-    # No linter flags were set - default all to true
-    VALIDATE_OPENAPI="true"
-  fi
-
-  #######################################
-  # Validate if we should check Clojure #
-  #######################################
-  if [[ "$ANY_SET" == "true" ]]; then
-    # Some linter flags were set - only run those set to true
-    if [[ -z "$VALIDATE_CLOJURE" ]]; then
-      # Clojure flag was not set - default to false
-      VALIDATE_CLOJURE="false"
-    fi
-  else
-    # No linter flags were set - default all to true
-    VALIDATE_CLOJURE="true"
-  fi
-
-  #######################################
-  # Print which linters we are enabling #
-  #######################################
-  if [[ "$VALIDATE_YAML" == "true" ]]; then
-    PRINT_ARRAY+=("- Validating [YAML] files in code base...")
-  else
-    PRINT_ARRAY+=("- Excluding [YAML] files in code base...")
-  fi
-  if [[ "$VALIDATE_JSON" == "true" ]]; then
-    PRINT_ARRAY+=("- Validating [JSON] files in code base...")
-  else
-    PRINT_ARRAY+=("- Excluding [JSON] files in code base...")
-  fi
-  if [[ "$VALIDATE_XML" == "true" ]]; then
-    PRINT_ARRAY+=("- Validating [XML] files in code base...")
-  else
-    PRINT_ARRAY+=("- Excluding [XML] files in code base...")
-  fi
-  if [[ "$VALIDATE_MD" == "true" ]]; then
-    PRINT_ARRAY+=("- Validating [MARKDOWN] files in code base...")
-  else
-    PRINT_ARRAY+=("- Excluding [MARKDOWN] files in code base...")
-  fi
-  if [[ "$VALIDATE_BASH" == "true" ]]; then
-    PRINT_ARRAY+=("- Validating [BASH] files in code base...")
-  else
-    PRINT_ARRAY+=("- Excluding [BASH] files in code base...")
-  fi
-  if [[ "$VALIDATE_PERL" == "true" ]]; then
-    PRINT_ARRAY+=("- Validating [PERL] files in code base...")
-  else
-    PRINT_ARRAY+=("- Excluding [PERL] files in code base...")
-  fi
-  if [[ "$VALIDATE_PHP" == "true" ]]; then
-    PRINT_ARRAY+=("- Validating [PHP] files in code base...")
-  else
-    PRINT_ARRAY+=("- Excluding [PHP] files in code base...")
-  fi
-  if [[ "$VALIDATE_PYTHON" == "true" ]]; then
-    PRINT_ARRAY+=("- Validating [PYTHON] files in code base...")
-  else
-    PRINT_ARRAY+=("- Excluding [PYTHON] files in code base...")
-  fi
-  if [[ "$VALIDATE_RUBY" == "true" ]]; then
-    PRINT_ARRAY+=("- Validating [RUBY] files in code base...")
-  else
-    PRINT_ARRAY+=("- Excluding [RUBY] files in code base...")
-  fi
-  if [[ "$VALIDATE_COFFEE" == "true" ]]; then
-    PRINT_ARRAY+=("- Validating [COFFEE] files in code base...")
-  else
-    PRINT_ARRAY+=("- Excluding [COFFEE] files in code base...")
-  fi
-  if [[ "$VALIDATE_ANSIBLE" == "true" ]]; then
-    PRINT_ARRAY+=("- Validating [ANSIBLE] files in code base...")
-  else
-    PRINT_ARRAY+=("- Excluding [ANSIBLE] files in code base...")
-  fi
-  if [[ "$VALIDATE_JAVASCRIPT_ES" == "true" ]]; then
-    PRINT_ARRAY+=("- Validating [JAVASCRIPT(eslint)] files in code base...")
-  else
-    PRINT_ARRAY+=("- Excluding [JAVASCRIPT(eslint)] files in code base...")
-  fi
-  if [[ "$VALIDATE_JAVASCRIPT_STANDARD" == "true" ]]; then
-    PRINT_ARRAY+=("- Validating [JAVASCRIPT(standard)] files in code base...")
-  else
-    PRINT_ARRAY+=("- Excluding [JAVASCRIPT(standard)] files in code base...")
-  fi
-  if [[ "$VALIDATE_TYPESCRIPT_ES" == "true" ]]; then
-    PRINT_ARRAY+=("- Validating [TYPESCRIPT(eslint)] files in code base...")
-  else
-    PRINT_ARRAY+=("- Excluding [TYPESCRIPT(eslint)] files in code base...")
-  fi
-  if [[ "$VALIDATE_TYPESCRIPT_STANDARD" == "true" ]]; then
-    PRINT_ARRAY+=("- Validating [TYPESCRIPT(standard)] files in code base...")
-  else
-    PRINT_ARRAY+=("- Excluding [TYPESCRIPT(standard)] files in code base...")
-  fi
-  if [[ "$VALIDATE_DOCKER" == "true" ]]; then
-    PRINT_ARRAY+=("- Validating [DOCKER] files in code base...")
-  else
-    PRINT_ARRAY+=("- Excluding [DOCKER] files in code base...")
-  fi
-  if [[ "$VALIDATE_GO" == "true" ]]; then
-    PRINT_ARRAY+=("- Validating [GOLANG] files in code base...")
-  else
-    PRINT_ARRAY+=("- Excluding [GOLANG] files in code base...")
-  fi
-  if [[ "$VALIDATE_TERRAFORM" == "true" ]]; then
-    PRINT_ARRAY+=("- Validating [TERRAFORM] files in code base...")
-  else
-    PRINT_ARRAY+=("- Excluding [TERRAFORM] files in code base...")
-  fi
-  if [[ "$VALIDATE_POWERSHELL" == "true" ]]; then
-    PRINT_ARRAY+=("- Validating [POWERSHELL] files in code base...")
-  else
-    PRINT_ARRAY+=("- Excluding [POWERSHELL] files in code base...")
-  fi
-  if [[ "$VALIDATE_CSS" == "true" ]]; then
-    PRINT_ARRAY+=("- Validating [CSS] files in code base...")
-  else
-    PRINT_ARRAY+=("- Excluding [CSS] files in code base...")
-  fi
-  if [[ "$VALIDATE_CLOJURE" == "true" ]]; then
-    PRINT_ARRAY+=("- Validating [CLOJURE] files in code base...")
-  else
-    PRINT_ARRAY+=("- Excluding [CLOJURE] files in code base...")
-  fi
-  if [[ "$VALIDATE_ENV" == "true" ]]; then
-    PRINT_ARRAY+=("- Validating [ENV] files in code base...")
-  else
-    PRINT_ARRAY+=("- Excluding [ENV] files in code base...")
-  fi
-  if [[ "$VALIDATE_KOTLIN" == "true" ]]; then
-    PRINT_ARRAY+=("- Validating [KOTLIN] files in code base...")
-  else
-    PRINT_ARRAY+=("- Excluding [KOTLIN] files in code base...")
-  fi
-  if [[ "$VALIDATE_OPENAPI" == "true" ]]; then
-    PRINT_ARRAY+=("- Validating [OPENAPI] files in code base...")
-  else
-    PRINT_ARRAY+=("- Excluding [OPENAPI] files in code base...")
-  fi
-
-  ##############################
-  # Validate Ansible Directory #
-  ##############################
-  if [ -z "$ANSIBLE_DIRECTORY" ]; then
-    # No Value, need to default
-    ANSIBLE_DIRECTORY="$DEFAULT_ANSIBLE_DIRECTORY"
-  else
-    # Check if first char is '/'
-    if [[ ${ANSIBLE_DIRECTORY:0:1} == "/" ]]; then
-      # Remove first char
-      ANSIBLE_DIRECTORY="${ANSIBLE_DIRECTORY:1}"
-    fi
-    # Need to give it full path
-    TEMP_ANSIBLE_DIRECTORY="$GITHUB_WORKSPACE/$ANSIBLE_DIRECTORY"
-    # Set the value
-    ANSIBLE_DIRECTORY="$TEMP_ANSIBLE_DIRECTORY"
-  fi
-
-  ###############################
-  # Get the disable errors flag #
-  ###############################
-  if [ -z "$DISABLE_ERRORS" ]; then
-    ##################################
-    # No flag passed, set to default #
-    ##################################
-    DISABLE_ERRORS="$DEFAULT_DISABLE_ERRORS"
-  fi
-
-  ###############################
-  # Convert string to lowercase #
-  ###############################
-  DISABLE_ERRORS=$(echo "$DISABLE_ERRORS" | awk '{print tolower($0)}')
-
-  ############################
-  # Set to false if not true #
-  ############################
-  if [ "$DISABLE_ERRORS" != "true" ]; then
-    DISABLE_ERRORS="false"
-  fi
-
-  ############################
-  # Get the run verbose flag #
-  ############################
-  if [ -z "$ACTIONS_RUNNER_DEBUG" ]; then
-    ##################################
-    # No flag passed, set to default #
-    ##################################
-    ACTIONS_RUNNER_DEBUG="$DEFAULT_ACTIONS_RUNNER_DEBUG"
-  fi
-
-  ###############################
-  # Convert string to lowercase #
-  ###############################
-  ACTIONS_RUNNER_DEBUG=$(echo "$ACTIONS_RUNNER_DEBUG" | awk '{print tolower($0)}')
-
-  ############################
-  # Set to true if not false #
-  ############################
-  if [ "$ACTIONS_RUNNER_DEBUG" != "false" ]; then
-    ACTIONS_RUNNER_DEBUG="true"
-  fi
-
-  ###################
-  # Debug on runner #
-  ###################
-  if [[ "$ACTIONS_RUNNER_DEBUG" == "true" ]]; then
-    ###########################
-    # Print the validate info #
-    ###########################
-    for LINE in "${PRINT_ARRAY[@]}"
-    do
-      echo "$LINE"
-    done
-
-    echo "--- DEBUG INFO ---"
-    echo "---------------------------------------------"
-    RUNNER=$(whoami)
-    echo "Runner:[$RUNNER]"
-    echo "ENV:"
-    printenv
-    echo "---------------------------------------------"
-  fi
-}
-################################################################################
-#### Function BuildFileList ####################################################
-BuildFileList()
-{
-  # Need to build a list of all files changed
-  # This can be pulled from the GITHUB_EVENT_PATH payload
-
-  ################
-  # print header #
-  ################
-  if [[ "$ACTIONS_RUNNER_DEBUG" == "true" ]]; then
-    echo ""
-    echo "----------------------------------------------"
-    echo "Pulling in code history and branches..."
-  fi
-
-  #################################################################################
-  # Switch codebase back to the default branch to get a list of all files changed #
-  #################################################################################
-  SWITCH_CMD=$(cd "$GITHUB_WORKSPACE" || exit; git pull --quiet; git checkout "$DEFAULT_BRANCH" 2>&1)
-
-  #######################
-  # Load the error code #
-  #######################
-  ERROR_CODE=$?
-
-  ##############################
-  # Check the shell for errors #
-  ##############################
-  if [ $ERROR_CODE -ne 0 ]; then
-    # Error
-    echo "Failed to switch to $DEFAULT_BRANCH branch to get files changed!"
-    echo "ERROR:[$SWITCH_CMD]"
-    exit 1
-  fi
-
-  ################
-  # print header #
-  ################
-  if [[ "$ACTIONS_RUNNER_DEBUG" == "true" ]]; then
-    echo ""
-    echo "----------------------------------------------"
-    echo "Generating Diff with:[git diff --name-only '$DEFAULT_BRANCH..$GITHUB_SHA' --diff-filter=d]"
-  fi
-
-  #################################################
-  # Get the Array of files changed in the commits #
-  #################################################
-  # shellcheck disable=SC2207
-  RAW_FILE_ARRAY=($(cd "$GITHUB_WORKSPACE" || exit; git diff --name-only "$DEFAULT_BRANCH..$GITHUB_SHA" --diff-filter=d 2>&1))
-
-  #######################
-  # Load the error code #
-  #######################
-  ERROR_CODE=$?
-
-  ##############################
-  # Check the shell for errors #
-  ##############################
-  if [ $ERROR_CODE -ne 0 ]; then
-    # Error
-    echo "ERROR! Failed to gain a list of all files changed!"
-    echo "ERROR:[${RAW_FILE_ARRAY[*]}]"
-    exit 1
-  fi
-
-  ################################################
-  # Iterate through the array of all files found #
-  ################################################
-  echo ""
-  echo "----------------------------------------------"
-  echo "Files that have been modified in the commit(s):"
-  for FILE in "${RAW_FILE_ARRAY[@]}"
-  do
-    ##############
-    # Print file #
-    ##############
-    echo "File:[$FILE]"
-
-    ###########################
-    # Get the files extension #
-    ###########################
-    # Extract just the file and extension, reverse it, cut off extension,
-    # reverse it back, substitute to lowercase
-    FILE_TYPE=$(basename "$FILE" | rev | cut -f1 -d'.' | rev | awk '{print tolower($0)}')
-
-    #########
-    # DEBUG #
-    #########
-    #echo "FILE_TYPE:[$FILE_TYPE]"
-
-    #####################
-    # Get the YML files #
-    #####################
-    if [ "$FILE_TYPE" == "yml" ] || [ "$FILE_TYPE" == "yaml" ]; then
-      ################################
-      # Append the file to the array #
-      ################################
-      FILE_ARRAY_YML+=("$FILE")
-      ############################
-      # Check if file is OpenAPI #
-      ############################
-      if DetectOpenAPIFile "$FILE"; then
-        FILE_ARRAY_OPENAPI+=("$FILE")
-      fi
-      ##########################################################
-      # Set the READ_ONLY_CHANGE_FLAG since this could be exec #
-      ##########################################################
-      READ_ONLY_CHANGE_FLAG=1
-    ######################
-    # Get the JSON files #
-    ######################
-    elif [ "$FILE_TYPE" == "json" ]; then
-      ################################
-      # Append the file to the array #
-      ################################
-      FILE_ARRAY_JSON+=("$FILE")
-      ############################
-      # Check if file is OpenAPI #
-      ############################
-      if DetectOpenAPIFile "$FILE"; then
-        FILE_ARRAY_OPENAPI+=("$FILE")
-      fi
-      ##########################################################
-      # Set the READ_ONLY_CHANGE_FLAG since this could be exec #
-      ##########################################################
-      READ_ONLY_CHANGE_FLAG=1
-    #####################
-    # Get the XML files #
-    #####################
-    elif [ "$FILE_TYPE" == "xml" ]; then
-      ################################
-      # Append the file to the array #
-      ################################
-      FILE_ARRAY_XML+=("$FILE")
-      ##########################################################
-      # Set the READ_ONLY_CHANGE_FLAG since this could be exec #
-      ##########################################################
-      READ_ONLY_CHANGE_FLAG=1
-    ##########################
-    # Get the MARKDOWN files #
-    ##########################
-    elif [ "$FILE_TYPE" == "md" ]; then
-      ################################
-      # Append the file to the array #
-      ################################
-      FILE_ARRAY_MD+=("$FILE")
-    ######################
-    # Get the BASH files #
-    ######################
-    elif [ "$FILE_TYPE" == "sh" ]; then
-      ################################
-      # Append the file to the array #
-      ################################
-      FILE_ARRAY_BASH+=("$FILE")
-      ##########################################################
-      # Set the READ_ONLY_CHANGE_FLAG since this could be exec #
-      ##########################################################
-      READ_ONLY_CHANGE_FLAG=1
-    ######################
-    # Get the PERL files #
-    ######################
-    elif [ "$FILE_TYPE" == "pl" ]; then
-      ################################
-      # Append the file to the array #
-      ################################
-      FILE_ARRAY_PERL+=("$FILE")
-      ##########################################################
-      # Set the READ_ONLY_CHANGE_FLAG since this could be exec #
-      ##########################################################
-      READ_ONLY_CHANGE_FLAG=1
-    ######################
-    # Get the PHP files #
-    ######################
-    elif [ "$FILE_TYPE" == "php" ]; then
-      ################################
-      # Append the file to the array #
-      ################################
-      FILE_ARRAY_PHP+=("$FILE")
-      ##########################################################
-      # Set the READ_ONLY_CHANGE_FLAG since this could be exec #
-      ##########################################################
-      READ_ONLY_CHANGE_FLAG=1
-    ######################
-    # Get the RUBY files #
-    ######################
-    elif [ "$FILE_TYPE" == "rb" ]; then
-      ################################
-      # Append the file to the array #
-      ################################
-      FILE_ARRAY_RUBY+=("$FILE")
-      ##########################################################
-      # Set the READ_ONLY_CHANGE_FLAG since this could be exec #
-      ##########################################################
-      READ_ONLY_CHANGE_FLAG=1
-    ########################
-    # Get the PYTHON files #
-    ########################
-    elif [ "$FILE_TYPE" == "py" ]; then
-      ################################
-      # Append the file to the array #
-      ################################
-      FILE_ARRAY_PYTHON+=("$FILE")
-      ##########################################################
-      # Set the READ_ONLY_CHANGE_FLAG since this could be exec #
-      ##########################################################
-      READ_ONLY_CHANGE_FLAG=1
-    ########################
-    # Get the COFFEE files #
-    ########################
-    elif [ "$FILE_TYPE" == "coffee" ]; then
-      ################################
-      # Append the file to the array #
-      ################################
-      FILE_ARRAY_COFFEESCRIPT+=("$FILE")
-      ##########################################################
-      # Set the READ_ONLY_CHANGE_FLAG since this could be exec #
-      ##########################################################
-      READ_ONLY_CHANGE_FLAG=1
-    ############################
-    # Get the JavaScript files #
-    ############################
-    elif [ "$FILE_TYPE" == "js" ]; then
-      ################################
-      # Append the file to the array #
-      ################################
-      FILE_ARRAY_JAVASCRIPT_ES+=("$FILE")
-      FILE_ARRAY_JAVASCRIPT_STANDARD+=("$FILE")
-      ##########################################################
-      # Set the READ_ONLY_CHANGE_FLAG since this could be exec #
-      ##########################################################
-      READ_ONLY_CHANGE_FLAG=1
-    ############################
-    # Get the TypeScript files #
-    ############################
-    elif [ "$FILE_TYPE" == "ts" ]; then
-      ################################
-      # Append the file to the array #
-      ################################
-      FILE_ARRAY_TYPESCRIPT_ES+=("$FILE")
-      FILE_ARRAY_TYPESCRIPT_STANDARD+=("$FILE")
-      ##########################################################
-      # Set the READ_ONLY_CHANGE_FLAG since this could be exec #
-      ##########################################################
-      READ_ONLY_CHANGE_FLAG=1
-    ########################
-    # Get the Golang files #
-    ########################
-    elif [ "$FILE_TYPE" == "go" ]; then
-      ################################
-      # Append the file to the array #
-      ################################
-      FILE_ARRAY_GO+=("$FILE")
-      ##########################################################
-      # Set the READ_ONLY_CHANGE_FLAG since this could be exec #
-      ##########################################################
-      READ_ONLY_CHANGE_FLAG=1
-    ###########################
-    # Get the Terraform files #
-    ###########################
-    elif [ "$FILE_TYPE" == "tf" ]; then
-      ################################
-      # Append the file to the array #
-      ################################
-      FILE_ARRAY_TERRAFORM+=("$FILE")
-      ##########################################################
-      # Set the READ_ONLY_CHANGE_FLAG since this could be exec #
-      ##########################################################
-      READ_ONLY_CHANGE_FLAG=1
-    ###########################
-    # Get the Powershell files #
-    ###########################
-    elif [ "$FILE_TYPE" == "ps1" ]; then
-      ################################
-      # Append the file to the array #
-      ################################
-      FILE_ARRAY_POWERSHELL+=("$FILE")
-    elif [ "$FILE_TYPE" == "css" ]; then
-      ################################
-      # Append the file to the array #
-      ################################
-      FILE_ARRAY_CSS+=("$FILE")
-      ##########################################################
-      # Set the READ_ONLY_CHANGE_FLAG since this could be exec #
-      ##########################################################
-      READ_ONLY_CHANGE_FLAG=1
-    elif [ "$FILE_TYPE" == "env" ]; then
-      ################################
-      # Append the file to the array #
-      ################################
-      FILE_ARRAY_ENV+=("$FILE")
-      ##########################################################
-      # Set the READ_ONLY_CHANGE_FLAG since this could be exec #
-      ##########################################################
-      READ_ONLY_CHANGE_FLAG=1
-    elif [ "$FILE_TYPE" == "kt" ] || [ "$FILE_TYPE" == "kts" ]; then
-      ################################
-      # Append the file to the array #
-      ################################
-      FILE_ARRAY_KOTLIN+=("$FILE")
-      ##########################################################
-      # Set the READ_ONLY_CHANGE_FLAG since this could be exec #
-      ##########################################################
-      READ_ONLY_CHANGE_FLAG=1
-    elif [ "$FILE" == "Dockerfile" ]; then
-      ################################
-      # Append the file to the array #
-      ################################
-      FILE_ARRAY_DOCKER+=("$FILE")
-      ##########################################################
-      # Set the READ_ONLY_CHANGE_FLAG since this could be exec #
-      ##########################################################
-      READ_ONLY_CHANGE_FLAG=1
-    elif [ "$FILE" == "clj" ] || [ "$FILE" == "cljs" ] || [ "$FILE" == "cljc" ] || [ "$FILE" == "edn" ]; then
-      ################################
-      # Append the file to the array #
-      ################################
-      FILE_ARRAY_CLOJURE+=("$FILE")
-      ##########################################################
-      # Set the READ_ONLY_CHANGE_FLAG since this could be exec #
-      ##########################################################
-      READ_ONLY_CHANGE_FLAG=1
-    else
-      ##############################################
-      # Use file to see if we can parse what it is #
-      ##############################################
-      GET_FILE_TYPE_CMD=$(file "$FILE" 2>&1)
-
-      #################
-      # Check if bash #
-      #################
-      if [[ "$GET_FILE_TYPE_CMD" == *"Bourne-Again shell script"* ]]; then
-        #######################
-        # It is a bash script #
-        #######################
-        echo "WARN! Found bash script without extension:[.sh]"
-        echo "Please update file with proper extensions."
-        ################################
-        # Append the file to the array #
-        ################################
-        FILE_ARRAY_BASH+=("$FILE")
-        ##########################################################
-        # Set the READ_ONLY_CHANGE_FLAG since this could be exec #
-        ##########################################################
-        READ_ONLY_CHANGE_FLAG=1
-      elif [[ "$GET_FILE_TYPE_CMD" == *"Ruby script"* ]]; then
-        #######################
-        # It is a Ruby script #
-        #######################
-        echo "WARN! Found ruby script without extension:[.rb]"
-        echo "Please update file with proper extensions."
-        ################################
-        # Append the file to the array #
-        ################################
-        FILE_ARRAY_RUBY+=("$FILE")
-        ##########################################################
-        # Set the READ_ONLY_CHANGE_FLAG since this could be exec #
-        ##########################################################
-        READ_ONLY_CHANGE_FLAG=1
-      else
-        ############################
-        # Extension was not found! #
-        ############################
-        echo "  - WARN! Failed to get filetype for:[$FILE]!"
-        ##########################################################
-        # Set the READ_ONLY_CHANGE_FLAG since this could be exec #
-        ##########################################################
-        READ_ONLY_CHANGE_FLAG=1
-      fi
-    fi
-  done
-
-  #########################################
-  # Need to switch back to branch of code #
-  #########################################
-  SWITCH2_CMD=$(cd "$GITHUB_WORKSPACE" || exit; git checkout --progress --force "$GITHUB_SHA" 2>&1)
-
-  #######################
-  # Load the error code #
-  #######################
-  ERROR_CODE=$?
-
-  ##############################
-  # Check the shell for errors #
-  ##############################
-  if [ $ERROR_CODE -ne 0 ]; then
-    # Error
-    echo "Failed to switch back to branch!"
-    echo "ERROR:[$SWITCH2_CMD]"
-    exit 1
-  fi
-
-  ################
-  # Footer print #
-  ################
-  echo ""
-  echo "----------------------------------------------"
-  echo "Successfully gathered list of files..."
-}
-################################################################################
-#### Function LintCodebase #####################################################
-LintCodebase()
-{
-  ####################
-  # Pull in the vars #
-  ####################
-  FILE_TYPE="$1" && shift       # Pull the variable and remove from array path  (Example: JSON)
-  LINTER_NAME="$1" && shift     # Pull the variable and remove from array path  (Example: jsonlint)
-  LINTER_COMMAND="$1" && shift  # Pull the variable and remove from array path  (Example: jsonlint -c ConfigFile /path/to/file)
-  FILE_EXTENSIONS="$1" && shift # Pull the variable and remove from array path  (Example: *.json)
-  FILE_ARRAY=("$@")             # Array of files to validate                    (Example: $FILE_ARRAY_JSON)
-
-  ######################
-  # Create Print Array #
-  ######################
-  PRINT_ARRAY=()
-
-  ################
-  # print header #
-  ################
-  PRINT_ARRAY+=("")
-  PRINT_ARRAY+=("----------------------------------------------")
-  PRINT_ARRAY+=("----------------------------------------------")
-  PRINT_ARRAY+=("Linting [$FILE_TYPE] files...")
-  PRINT_ARRAY+=("----------------------------------------------")
-  PRINT_ARRAY+=("----------------------------------------------")
-
-  #######################################
-  # Validate we have jsonlint installed #
-  #######################################
-  # shellcheck disable=SC2230
-  VALIDATE_INSTALL_CMD=$(command -v "$LINTER_NAME" 2>&1)
-
-  #######################
-  # Load the error code #
-  #######################
-  ERROR_CODE=$?
-
-  ##############################
-  # Check the shell for errors #
-  ##############################
-  if [ $ERROR_CODE -ne 0 ]; then
-    # Failed
-    echo "ERROR! Failed to find [$LINTER_NAME] in system!"
-    echo "ERROR:[$VALIDATE_INSTALL_CMD]"
-    exit 1
-  else
-    # Success
-    if [[ "$ACTIONS_RUNNER_DEBUG" == "true" ]]; then
-      echo "Successfully found binary in system"
-      echo "Location:[$VALIDATE_INSTALL_CMD]"
-    fi
-  fi
-
-  ##########################
-  # Initialize empty Array #
-  ##########################
-  LIST_FILES=()
-
-  ################
-  # Set the flag #
-  ################
-  SKIP_FLAG=0
-
-  ############################################################
-  # Check to see if we need to go through array or all files #
-  ############################################################
-  if [ ${#FILE_ARRAY[@]} -eq 0 ] && [ "$VALIDATE_ALL_CODEBASE" == "false" ]; then
-    # No files found in commit and user has asked to not validate code base
-    SKIP_FLAG=1
-    # echo " - No files found in changeset to lint for language:[$FILE_TYPE]"
-  elif [ ${#FILE_ARRAY[@]} -ne 0 ]; then
-    # We have files added to array of files to check
-    LIST_FILES=("${FILE_ARRAY[@]}") # Copy the array into list
-  else
-    ###############################################################################
-    # Set the file seperator to newline to allow for grabbing objects with spaces #
-    ###############################################################################
-    IFS=$'\n'
-
-    #################################
-    # Get list of all files to lint #
-    #################################
-    # shellcheck disable=SC2207,SC2086
-    LIST_FILES=($(cd "$GITHUB_WORKSPACE" || exit; find . -type f -regex "$FILE_EXTENSIONS" 2>&1))
-
-    ###########################
-    # Set IFS back to default #
-    ###########################
-    IFS="$DEFAULT_IFS"
-
-    ############################################################
-    # Set it back to empty if loaded with blanks from scanning #
-    ############################################################
-    if [ ${#LIST_FILES[@]} -lt 1 ]; then
-      ######################
-      # Set to empty array #
-      ######################
-      LIST_FILES=()
-      #############################
-      # Skip as we found no files #
-      #############################
-      SKIP_FLAG=1
-    fi
-  fi
-
-  ###############################
-  # Check if any data was found #
-  ###############################
-  if [ $SKIP_FLAG -eq 0 ]; then
-    ######################
-    # Print Header array #
-    ######################
-    for LINE in "${PRINT_ARRAY[@]}"
-    do
-      #########################
-      # Print the header info #
-      #########################
-      echo "$LINE"
-    done
-
-    ####################################
-    # Prepare context if OUTPUT_FORMAT #
-    ####################################
-    if IsTAP ; then
-      TMPFILE=$(mktemp -q "/tmp/super-linter-${FILE_TYPE}.XXXXXX")
-      INDEX=0
-      mkdir -p "${REPORT_OUTPUT_FOLDER}"
-      REPORT_OUTPUT_FILE="${REPORT_OUTPUT_FOLDER}/super-linter-${FILE_TYPE}.${OUTPUT_FORMAT}"
-    fi
-
-    ##################
-    # Lint the files #
-    ##################
-    for FILE in "${LIST_FILES[@]}"
-    do
-      #####################
-      # Get the file name #
-      #####################
-      FILE_NAME=$(basename "$FILE" 2>&1)
-
-      #####################################################
-      # Make sure we dont lint node modules or test cases #
-      #####################################################
-      if [[ $FILE == *"node_modules"* ]]; then
-        # This is a node modules file
-        continue
-      elif [[ $FILE == *"$TEST_CASE_FOLDER"* ]]; then
-        # This is the test cases, we should always skip
-        continue
-      fi
-
-      ##################################
-      # Increase the linted file index #
-      ##################################
-      (("INDEX++"))
-
-      ##############
-      # File print #
-      ##############
-      echo "---------------------------"
-      echo "File:[$FILE]"
-
-      ####################
-      # Set the base Var #
-      ####################
-      LINT_CMD=''
-
-      #######################################
-      # Corner case for Powershell subshell #
-      #######################################
-      if [[ "$FILE_TYPE" == "POWERSHELL" ]]; then
-        ################################
-        # Lint the file with the rules #
-        ################################
-        # Need to append "'" to make the pwsh call syntax correct, also exit with exit code from inner subshell
-        LINT_CMD=$(cd "$GITHUB_WORKSPACE" || exit; $LINTER_COMMAND "$FILE"; exit $? 2>&1)
-      else
-        ################################
-        # Lint the file with the rules #
-        ################################
-        LINT_CMD=$(cd "$GITHUB_WORKSPACE" || exit; $LINTER_COMMAND "$FILE" 2>&1)
-      fi
-
-      #######################
-      # Load the error code #
-      #######################
-      ERROR_CODE=$?
-
-      ##############################
-      # Check the shell for errors #
-      ##############################
-      if [ $ERROR_CODE -ne 0 ]; then
-        #########
-        # Error #
-        #########
-        echo "ERROR! Found errors in [$LINTER_NAME] linter!"
-        echo "ERROR:[$LINT_CMD]"
-        # Increment the error count
-        (("ERRORS_FOUND_$FILE_TYPE++"))
-
-        #######################################################
-        # Store the linting as a temporary file in TAP format #
-        #######################################################
-        if IsTAP ; then
-          echo "not ok ${INDEX} - ${FILE}" >> "${TMPFILE}"
-          ##########################################
-          # Report the detailed message if enabled #
-          ##########################################
-          DETAILED_MSG=$(TransformTAPDetails "$LINT_CMD")
-          if [ -n "${DETAILED_MSG}" ] ; then
-            printf "  ---\n  message: %s\n  ..." "$DETAILED_MSG" >> "${TMPFILE}"
-          fi
-        fi
-
-      else
-        ###########
-        # Success #
-        ###########
-        echo " - File:[$FILE_NAME] was linted with [$LINTER_NAME] successfully"
-
-        #######################################################
-        # Store the linting as a temporary file in TAP format #
-        #######################################################
-        if IsTAP ; then
-          echo "ok ${INDEX} - ${FILE}" >> "${TMPFILE}"
-        fi
-      fi
-    done
-
-    #################################
-    # Generate report in TAP format #
-    #################################
-    if IsTAP && [ ${INDEX} -gt 0 ] ; then
-      printf "TAP version 13\n1..%s\n" "${INDEX}" > "${REPORT_OUTPUT_FILE}"
-      cat "${TMPFILE}" >> "${REPORT_OUTPUT_FILE}"
-    fi
-=======
   grep -E '"openapi":|"swagger":|^openapi:|^swagger:' "$FILE" > /dev/null
 
   #######################
@@ -2132,7 +463,6 @@
     # No string match #
     ###################
     return 1
->>>>>>> 93bf4a79
   fi
 }
 ################################################################################
@@ -2408,7 +738,6 @@
   echo "----------------------------------------------"
   echo "----------------------------------------------"
   echo ""
-
 
   ###################################
   # Prints output report if enabled #
@@ -2489,29 +818,6 @@
 }
 
 ################################################################################
-#### Function IsTap ############################################################
-IsTAP()
-{
-  if [ "${OUTPUT_FORMAT}" == "tap" ] ; then
-    return 0
-  else
-    return 1
-  fi
-}
-################################################################################
-#### Function TransformTAPDetails ##############################################
-TransformTAPDetails()
-{
-  DATA=$1
-  if [ -n "${DATA}" ] && [ "${OUTPUT_DETAILS}" == "detailed" ] ; then
-    #########################################################
-    # Transform new lines to \\n, remove colours and colons #
-    #########################################################
-    echo "${DATA}" | awk 'BEGIN{RS="\n";ORS="\\n"}1' | sed -r "s/\x1B\[([0-9]{1,3}(;[0-9]{1,2})?)?[mGK]//g" | tr ':' ' '
-  fi
-}
-
-################################################################################
 ############################### MAIN ###########################################
 ################################################################################
 
