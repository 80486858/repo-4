--- conflicted
+++ resolved
@@ -556,18 +556,11 @@
         eval "${LANGUAGE_LINTER_RULES}=${GITHUB_WORKSPACE}/${LINTER_RULES_PATH}/${SECONDARY_FILE_NAME}"
       fi
     fi
-<<<<<<< HEAD
-    ########################################################
-    # No user default provided, using the template default #
-    ########################################################
-    debug "  -> Codebase does NOT have file:[${LINTER_RULES_PATH}/${!LANGUAGE_FILE_NAME}], using Default rules at:[${!LANGUAGE_LINTER_RULES}]"
-=======
 
     ########################################################
     # No user default provided, using the template default #
     ########################################################
     debug "  -> Codebase does NOT have file:[${GITHUB_WORKSPACE}/${LINTER_RULES_PATH}/${!LANGUAGE_FILE_NAME}], nor file:[${GITHUB_WORKSPACE}/${LINTER_RULES_PATH}/${SECONDARY_FILE_NAME}], using Default rules at:[${!LANGUAGE_LINTER_RULES}]"
->>>>>>> 9f3eb7d4
   fi
 }
 ################################################################################
