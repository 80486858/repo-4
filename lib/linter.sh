#!/bin/bash
# shellcheck disable=SC1003,SC2016

################################################################################
################################################################################
########### Super-Linter (Lint all the code) @AdmiralAwkbar ####################
################################################################################
################################################################################

###########
# GLOBALS #
###########
# Default Vars
DEFAULT_RULES_LOCATION='/action/lib/.automation'                    # Default rules files location
LINTER_PATH='.github/linters'                                       # Default linter path
# YAML Vars
YAML_FILE_NAME='.yaml-lint.yml'                                     # Name of the file
YAML_LINTER_RULES="$DEFAULT_RULES_LOCATION/$YAML_FILE_NAME"         # Path to the yaml lint rules
# MD Vars
MD_FILE_NAME='.markdown-lint.yml'                                   # Name of the file
MD_LINTER_RULES="$DEFAULT_RULES_LOCATION/$MD_FILE_NAME"             # Path to the markdown lint rules
# Python Vars
PYTHON_FILE_NAME='.python-lint'                                     # Name of the file
PYTHON_LINTER_RULES="$DEFAULT_RULES_LOCATION/$PYTHON_FILE_NAME"     # Path to the python lint rules
# Ruby Vars
RUBY_FILE_NAME='.ruby-lint.yml'                                     # Name of the file
RUBY_LINTER_RULES="$DEFAULT_RULES_LOCATION/$RUBY_FILE_NAME"         # Path to the ruby lint rules
# Coffee Vars
COFFEE_FILE_NAME='.coffee-lint.json'                                  # Name of the file
COFFEESCRIPT_LINTER_RULES="$DEFAULT_RULES_LOCATION/$COFFEE_FILE_NAME" # Path to the coffescript lint rules
# Javascript Vars
JAVASCRIPT_FILE_NAME='.eslintrc.yml'                                    # Name of the file
JAVASCRIPT_LINTER_RULES="$DEFAULT_RULES_LOCATION/$JAVASCRIPT_FILE_NAME" # Path to the Javascript lint rules
JAVASCRIPT_STANDARD_LINTER_RULES=''                                     # ENV string to pass when running js standard
# Typecript Vars
TYPESCRIPT_FILE_NAME='.eslintrc.yml'                                    # Name of the file
TYPESCRIPT_LINTER_RULES="$DEFAULT_RULES_LOCATION/$TYPESCRIPT_FILE_NAME" # Path to the Typescript lint rules
TYPESCRIPT_STANDARD_LINTER_RULES=''                                     # ENV string to pass when running js standard
# Ansible Vars
ANSIBLE_FILE_NAME='.ansible-lint.yml'                               # Name of the file
ANSIBLE_LINTER_RULES="$DEFAULT_RULES_LOCATION/$ANSIBLE_FILE_NAME"   # Path to the Ansible lint rules
# Docker Vars
DOCKER_FILE_NAME='.dockerfilelintrc'                                # Name of the file
DOCKER_LINTER_RULES="$DEFAULT_RULES_LOCATION/$DOCKER_FILE_NAME"     # Path to the Docker lint rules
# Golang Vars
GO_FILE_NAME='.golangci.yml'                                        # Name of the file
GO_LINTER_RULES="$DEFAULT_RULES_LOCATION/$GO_FILE_NAME"             # Path to the Go lint rules
# Terraform Vars
TERRAFORM_FILE_NAME='.tflint.hcl'                                        # Name of the file
TERRAFORM_LINTER_RULES="$DEFAULT_RULES_LOCATION/$TERRAFORM_FILE_NAME"    # Path to the Terraform lint rules

#######################################
# Linter array for information prints #
#######################################
LINTER_ARRAY=("jsonlint" "yamllint" "xmllint" "markdownlint" "shellcheck"
  "pylint" "perl" "rubocop" "coffeelint" "eslint" "standard"
  "ansible-lint" "/dockerfilelint/bin/dockerfilelint" "golangci-lint" "tflint")

#############################
# Language array for prints #
#############################
LANGUAGE_ARRAY=('YML' 'JSON' 'XML' 'MARKDOWN' 'BASH' 'PERL' 'RUBY' 'PYTHON'
  'COFFEESCRIPT' 'ANSIBLE' 'JAVASCRIPT_STANDARD' 'JAVASCRIPT_ES'
  'TYPESCRIPT_STANDARD' 'TYPESCRIPT_ES' 'DOCKER' 'GO' 'TERRAFORM')

###################
# GitHub ENV Vars #
###################
GITHUB_SHA="${GITHUB_SHA}"                            # GitHub sha from the commit
<<<<<<< HEAD
GITHUB_EVENT_PATH="${GITHUB_EVENT_PATH}"              # Github Event Path
GITHUB_WORKSPACE="${GITHUB_WORKSPACE}"                # Github Workspace
DEFAULT_BRANCH="${DEFAULT_BRANCH:-master}"            # Default Git Branch to use (master by default)
=======
GITHUB_EVENT_PATH="${GITHUB_EVENT_PATH}"              # GitHub Event Path
GITHUB_WORKSPACE="${GITHUB_WORKSPACE}"                # GitHub Workspace
>>>>>>> 4603be53
ANSIBLE_DIRECTORY="${ANSIBLE_DIRECTORY}"              # Ansible Directory
VALIDATE_ALL_CODEBASE="${VALIDATE_ALL_CODEBASE}"      # Boolean to validate all files
VALIDATE_YAML="${VALIDATE_YAML}"                      # Boolean to validate language
VALIDATE_JSON="${VALIDATE_JSON}"                      # Boolean to validate language
VALIDATE_XML="${VALIDATE_XML}"                        # Boolean to validate language
VALIDATE_MD="${VALIDATE_MD}"                          # Boolean to validate language
VALIDATE_BASH="${VALIDATE_BASH}"                      # Boolean to validate language
VALIDATE_PERL="${VALIDATE_PERL}"                      # Boolean to validate language
VALIDATE_PYTHON="${VALIDATE_PYTHON}"                  # Boolean to validate language
VALIDATE_RUBY="${VALIDATE_RUBY}"                      # Boolean to validate language
VALIDATE_COFFEE="${VALIDATE_COFFEE}"                  # Boolean to validate language
VALIDATE_ANSIBLE="${VALIDATE_ANSIBLE}"                # Boolean to validate language
VALIDATE_JAVASCRIPT_ES="${VALIDATE_JAVASCRIPT_ES}"              # Boolean to validate language
VALIDATE_JAVASCRIPT_STANDARD="${VALIDATE_JAVASCRIPT_STANDARD}"  # Boolean to validate language
VALIDATE_TYPESCRIPT_ES="${VALIDATE_TYPESCRIPT_ES}"              # Boolean to validate language
VALIDATE_TYPESCRIPT_STANDARD="${VALIDATE_TYPESCRIPT_STANDARD}"  # Boolean to validate language
VALIDATE_DOCKER="${VALIDATE_DOCKER}"                  # Boolean to validate language
VALIDATE_GO="${VALIDATE_GO}"                          # Boolean to validate language
VALIDATE_TERRAFORM="${VALIDATE_TERRAFORM}"            # Boolean to validate language
TEST_CASE_RUN="${TEST_CASE_RUN}"                      # Boolean to validate only test cases

##############
# Debug Vars #
##############
RUN_LOCAL="${RUN_LOCAL}"                        # Boolean to see if we are running locally
ACTIONS_RUNNER_DEBUG="${ACTIONS_RUNNER_DEBUG}"  # Boolean to see even more info (debug)

################
# Default Vars #
################
DEFAULT_VALIDATE_ALL_CODEBASE='true'                  # Default value for validate all files
DEFAULT_WORKSPACE='/tmp/lint'                         # Default workspace if running locally
DEFAULT_ANSIBLE_DIRECTORY="$GITHUB_WORKSPACE/ansible" # Default Ansible Directory
DEFAULT_RUN_LOCAL='false'                             # Default value for debugging locally
DEFAULT_TEST_CASE_RUN='false'                         # Flag to tell code to run only test cases
DEFAULT_ACTIONS_RUNNER_DEBUG='false'                  # Default value for debugging output
RAW_FILE_ARRAY=()                                     # Array of all files that were changed
READ_ONLY_CHANGE_FLAG=0                               # Flag set to 1 if files changed are not txt or md
TEST_CASE_FOLDER='.automation/test'                   # Folder for test cases we should always ignore

##########################
# Array of changed files #
##########################
FILE_ARRAY_YML=()                   # Array of files to check
FILE_ARRAY_JSON=()                  # Array of files to check
FILE_ARRAY_XML=()                   # Array of files to check
FILE_ARRAY_MD=()                    # Array of files to check
FILE_ARRAY_BASH=()                  # Array of files to check
FILE_ARRAY_PERL=()                  # Array of files to check
FILE_ARRAY_RUBY=()                  # Array of files to check
FILE_ARRAY_PYTHON=()                # Array of files to check
FILE_ARRAY_COFFEESCRIPT=()          # Array of files to check
FILE_ARRAY_JAVASCRIPT_ES=()         # Array of files to check
FILE_ARRAY_JAVASCRIPT_STANDARD=()   # Array of files to check
FILE_ARRAY_TYPESCRIPT_ES=()         # Array of files to check
FILE_ARRAY_TYPESCRIPT_STANDARD=()   # Array of files to check
FILE_ARRAY_DOCKER=()                # Array of files to check
FILE_ARRAY_GO=()                    # Array of files to check
FILE_ARRAY_TERRAFORM=()             # Array of files to check

############
# Counters #
############
ERRORS_FOUND_YML=0                  # Count of errors found
ERRORS_FOUND_JSON=0                 # Count of errors found
ERRORS_FOUND_XML=0                  # Count of errors found
ERRORS_FOUND_MARKDOWN=0             # Count of errors found
ERRORS_FOUND_BASH=0                 # Count of errors found
ERRORS_FOUND_PERL=0                 # Count of errors found
ERRORS_FOUND_RUBY=0                 # Count of errors found
ERRORS_FOUND_PYTHON=0               # Count of errors found
ERRORS_FOUND_COFFEESCRIPT=0         # Count of errors found
ERRORS_FOUND_ANSIBLE=0              # Count of errors found
ERRORS_FOUND_JAVASCRIPT_STANDARD=0  # Count of errors found
ERRORS_FOUND_JAVASCRIPT_ES=0        # Count of errors found
ERRORS_FOUND_TYPESCRIPT_STANDARD=0  # Count of errors found
ERRORS_FOUND_TYPESCRIPT_ES=0        # Count of errors found
ERRORS_FOUND_DOCKER=0               # Count of errors found
ERRORS_FOUND_GO=0                   # Count of errors found
ERRORS_FOUND_TERRAFORM=0            # Count of errors found

################################################################################
########################## FUNCTIONS BELOW #####################################
################################################################################
################################################################################
#### Function Header ###########################################################
Header()
{
  ###############################
  # Give them the possum action #
  ###############################
  /bin/bash /action/lib/possum.sh

  ##########
  # Prints #
  ##########
  echo ""
  echo "---------------------------------------------"
  echo "--- GitHub Actions Multi Language Linter ----"
  echo "---------------------------------------------"
  echo ""
  echo "---------------------------------------------"
  echo "The Super-Linter source code can be found at:"
  echo " - https://github.com/github/super-linter"
  echo "---------------------------------------------"
}
################################################################################
#### Function GetLinterVersions ################################################
GetLinterVersions()
{
  #########################
  # Print version headers #
  #########################
  echo ""
  echo "---------------------------------------------"
  echo "Linter Version Info:"
  echo "---------------------------------------------"
  echo ""

  ##########################################################
  # Go through the array of linters and print version info #
  ##########################################################
  for LINTER in "${LINTER_ARRAY[@]}"
  do
    echo "---------------------------------------------"
    echo "[$LINTER]:"
    ###################
    # Get the version #
    ###################
    # shellcheck disable=SC2207
    GET_VERSION_CMD=($("$LINTER" --version 2>&1))

    #######################
    # Load the error code #
    #######################
    ERROR_CODE=$?

    ##############################
    # Check the shell for errors #
    ##############################
    if [ $ERROR_CODE -ne 0 ] | [ -z "${GET_VERSION_CMD[*]}" ]; then
      echo "WARN! Failed to get version info for:[$LINTER]"
      echo "---------------------------------------------"
    else
      ##########################
      # Print the version info #
      ##########################
      echo "${GET_VERSION_CMD[*]}"
      echo "---------------------------------------------"
    fi
  done
}
################################################################################
#### Function GetLinterRules ###################################################
GetLinterRules()
{
  # Need to validate the rules files exist

  ################
  # Pull in vars #
  ################
  FILE_NAME="$1"      # Name fo the linter file
  FILE_LOCATION="$2"  # Location of the linter file

  #####################################
  # Validate we have the linter rules #
  #####################################
  if [ -f "$GITHUB_WORKSPACE/$LINTER_PATH/$FILE_NAME" ]; then
    echo "----------------------------------------------"
    echo "User provided file:[$FILE_NAME], setting rules file..."

    ####################################
    # Copy users into default location #
    ####################################
    CP_CMD=$(cp "$GITHUB_WORKSPACE/$LINTER_PATH/$FILE_NAME" "$FILE_LOCATION" 2>&1)

    ###################
    # Load Error code #
    ###################
    ERROR_CODE=$?

    ##############################
    # Check the shell for errors #
    ##############################
    if [ $ERROR_CODE -ne 0 ]; then
      echo "ERROR! Failed to set file:[$FILE_NAME] as default!"
      echo "ERROR:[$CP_CMD]"
      exit 1
    fi
  else
    ########################################################
    # No user default provided, using the template default #
    ########################################################
    if [[ "$ACTIONS_RUNNER_DEBUG" == "true" ]]; then
      echo "  -> Codebase does NOT have file:[$LINTER_PATH/$FILE_NAME], using Default rules at:[$FILE_LOCATION]"
    fi
  fi
}
################################################################################
#### Function GetStandardRules #################################################
GetStandardRules()
{
  ################
  # Pull In Vars #
  ################
  LINTER="$1" # Type: javascript | typescript

  #########################################################################
  # Need to get the ENV vars from the linter rules to run in command line #
  #########################################################################
  # Copy orig IFS to var
  ORIG_IFS="$IFS"
  # Set the IFS to newline
  IFS=$'\n'

  #########################################
  # Get list of all environment variables #
  #########################################
  # Only env vars that are marked as true
  GET_ENV_ARRAY=()
  if [[ "$LINTER" == "javascript" ]]; then
    # shellcheck disable=SC2207
    GET_ENV_ARRAY=($(yq .env "$JAVASCRIPT_LINTER_RULES" |grep true))
  elif [[ "$LINTER" == "typescript" ]]; then
    # shellcheck disable=SC2207
    GET_ENV_ARRAY=($(yq .env "$TYPESCRIPT_LINTER_RULES" |grep true))
  fi

  #######################
  # Load the error code #
  #######################
  ERROR_CODE=$?

  ##############################
  # Check the shell for errors #
  ##############################
  if [ $ERROR_CODE -ne 0 ]; then
    # ERROR
    echo "ERROR! Failed to gain list of ENV vars to load!"
    echo "ERROR:[${GET_ENV_ARRAY[*]}]"
    exit 1
  fi

  ##########################
  # Set IFS back to normal #
  ##########################
  # Set IFS back to Orig
  IFS="$ORIG_IFS"

  ######################
  # Set the env string #
  ######################
  ENV_STRING=''

  #############################
  # Pull out the envs to load #
  #############################
  for ENV in "${GET_ENV_ARRAY[@]}"
  do
    #############################
    # remove spaces from return #
    #############################
    ENV="$(echo -e "${ENV}" | tr -d '[:space:]')"
    ################################
    # Get the env to add to string #
    ################################
    ENV="$(echo "${ENV}" | cut -d'"' -f2)"
    # echo "ENV:[$ENV]"
    ENV_STRING+="--env ${ENV} "
  done

  ########################################
  # Remove trailing and ending witespace #
  ########################################
  if [[ "$LINTER" == "javascript" ]]; then
    JAVASCRIPT_STANDARD_LINTER_RULES="$(echo -e "${ENV_STRING}" | sed -e 's/^[[:space:]]*//' -e 's/[[:space:]]*$//')"
  elif [[ "$LINTER" == "typescript" ]]; then
    TYPESCRIPT_STANDARD_LINTER_RULES="$(echo -e "${ENV_STRING}" | sed -e 's/^[[:space:]]*//' -e 's/[[:space:]]*$//')"
  fi
}
################################################################################
#### Function LintAnsibleFiles #################################################
LintAnsibleFiles()
{
  ######################
  # Create Print Array #
  ######################
  PRINT_ARRAY=()

  ################
  # print header #
  ################
  PRINT_ARRAY+=("")
  PRINT_ARRAY+=("----------------------------------------------")
  PRINT_ARRAY+=("----------------------------------------------")
  PRINT_ARRAY+=("Linting [Ansible] files...")
  PRINT_ARRAY+=("----------------------------------------------")
  PRINT_ARRAY+=("----------------------------------------------")

  ######################
  # Name of the linter #
  ######################
  LINTER_NAME="ansible-lint"

  ###########################################
  # Validate we have ansible-lint installed #
  ###########################################
  # shellcheck disable=SC2230
  VALIDATE_INSTALL_CMD=$(command -v "$LINTER_NAME" 2>&1)

  #######################
  # Load the error code #
  #######################
  ERROR_CODE=$?

  ##############################
  # Check the shell for errors #
  ##############################
  if [ $ERROR_CODE -ne 0 ]; then
    # Failed
    echo "ERROR! Failed to find $LINTER_NAME in system!"
    echo "ERROR:[$VALIDATE_INSTALL_CMD]"
    exit 1
  else
    # Success
    if [[ "$ACTIONS_RUNNER_DEBUG" == "true" ]]; then
      # Success
      echo "Successfully found binary in system"
      echo "Location:[$VALIDATE_INSTALL_CMD]"
    fi
  fi

  ##########################
  # Initialize empty Array #
  ##########################
  LIST_FILES=()

  #######################
  # Create flag to skip #
  #######################
  SKIP_FLAG=0

  ######################################################
  # Only go into ansible linter if we have base folder #
  ######################################################
  if [ -d "$ANSIBLE_DIRECTORY" ]; then

    ############################################################
    # Check to see if we need to go through array or all files #
    ############################################################
    if [ "$VALIDATE_ALL_CODEBASE" == "false" ]; then
      # We need to only check the ansible playbooks that have updates
      #LIST_FILES=("${ANSIBLE_ARRAY[@]}")
      # shellcheck disable=SC2164,SC2010,SC2207
      LIST_FILES=($(cd "$ANSIBLE_DIRECTORY"; ls | grep ".yml" 2>&1))
    else
      #################################
      # Get list of all files to lint #
      #################################
      # shellcheck disable=SC2164,SC2010,SC2207
      LIST_FILES=($(cd "$ANSIBLE_DIRECTORY"; ls | grep ".yml" 2>&1))
    fi

    ###############################################################
    # Set the list to empty if only MD and TXT files were changed #
    ###############################################################
    # No need to run the full ansible checks on read only file changes
    if [ "$READ_ONLY_CHANGE_FLAG" -eq 0 ]; then
      ##########################
      # Set the array to empty #
      ##########################
      LIST_FILES=()
      ###################################
      # Send message that were skipping #
      ###################################
      #echo "- Skipping Ansible lint run as file(s) that were modified were read only..."
      ############################
      # Create flag to skip loop #
      ############################
      SKIP_FLAG=1
    fi

    ####################################
    # Check if we have data to look at #
    ####################################
    if [ $SKIP_FLAG -eq 0 ]; then
      for LINE in "${PRINT_ARRAY[@]}"
      do
        #########################
        # Print the header line #
        #########################
        echo "$LINE"
      done
    fi

    ##################
    # Lint the files #
    ##################
    for FILE in "${LIST_FILES[@]}"
    do

      ########################################
      # Make sure we dont lint certain files #
      ########################################
      if [[ $FILE == *"vault.yml"* ]] || [[ $FILE == *"galaxy.yml"* ]]; then
        # This is a file we dont look at
        continue
      fi

      ####################
      # Get the filename #
      ####################
      FILE_NAME=$(basename "$ANSIBLE_DIRECTORY/$FILE" 2>&1)

      ##############
      # File print #
      ##############
      echo "---------------------------"
      echo "File:[$FILE]"

      ################################
      # Lint the file with the rules #
      ################################
      LINT_CMD=$("$LINTER_NAME" -v -c "$ANSIBLE_LINTER_RULES" "$ANSIBLE_DIRECTORY/$FILE" 2>&1)

      #######################
      # Load the error code #
      #######################
      ERROR_CODE=$?

      ##############################
      # Check the shell for errors #
      ##############################
      if [ $ERROR_CODE -ne 0 ]; then
        #########
        # Error #
        #########
        echo "ERROR! Found errors in [$LINTER_NAME] linter!"
        echo "ERROR:[$LINT_CMD]"
        # Increment error count
        ((ERRORS_FOUND_ANSIBLE++))
      else
        ###########
        # Success #
        ###########
        echo " - File:[$FILE_NAME] was linted with [$LINTER_NAME] successfully"
      fi
    done
  else # No ansible directory found in path
    ###############################
    # Check to see if debug is on #
    ###############################
    if [[ "$ACTIONS_RUNNER_DEBUG" == "true" ]]; then
      ########################
      # No Ansible dir found #
      ########################
      echo "WARN! No Ansible base directory found at:[$ANSIBLE_DIRECTORY]"
      echo "skipping ansible lint"
    fi
  fi
}
################################################################################
#### Function GetGitHubVars ####################################################
GetGitHubVars()
{
  ##########
  # Prints #
  ##########
  echo "--------------------------------------------"
  echo "Gathering GitHub information..."

  ###############################
  # Get the Run test cases flag #
  ###############################
  if [ -z "$TEST_CASE_RUN" ]; then
    ##################################
    # No flag passed, set to default #
    ##################################
    TEST_CASE_RUN="$DEFAULT_TEST_CASE_RUN"
  fi

  ###############################
  # Convert string to lowercase #
  ###############################
  TEST_CASE_RUN=$(echo "$TEST_CASE_RUN" | awk '{print tolower($0)}')

  ##########################
  # Get the run local flag #
  ##########################
  if [ -z "$RUN_LOCAL" ]; then
    ##################################
    # No flag passed, set to default #
    ##################################
    RUN_LOCAL="$DEFAULT_RUN_LOCAL"
  fi

  ###############################
  # Convert string to lowercase #
  ###############################
  RUN_LOCAL=$(echo "$RUN_LOCAL" | awk '{print tolower($0)}')

  #################################
  # Check if were running locally #
  #################################
  if [[ "$RUN_LOCAL" != "false" ]]; then
    ##########################################
    # We are running locally for a debug run #
    ##########################################
    echo "NOTE: ENV VAR [RUN_LOCAL] has been set to:[true]"
    echo "bypassing GitHub Actions variables..."
    echo "Linting all files in mapped directory:[$DEFAULT_WORKSPACE]"

    # No need to touch or set the GITHUB_SHA
    # No need to touch or set the GITHUB_EVENT_PATH
    # No need to touch or set the GITHUB_ORG
    # No need to touch or set the GITHUB_REPO

    ############################
    # Set the GITHUB_WORKSPACE #
    ############################
    GITHUB_WORKSPACE="$DEFAULT_WORKSPACE"

    #################################
    # Set the VALIDATE_ALL_CODEBASE #
    #################################
    VALIDATE_ALL_CODEBASE="$DEFAULT_VALIDATE_ALL_CODEBASE"
  else
    ############################
    # Validate we have a value #
    ############################
    if [ -z "$GITHUB_SHA" ]; then
      echo "ERROR! Failed to get [GITHUB_SHA]!"
      echo "ERROR:[$GITHUB_SHA]"
      exit 1
    else
      echo "Successfully found:[GITHUB_SHA], value:[$GITHUB_SHA]"
    fi

    ############################
    # Validate we have a value #
    ############################
    if [ -z "$GITHUB_WORKSPACE" ]; then
      echo "ERROR! Failed to get [GITHUB_WORKSPACE]!"
      echo "ERROR:[$GITHUB_WORKSPACE]"
      exit 1
    else
      echo "Successfully found:[GITHUB_WORKSPACE], value:[$GITHUB_WORKSPACE]"
    fi

    ############################
    # Validate we have a value #
    ############################
    if [ -z "$GITHUB_EVENT_PATH" ]; then
      echo "ERROR! Failed to get [GITHUB_EVENT_PATH]!"
      echo "ERROR:[$GITHUB_EVENT_PATH]"
      exit 1
    else
      echo "Successfully found:[GITHUB_EVENT_PATH], value:[$GITHUB_EVENT_PATH]"
    fi

    ##################################################
    # Need to pull the GitHub Vars from the env file #
    ##################################################

    ######################
    # Get the GitHub Org #
    ######################
    # shellcheck disable=SC2002
    GITHUB_ORG=$(cat "$GITHUB_EVENT_PATH" | jq -r '.repository.owner.login' )

    ############################
    # Validate we have a value #
    ############################
    if [ -z "$GITHUB_ORG" ]; then
      echo "ERROR! Failed to get [GITHUB_ORG]!"
      echo "ERROR:[$GITHUB_ORG]"
      exit 1
    else
      echo "Successfully found:[GITHUB_ORG], value:[$GITHUB_ORG]"
    fi

    #######################
    # Get the GitHub Repo #
    #######################
    # shellcheck disable=SC2002
    GITHUB_REPO=$(cat "$GITHUB_EVENT_PATH"| jq -r '.repository.name' )

    ############################
    # Validate we have a value #
    ############################
    if [ -z "$GITHUB_REPO" ]; then
      echo "ERROR! Failed to get [GITHUB_REPO]!"
      echo "ERROR:[$GITHUB_REPO]"
      exit 1
    else
      echo "Successfully found:[GITHUB_REPO], value:[$GITHUB_REPO]"
    fi
  fi
}
################################################################################
#### Function GetValidationInfo ################################################
GetValidationInfo()
{
  ############################################
  # Print headers for user provided env vars #
  ############################################
  echo ""
  echo "--------------------------------------------"
  echo "Gathering user validation information..."

  ###########################################
  # Skip validation if were running locally #
  ###########################################
  if [[ "$RUN_LOCAL" != "true" ]]; then
    ###############################
    # Convert string to lowercase #
    ###############################
    VALIDATE_ALL_CODEBASE=$(echo "$VALIDATE_ALL_CODEBASE" | awk '{print tolower($0)}')
    ######################################
    # Validate we should check all files #
    ######################################
    if [[ "$VALIDATE_ALL_CODEBASE" != "false" ]]; then
      # Set to true
      VALIDATE_ALL_CODEBASE="$DEFAULT_VALIDATE_ALL_CODEBASE"
      echo "- Validating ALL files in code base..."
    else
      # Its false
      echo "- Only validating [new], or [edited] files in code base..."
    fi
  fi

  ######################
  # Create Print Array #
  ######################
  PRINT_ARRAY=()

  ################################
  # Convert strings to lowercase #
  ################################
  VALIDATE_YAML=$(echo "$VALIDATE_YAML" | awk '{print tolower($0)}')
  VALIDATE_JSON=$(echo "$VALIDATE_JSON" | awk '{print tolower($0)}')
  VALIDATE_XML=$(echo "$VALIDATE_XML" | awk '{print tolower($0)}')
  VALIDATE_MD=$(echo "$VALIDATE_MD" | awk '{print tolower($0)}')
  VALIDATE_BASH=$(echo "$VALIDATE_BASH" | awk '{print tolower($0)}')
  VALIDATE_PERL=$(echo "$VALIDATE_PERL" | awk '{print tolower($0)}')
  VALIDATE_PYTHON=$(echo "$VALIDATE_PYTHON" | awk '{print tolower($0)}')
  VALIDATE_RUBY=$(echo "$VALIDATE_RUBY" | awk '{print tolower($0)}')
  VALIDATE_COFFEE=$(echo "$VALIDATE_COFFEE" | awk '{print tolower($0)}')
  VALIDATE_ANSIBLE=$(echo "$VALIDATE_ANSIBLE" | awk '{print tolower($0)}')
  VALIDATE_JAVASCRIPT_ES=$(echo "$VALIDATE_JAVASCRIPT_ES" | awk '{print tolower($0)}')
  VALIDATE_JAVASCRIPT_STANDARD=$(echo "$VALIDATE_JAVASCRIPT_STANDARD" | awk '{print tolower($0)}')
  VALIDATE_TYPESCRIPT_ES=$(echo "$VALIDATE_TYPESCRIPT_ES" | awk '{print tolower($0)}')
  VALIDATE_TYPESCRIPT_STANDARD=$(echo "$VALIDATE_TYPESCRIPT_STANDARD" | awk '{print tolower($0)}')
  VALIDATE_DOCKER=$(echo "$VALIDATE_DOCKER" | awk '{print tolower($0)}')
  VALIDATE_GO=$(echo "$VALIDATE_GO" | awk '{print tolower($0)}')
  VALIDATE_TERRAFORM=$(echo "$VALIDATE_TERRAFORM" | awk '{print tolower($0)}')

  ################################################
  # Determine if any linters were explicitly set #
  ################################################
  ANY_SET="false"
  if [[ -n "$VALIDATE_YAML" || \
        -n "$VALIDATE_JSON" || \
        -n "$VALIDATE_XML" || \
        -n "$VALIDATE_MD" || \
        -n "$VALIDATE_BASH" || \
        -n "$VALIDATE_PERL" || \
        -n "$VALIDATE_PYTHON" || \
        -n "$VALIDATE_RUBY" || \
        -n "$VALIDATE_COFFEE" || \
        -n "$VALIDATE_ANSIBLE" || \
        -n "$VALIDATE_JAVASCRIPT_ES" || \
        -n "$VALIDATE_JAVASCRIPT_STANDARD" || \
        -n "$VALIDATE_TYPESCRIPT_ES" || \
        -n "$VALIDATE_TYPESCRIPT_STANDARD" || \
        -n "$VALIDATE_DOCKER" || \
        -n "$VALIDATE_GO" || \
        -n "$VALIDATE_TERRAFORM" ]]; then
    ANY_SET="true"
  fi

  ####################################
  # Validate if we should check YAML #
  ####################################
  if [[ "$ANY_SET" == "true" ]]; then
    # Some linter flags were set - only run those set to true
    if [[ -z "$VALIDATE_YAML" ]]; then
      # YAML flag was not set - default to false
      VALIDATE_YAML="false"
    fi
  else
    # No linter flags were set - default all to true
    VALIDATE_YAML="true"
  fi

  ####################################
  # Validate if we should check JSON #
  ####################################
  if [[ "$ANY_SET" == "true" ]]; then
    # Some linter flags were set - only run those set to true
    if [[ -z "$VALIDATE_JSON" ]]; then
      # JSON flag was not set - default to false
      VALIDATE_JSON="false"
    fi
  else
    # No linter flags were set - default all to true
    VALIDATE_JSON="true"
  fi

  ###################################
  # Validate if we should check XML #
  ###################################
  if [[ "$ANY_SET" == "true" ]]; then
    # Some linter flags were set - only run those set to true
    if [[ -z "$VALIDATE_XML" ]]; then
      # XML flag was not set - default to false
      VALIDATE_XML="false"
    fi
  else
    # No linter flags were set - default all to true
    VALIDATE_XML="true"
  fi

  ########################################
  # Validate if we should check MARKDOWN #
  ########################################
  if [[ "$ANY_SET" == "true" ]]; then
    # Some linter flags were set - only run those set to true
    if [[ -z "$VALIDATE_MD" ]]; then
      # MD flag was not set - default to false
      VALIDATE_MD="false"
    fi
  else
    # No linter flags were set - default all to true
    VALIDATE_MD="true"
  fi

  ####################################
  # Validate if we should check BASH #
  ####################################
  if [[ "$ANY_SET" == "true" ]]; then
    # Some linter flags were set - only run those set to true
    if [[ -z "$VALIDATE_BASH" ]]; then
      # BASH flag was not set - default to false
      VALIDATE_BASH="false"
    fi
  else
    # No linter flags were set - default all to true
    VALIDATE_BASH="true"
  fi

  ####################################
  # Validate if we should check PERL #
  ####################################
  if [[ "$ANY_SET" == "true" ]]; then
    # Some linter flags were set - only run those set to true
    if [[ -z "$VALIDATE_PERL" ]]; then
      # PERL flag was not set - default to false
      VALIDATE_PERL="false"
    fi
  else
    # No linter flags were set - default all to true
    VALIDATE_PERL="true"
  fi

  ######################################
  # Validate if we should check PYTHON #
  ######################################
  if [[ "$ANY_SET" == "true" ]]; then
    # Some linter flags were set - only run those set to true
    if [[ -z "$VALIDATE_PYTHON" ]]; then
      # PYTHON flag was not set - default to false
      VALIDATE_PYTHON="false"
    fi
  else
    # No linter flags were set - default all to true
    VALIDATE_PYTHON="true"
  fi

  ####################################
  # Validate if we should check RUBY #
  ####################################
  if [[ "$ANY_SET" == "true" ]]; then
    # Some linter flags were set - only run those set to true
    if [[ -z "$VALIDATE_RUBY" ]]; then
      # RUBY flag was not set - default to false
      VALIDATE_RUBY="false"
    fi
  else
    # No linter flags were set - default all to true
    VALIDATE_RUBY="true"
  fi

  ######################################
  # Validate if we should check COFFEE #
  ######################################
  if [[ "$ANY_SET" == "true" ]]; then
    # Some linter flags were set - only run those set to true
    if [[ -z "$VALIDATE_COFFEE" ]]; then
      # COFFEE flag was not set - default to false
      VALIDATE_COFFEE="false"
    fi
  else
    # No linter flags were set - default all to true
    VALIDATE_COFFEE="true"
  fi

  #######################################
  # Validate if we should check ANSIBLE #
  #######################################
  if [[ "$ANY_SET" == "true" ]]; then
    # Some linter flags were set - only run those set to true
    if [[ -z "$VALIDATE_ANSIBLE" ]]; then
      # ANSIBLE flag was not set - default to false
      VALIDATE_ANSIBLE="false"
    fi
  else
    # No linter flags were set - default all to true
    VALIDATE_ANSIBLE="true"
  fi

  #############################################
  # Validate if we should check JAVASCRIPT_ES #
  #############################################
  if [[ "$ANY_SET" == "true" ]]; then
    # Some linter flags were set - only run those set to true
    if [[ -z "$VALIDATE_JAVASCRIPT_ES" ]]; then
      # JAVASCRIPT_ES flag was not set - default to false
      VALIDATE_JAVASCRIPT_ES="false"
    fi
  else
    # No linter flags were set - default all to true
    VALIDATE_JAVASCRIPT_ES="true"
  fi

  ###################################################
  # Validate if we should check JAVASCRIPT_STANDARD #
  ###################################################
  if [[ "$ANY_SET" == "true" ]]; then
    # Some linter flags were set - only run those set to true
    if [[ -z "$VALIDATE_JAVASCRIPT_STANDARD" ]]; then
      # JAVASCRIPT_STANDARD flag was not set - default to false
      VALIDATE_JAVASCRIPT_STANDARD="false"
    fi
  else
    # No linter flags were set - default all to true
    VALIDATE_JAVASCRIPT_STANDARD="true"
  fi

  #############################################
  # Validate if we should check TYPESCRIPT_ES #
  #############################################
  if [[ "$ANY_SET" == "true" ]]; then
    # Some linter flags were set - only run those set to true
    if [[ -z "$VALIDATE_TYPESCRIPT_ES" ]]; then
      # TYPESCRIPT_ES flag was not set - default to false
      VALIDATE_TYPESCRIPT_ES="false"
    fi
  else
    # No linter flags were set - default all to true
    VALIDATE_TYPESCRIPT_ES="true"
  fi

  ###################################################
  # Validate if we should check TYPESCRIPT_STANDARD #
  ###################################################
  if [[ "$ANY_SET" == "true" ]]; then
    # Some linter flags were set - only run those set to true
    if [[ -z "$VALIDATE_TYPESCRIPT_STANDARD" ]]; then
      # TYPESCRIPT_STANDARD flag was not set - default to false
      VALIDATE_TYPESCRIPT_STANDARD="false"
    fi
  else
    # No linter flags were set - default all to true
    VALIDATE_TYPESCRIPT_STANDARD="true"
  fi

  ######################################
  # Validate if we should check DOCKER #
  ######################################
  if [[ "$ANY_SET" == "true" ]]; then
    # Some linter flags were set - only run those set to true
    if [[ -z "$VALIDATE_DOCKER" ]]; then
      # DOCKER flag was not set - default to false
      VALIDATE_DOCKER="false"
    fi
  else
    # No linter flags were set - default all to true
    VALIDATE_DOCKER="true"
  fi

  ##################################
  # Validate if we should check GO #
  ##################################
  if [[ "$ANY_SET" == "true" ]]; then
    # Some linter flags were set - only run those set to true
    if [[ -z "$VALIDATE_GO" ]]; then
      # GO flag was not set - default to false
      VALIDATE_GO="false"
    fi
  else
    # No linter flags were set - default all to true
    VALIDATE_GO="true"
  fi

  #########################################
  # Validate if we should check TERRAFORM #
  #########################################
  if [[ "$ANY_SET" == "true" ]]; then
    # Some linter flags were set - only run those set to true
    if [[ -z "$VALIDATE_TERRAFORM" ]]; then
      # TERRAFORM flag was not set - default to false
      VALIDATE_TERRAFORM="false"
    fi
  else
    # No linter flags were set - default all to true
    VALIDATE_TERRAFORM="true"
  fi

  #######################################
  # Print which linters we are enabling #
  #######################################
  if [[ "$VALIDATE_YAML" == "true" ]]; then
    PRINT_ARRAY+=("- Validating [YAML] files in code base...")
  else
    PRINT_ARRAY+=("- Excluding [YAML] files in code base...")
  fi
  if [[ "$VALIDATE_JSON" == "true" ]]; then
    PRINT_ARRAY+=("- Validating [JSON] files in code base...")
  else
    PRINT_ARRAY+=("- Excluding [JSON] files in code base...")
  fi
  if [[ "$VALIDATE_XML" == "true" ]]; then
    PRINT_ARRAY+=("- Validating [XML] files in code base...")
  else
    PRINT_ARRAY+=("- Excluding [XML] files in code base...")
  fi
  if [[ "$VALIDATE_MD" == "true" ]]; then
    PRINT_ARRAY+=("- Validating [MARKDOWN] files in code base...")
  else
    PRINT_ARRAY+=("- Excluding [MARKDOWN] files in code base...")
  fi
  if [[ "$VALIDATE_BASH" == "true" ]]; then
    PRINT_ARRAY+=("- Validating [BASH] files in code base...")
  else
    PRINT_ARRAY+=("- Excluding [BASH] files in code base...")
  fi
  if [[ "$VALIDATE_PERL" == "true" ]]; then
    PRINT_ARRAY+=("- Validating [PERL] files in code base...")
  else
    PRINT_ARRAY+=("- Excluding [PERL] files in code base...")
  fi
  if [[ "$VALIDATE_PYTHON" == "true" ]]; then
    PRINT_ARRAY+=("- Validating [PYTHON] files in code base...")
  else
    PRINT_ARRAY+=("- Excluding [PYTHON] files in code base...")
  fi
  if [[ "$VALIDATE_RUBY" == "true" ]]; then
    PRINT_ARRAY+=("- Validating [RUBY] files in code base...")
  else
    PRINT_ARRAY+=("- Excluding [RUBY] files in code base...")
  fi
  if [[ "$VALIDATE_COFFEE" == "true" ]]; then
    PRINT_ARRAY+=("- Validating [COFFEE] files in code base...")
  else
    PRINT_ARRAY+=("- Excluding [COFFEE] files in code base...")
  fi
  if [[ "$VALIDATE_ANSIBLE" == "true" ]]; then
    PRINT_ARRAY+=("- Validating [ANSIBLE] files in code base...")
  else
    PRINT_ARRAY+=("- Excluding [ANSIBLE] files in code base...")
  fi
  if [[ "$VALIDATE_JAVASCRIPT_ES" == "true" ]]; then
    PRINT_ARRAY+=("- Validating [JAVASCRIPT(eslint)] files in code base...")
  else
    PRINT_ARRAY+=("- Excluding [JAVASCRIPT(eslint)] files in code base...")
  fi
  if [[ "$VALIDATE_JAVASCRIPT_STANDARD" == "true" ]]; then
    PRINT_ARRAY+=("- Validating [JAVASCRIPT(standard)] files in code base...")
  else
    PRINT_ARRAY+=("- Excluding [JAVASCRIPT(standard)] files in code base...")
  fi
  if [[ "$VALIDATE_TYPESCRIPT_ES" == "true" ]]; then
    PRINT_ARRAY+=("- Validating [TYPESCRIPT(eslint)] files in code base...")
  else
    PRINT_ARRAY+=("- Excluding [TYPESCRIPT(eslint)] files in code base...")
  fi
  if [[ "$VALIDATE_TYPESCRIPT_STANDARD" == "true" ]]; then
    PRINT_ARRAY+=("- Validating [TYPESCRIPT(standard)] files in code base...")
  else
    PRINT_ARRAY+=("- Excluding [TYPESCRIPT(standard)] files in code base...")
  fi
  if [[ "$VALIDATE_DOCKER" == "true" ]]; then
    PRINT_ARRAY+=("- Validating [DOCKER] files in code base...")
  else
    PRINT_ARRAY+=("- Excluding [DOCKER] files in code base...")
  fi
  if [[ "$VALIDATE_GO" == "true" ]]; then
    PRINT_ARRAY+=("- Validating [GOLANG] files in code base...")
  else
    PRINT_ARRAY+=("- Excluding [GOLANG] files in code base...")
  fi
  if [[ "$VALIDATE_TERRAFORM" == "true" ]]; then
    PRINT_ARRAY+=("- Validating [TERRAFORM] files in code base...")
  else
    PRINT_ARRAY+=("- Excluding [TERRAFORM] files in code base...")
  fi

  ##############################
  # Validate Ansible Directory #
  ##############################
  if [ -z "$ANSIBLE_DIRECTORY" ]; then
    # No Value, need to default
    ANSIBLE_DIRECTORY="$DEFAULT_ANSIBLE_DIRECTORY"
  else
    # Check if first char is '/'
    if [[ ${ANSIBLE_DIRECTORY:0:1} == "/" ]]; then
      # Remove first char
      ANSIBLE_DIRECTORY="${ANSIBLE_DIRECTORY:1}"
    fi
    # Need to give it full path
    TEMP_ANSIBLE_DIRECTORY="$GITHUB_WORKSPACE/$ANSIBLE_DIRECTORY"
    # Set the value
    ANSIBLE_DIRECTORY="$TEMP_ANSIBLE_DIRECTORY"
  fi

  ############################
  # Get the run verbose flag #
  ############################
  if [ -z "$ACTIONS_RUNNER_DEBUG" ]; then
    ##################################
    # No flag passed, set to default #
    ##################################
    ACTIONS_RUNNER_DEBUG="$DEFAULT_ACTIONS_RUNNER_DEBUG"
  fi

  ###############################
  # Convert string to lowercase #
  ###############################
  ACTIONS_RUNNER_DEBUG=$(echo "$ACTIONS_RUNNER_DEBUG" | awk '{print tolower($0)}')

  ############################
  # Set to true if not false #
  ############################
  if [ "$ACTIONS_RUNNER_DEBUG" != "false" ]; then
    ACTIONS_RUNNER_DEBUG="true"
  fi

  ###################
  # Debug on runner #
  ###################
  if [[ "$ACTIONS_RUNNER_DEBUG" == "true" ]]; then
    ###########################
    # Print the validate info #
    ###########################
    for LINE in "${PRINT_ARRAY[@]}"
    do
      echo "$LINE"
    done

    echo "--- DEBUG INFO ---"
    echo "---------------------------------------------"
    RUNNER=$(whoami)
    echo "Runner:[$RUNNER]"
    echo "ENV:"
    printenv
    echo "---------------------------------------------"
  fi
}
################################################################################
#### Function BuildFileList ####################################################
BuildFileList()
{
  # Need to build a list of all files changed
  # This can be pulled from the GITHUB_EVENT_PATH payload

  ################
  # print header #
  ################
  if [[ "$ACTIONS_RUNNER_DEBUG" == "true" ]]; then
    echo ""
    echo "----------------------------------------------"
    echo "Pulling in code history and branches..."
  fi

  #################################################################################
  # Switch codebase back to the default branch to get a list of all files changed #
  #################################################################################
  SWITCH_CMD=$(cd "$GITHUB_WORKSPACE" || exit; git pull --quiet; git checkout "$DEFAULT_BRANCH" 2>&1)

  #######################
  # Load the error code #
  #######################
  ERROR_CODE=$?

  ##############################
  # Check the shell for errors #
  ##############################
  if [ $ERROR_CODE -ne 0 ]; then
    # Error
    echo "Failed to switch to $DEFAULT_BRANCH branch to get files changed!"
    echo "ERROR:[$SWITCH_CMD]"
    exit 1
  fi

  ################
  # print header #
  ################
  if [[ "$ACTIONS_RUNNER_DEBUG" == "true" ]]; then
    echo ""
    echo "----------------------------------------------"
    echo "Generating Diff with:[git diff --name-only '$DEFAULT_BRANCH..$GITHUB_SHA' --diff-filter=d]"
  fi

  ################################################
  # Get the Array of files changed in the comits #
  ################################################
  # shellcheck disable=SC2207
  RAW_FILE_ARRAY=($(cd "$GITHUB_WORKSPACE" || exit; git diff --name-only "$DEFAULT_BRANCH..$GITHUB_SHA" --diff-filter=d 2>&1))

  #######################
  # Load the error code #
  #######################
  ERROR_CODE=$?

  ##############################
  # Check the shell for errors #
  ##############################
  if [ $ERROR_CODE -ne 0 ]; then
    # Error
    echo "ERROR! Failed to gain a list of all files changed!"
    echo "ERROR:[${RAW_FILE_ARRAY[*]}]"
    exit 1
  fi

  #################################################
  # Itterate through the array of all files found #
  #################################################
  echo ""
  echo "----------------------------------------------"
  echo "Files that have been modified in the commit(s):"
  for FILE in "${RAW_FILE_ARRAY[@]}"
  do
    ##############
    # Print file #
    ##############
    echo "File:[$FILE]"

    ###########################
    # Get the files extension #
    ###########################
    # Extract just the file and extension, reverse it, cut off extension,
    # reverse it back, substitute to lowercase
    FILE_TYPE=$(basename "$FILE" | rev | cut -f1 -d'.' | rev | awk '{print tolower($0)}')

    #########
    # DEBUG #
    #########
    #echo "FILE_TYPE:[$FILE_TYPE]"

    #####################
    # Get the YML files #
    #####################
    if [ "$FILE_TYPE" == "yml" ] || [ "$FILE_TYPE" == "yaml" ]; then
      ################################
      # Append the file to the array #
      ################################
      FILE_ARRAY_YML+=("$FILE")
      ##########################################################
      # Set the READ_ONLY_CHANGE_FLAG since this could be exec #
      ##########################################################
      READ_ONLY_CHANGE_FLAG=1
    ######################
    # Get the JSON files #
    ######################
    elif [ "$FILE_TYPE" == "json" ]; then
      ################################
      # Append the file to the array #
      ################################
      FILE_ARRAY_JSON+=("$FILE")
      ##########################################################
      # Set the READ_ONLY_CHANGE_FLAG since this could be exec #
      ##########################################################
      READ_ONLY_CHANGE_FLAG=1
    #####################
    # Get the XML files #
    #####################
    elif [ "$FILE_TYPE" == "xml" ]; then
      ################################
      # Append the file to the array #
      ################################
      FILE_ARRAY_XML+=("$FILE")
      ##########################################################
      # Set the READ_ONLY_CHANGE_FLAG since this could be exec #
      ##########################################################
      READ_ONLY_CHANGE_FLAG=1
    ##########################
    # Get the MARKDOWN files #
    ##########################
    elif [ "$FILE_TYPE" == "md" ]; then
      ################################
      # Append the file to the array #
      ################################
      FILE_ARRAY_MD+=("$FILE")
    ######################
    # Get the BASH files #
    ######################
    elif [ "$FILE_TYPE" == "sh" ]; then
      ################################
      # Append the file to the array #
      ################################
      FILE_ARRAY_BASH+=("$FILE")
      ##########################################################
      # Set the READ_ONLY_CHANGE_FLAG since this could be exec #
      ##########################################################
      READ_ONLY_CHANGE_FLAG=1
    ######################
    # Get the PERL files #
    ######################
    elif [ "$FILE_TYPE" == "pl" ]; then
      ################################
      # Append the file to the array #
      ################################
      FILE_ARRAY_PERL+=("$FILE")
      ##########################################################
      # Set the READ_ONLY_CHANGE_FLAG since this could be exec #
      ##########################################################
      READ_ONLY_CHANGE_FLAG=1
    ######################
    # Get the RUBY files #
    ######################
    elif [ "$FILE_TYPE" == "rb" ]; then
      ################################
      # Append the file to the array #
      ################################
      FILE_ARRAY_RUBY+=("$FILE")
      ##########################################################
      # Set the READ_ONLY_CHANGE_FLAG since this could be exec #
      ##########################################################
      READ_ONLY_CHANGE_FLAG=1
    ########################
    # Get the PYTHON files #
    ########################
    elif [ "$FILE_TYPE" == "py" ]; then
      ################################
      # Append the file to the array #
      ################################
      FILE_ARRAY_PYTHON+=("$FILE")
      ##########################################################
      # Set the READ_ONLY_CHANGE_FLAG since this could be exec #
      ##########################################################
      READ_ONLY_CHANGE_FLAG=1
    ########################
    # Get the COFFEE files #
    ########################
    elif [ "$FILE_TYPE" == "coffee" ]; then
      ################################
      # Append the file to the array #
      ################################
      FILE_ARRAY_COFFEESCRIPT+=("$FILE")
      ##########################################################
      # Set the READ_ONLY_CHANGE_FLAG since this could be exec #
      ##########################################################
      READ_ONLY_CHANGE_FLAG=1
    ############################
    # Get the JavaScript files #
    ############################
    elif [ "$FILE_TYPE" == "js" ]; then
      ################################
      # Append the file to the array #
      ################################
      FILE_ARRAY_JAVASCRIPT_ES+=("$FILE")
      FILE_ARRAY_JAVASCRIPT_STANDARD+=("$FILE")
      ##########################################################
      # Set the READ_ONLY_CHANGE_FLAG since this could be exec #
      ##########################################################
      READ_ONLY_CHANGE_FLAG=1
    ############################
    # Get the TypeScript files #
    ############################
    elif [ "$FILE_TYPE" == "ts" ]; then
      ################################
      # Append the file to the array #
      ################################
      FILE_ARRAY_TYPESCRIPT_ES+=("$FILE")
      FILE_ARRAY_TYPESCRIPT_STANDARD+=("$FILE")
      ##########################################################
      # Set the READ_ONLY_CHANGE_FLAG since this could be exec #
      ##########################################################
      READ_ONLY_CHANGE_FLAG=1
    ########################
    # Get the Golang files #
    ########################
    elif [ "$FILE_TYPE" == "go" ]; then
      ################################
      # Append the file to the array #
      ################################
      FILE_ARRAY_GO+=("$FILE")
      ##########################################################
      # Set the READ_ONLY_CHANGE_FLAG since this could be exec #
      ##########################################################
      READ_ONLY_CHANGE_FLAG=1
    ###########################
    # Get the Terraform files #
    ###########################
    elif [ "$FILE_TYPE" == "tf" ]; then
      ################################
      # Append the file to the array #
      ################################
      FILE_ARRAY_TERRAFORM+=("$FILE")
      ##########################################################
      # Set the READ_ONLY_CHANGE_FLAG since this could be exec #
      ##########################################################
      READ_ONLY_CHANGE_FLAG=1
    elif [ "$FILE" == "Dockerfile" ]; then
      ################################
      # Append the file to the array #
      ################################
      FILE_ARRAY_DOCKER+=("$FILE")
      ##########################################################
      # Set the READ_ONLY_CHANGE_FLAG since this could be exec #
      ##########################################################
      READ_ONLY_CHANGE_FLAG=1
    else
      ##############################################
      # Use file to see if we can parse what it is #
      ##############################################
      GET_FILE_TYPE_CMD=$(file "$FILE" 2>&1)

      #################
      # Check if bash #
      #################
      if [[ "$GET_FILE_TYPE_CMD" == *"Bourne-Again shell script"* ]]; then
        #######################
        # It is a bash script #
        #######################
        echo "WARN! Found bash script without extension:[.sh]"
        echo "Please update file with proper extensions."
        ################################
        # Append the file to the array #
        ################################
        FILE_ARRAY_BASH+=("$FILE")
        ##########################################################
        # Set the READ_ONLY_CHANGE_FLAG since this could be exec #
        ##########################################################
        READ_ONLY_CHANGE_FLAG=1
      elif [[ "$GET_FILE_TYPE_CMD" == *"Ruby script"* ]]; then
        #######################
        # It is a Ruby script #
        #######################
        echo "WARN! Found ruby script without extension:[.rb]"
        echo "Please update file with proper extensions."
        ################################
        # Append the file to the array #
        ################################
        FILE_ARRAY_RUBY+=("$FILE")
        ##########################################################
        # Set the READ_ONLY_CHANGE_FLAG since this could be exec #
        ##########################################################
        READ_ONLY_CHANGE_FLAG=1
      else
        ############################
        # Extension was not found! #
        ############################
        echo "  - WARN! Failed to get filetype for:[$FILE]!"
        ##########################################################
        # Set the READ_ONLY_CHANGE_FLAG since this could be exec #
        ##########################################################
        READ_ONLY_CHANGE_FLAG=1
      fi
    fi
  done

  #########################################
  # Need to switch back to branch of code #
  #########################################
  SWITCH2_CMD=$(cd "$GITHUB_WORKSPACE" || exit; git checkout --progress --force "$GITHUB_SHA" 2>&1)

  #######################
  # Load the error code #
  #######################
  ERROR_CODE=$?

  ##############################
  # Check the shell for errors #
  ##############################
  if [ $ERROR_CODE -ne 0 ]; then
    # Error
    echo "Failed to switch back to branch!"
    echo "ERROR:[$SWITCH2_CMD]"
    exit 1
  fi

  ################
  # Footer print #
  ################
  echo ""
  echo "----------------------------------------------"
  echo "Successfully gathered list of files..."
}
################################################################################
#### Function LintCodebase #####################################################
LintCodebase()
{
  ####################
  # Pull in the vars #
  ####################
  FILE_TYPE="$1" && shift       # Pull the variable and remove from array path  (Example: JSON)
  LINTER_NAME="$1" && shift     # Pull the variable and remove from array path  (Example: jsonlint)
  LINTER_COMMAND="$1" && shift  # Pull the variable and remove from array path  (Example: jsonlint -c ConfigFile /path/to/file)
  FILE_EXTENSIONS="$1" && shift # Pull the variable and remove from array path  (Example: *.json)
  FILE_ARRAY=("$@")             # Array of files to validate                    (Example: $FILE_ARRAY_JSON)

  ######################
  # Create Print Array #
  ######################
  PRINT_ARRAY=()

  ################
  # print header #
  ################
  PRINT_ARRAY+=("")
  PRINT_ARRAY+=("----------------------------------------------")
  PRINT_ARRAY+=("----------------------------------------------")
  PRINT_ARRAY+=("Linting [$FILE_TYPE] files...")
  PRINT_ARRAY+=("----------------------------------------------")
  PRINT_ARRAY+=("----------------------------------------------")

  #######################################
  # Validate we have jsonlint installed #
  #######################################
  # shellcheck disable=SC2230
  VALIDATE_INSTALL_CMD=$(command -v "$LINTER_NAME" 2>&1)

  #######################
  # Load the error code #
  #######################
  ERROR_CODE=$?

  ##############################
  # Check the shell for errors #
  ##############################
  if [ $ERROR_CODE -ne 0 ]; then
    # Failed
    echo "ERROR! Failed to find [$LINTER_NAME] in system!"
    echo "ERROR:[$VALIDATE_INSTALL_CMD]"
    exit 1
  else
    # Success
    if [[ "$ACTIONS_RUNNER_DEBUG" == "true" ]]; then
      echo "Successfully found binary in system"
      echo "Location:[$VALIDATE_INSTALL_CMD]"
    fi
  fi

  ##########################
  # Initialize empty Array #
  ##########################
  LIST_FILES=()

  ################
  # Set the flag #
  ################
  SKIP_FLAG=0

  ############################################################
  # Check to see if we need to go through array or all files #
  ############################################################
  if [ ${#FILE_ARRAY[@]} -eq 0 ] && [ "$VALIDATE_ALL_CODEBASE" == "false" ]; then
    # No files found in commit and user has asked to not validate code base
    SKIP_FLAG=1
    # echo " - No files found in chageset to lint for language:[$FILE_TYPE]"
  elif [ ${#FILE_ARRAY[@]} -ne 0 ]; then
    # We have files added to array of files to check
    LIST_FILES=("${FILE_ARRAY[@]}") # Copy the array into list
  else
    #################################
    # Get list of all files to lint #
    #################################
    # shellcheck disable=SC2207,SC2086
    LIST_FILES=($(cd "$GITHUB_WORKSPACE" || exit; find . -type f -regex "$FILE_EXTENSIONS" 2>&1))

    ############################################################
    # Set it back to empty if loaded with blanks from scanning #
    ############################################################
    if [ ${#LIST_FILES[@]} -lt 1 ]; then
      ######################
      # Set to empty array #
      ######################
      LIST_FILES=()
      #############################
      # Skip as we found no files #
      #############################
      SKIP_FLAG=1
    fi
  fi

  ###############################
  # Check if any data was found #
  ###############################
  if [ $SKIP_FLAG -eq 0 ]; then
    ######################
    # Print Header array #
    ######################
    for LINE in "${PRINT_ARRAY[@]}"
    do
      #########################
      # Print the header info #
      #########################
      echo "$LINE"
    done

    ##################
    # Lint the files #
    ##################
    for FILE in "${LIST_FILES[@]}"
    do
      #####################
      # Get the file name #
      #####################
      FILE_NAME=$(basename "$FILE" 2>&1)

      #####################################################
      # Make sure we dont lint node modules or test cases #
      #####################################################
      if [[ $FILE == *"node_modules"* ]]; then
        # This is a node modules file
        continue
      elif [[ $FILE == *"$TEST_CASE_FOLDER"* ]]; then
        # This is the test cases, we should always skip
        continue
      fi

      ##############
      # File print #
      ##############
      echo "---------------------------"
      echo "File:[$FILE]"

      ################################
      # Lint the file with the rules #
      ################################
      LINT_CMD=$(cd "$GITHUB_WORKSPACE" || exit; $LINTER_COMMAND "$FILE" 2>&1)

      #######################
      # Load the error code #
      #######################
      ERROR_CODE=$?

      ##############################
      # Check the shell for errors #
      ##############################
      if [ $ERROR_CODE -ne 0 ]; then
        #########
        # Error #
        #########
        echo "ERROR! Found errors in [$LINTER_NAME] linter!"
        echo "ERROR:[$LINT_CMD]"
        # Increment the error count
        (("ERRORS_FOUND_$FILE_TYPE++"))
      else
        ###########
        # Success #
        ###########
        echo " - File:[$FILE_NAME] was linted with [$LINTER_NAME] successfully"
      fi
    done
  fi
}
################################################################################
#### Function TestCodebase #####################################################
TestCodebase()
{
  ####################
  # Pull in the vars #
  ####################
  FILE_TYPE="$1"        # Pull the variable and remove from array path  (Example: JSON)
  LINTER_NAME="$2"      # Pull the variable and remove from array path  (Example: jsonlint)
  LINTER_COMMAND="$3"   # Pull the variable and remove from array path  (Example: jsonlint -c ConfigFile /path/to/file)
  FILE_EXTENSIONS="$4"  # Pull the variable and remove from array path  (Example: *.json)

  ################
  # print header #
  ################
  echo ""
  echo "----------------------------------------------"
  echo "----------------------------------------------"
  echo "Testing Codebase [$FILE_TYPE] files..."
  echo "----------------------------------------------"
  echo "----------------------------------------------"
  echo ""

  #####################################
  # Validate we have linter installed #
  #####################################
  # shellcheck disable=SC2230
  VALIDATE_INSTALL_CMD=$(command -v "$LINTER_NAME" 2>&1)

  #######################
  # Load the error code #
  #######################
  ERROR_CODE=$?

  ##############################
  # Check the shell for errors #
  ##############################
  if [ $ERROR_CODE -ne 0 ]; then
    # Failed
    echo "ERROR! Failed to find [$LINTER_NAME] in system!"
    echo "ERROR:[$VALIDATE_INSTALL_CMD]"
    exit 1
  else
    # Success
    echo "Successfully found binary in system"
    echo "Location:[$VALIDATE_INSTALL_CMD]"
  fi

  ##########################
  # Initialize empty Array #
  ##########################
  LIST_FILES=()

  ############################################
  # Check if its ansible, as its the outlier #
  ############################################
  if [[ "$FILE_TYPE" == "ANSIBLE" ]]; then
    #################################
    # Get list of all files to lint #
    #################################
    # shellcheck disable=SC2207,SC2086,SC2010
    LIST_FILES=($(cd "$GITHUB_WORKSPACE/$TEST_CASE_FOLDER" || exit; ls ansible/ | grep ".yml" 2>&1))
  else
    #################################
    # Get list of all files to lint #
    #################################
    # shellcheck disable=SC2207,SC2086
    LIST_FILES=($(cd "$GITHUB_WORKSPACE/$TEST_CASE_FOLDER" || exit; find . -type f -regex "$FILE_EXTENSIONS" ! -path "*./ansible*" 2>&1))
  fi

  ##################
  # Lint the files #
  ##################
  for FILE in "${LIST_FILES[@]}"
  do
    #####################
    # Get the file name #
    #####################
    FILE_NAME=$(basename "$FILE" 2>&1)

    ############################
    # Get the file pass status #
    ############################
    # Example: markdown_good_1.md -> good
    FILE_STATUS=$(echo "$FILE_NAME" |cut -f2 -d'_')

    #########################################################
    # If not found, assume it should be linted successfully #
    #########################################################
    if [ -z "$FILE_STATUS" ] || [[ "$FILE" == *"README"* ]]; then
      ##################################
      # Set to good for proper linting #
      ##################################
      FILE_STATUS="good"
    fi

    ##############
    # File print #
    ##############
    echo "---------------------------"
    echo "File:[$FILE]"

    ########################
    # Set the lint command #
    ########################
    LINT_CMD=''

    #######################################
    # Check if docker and get folder name #
    #######################################
    if [[ "$FILE_TYPE" == "DOCKER" ]]; then
      if [[ "$FILE" == *"good"* ]]; then
        #############
        # Good file #
        #############
        FILE_STATUS='good'
      else
        ############
        # Bad file #
        ############
        FILE_STATUS='bad'
      fi
    fi

    #####################
    # Check for ansible #
    #####################
    if [[ "$FILE_TYPE" == "ANSIBLE" ]]; then
      ########################################
      # Make sure we dont lint certain files #
      ########################################
      if [[ $FILE == *"vault.yml"* ]] || [[ $FILE == *"galaxy.yml"* ]]; then
        # This is a file we dont look at
        continue
      fi

      ################################
      # Lint the file with the rules #
      ################################
      LINT_CMD=$(cd "$GITHUB_WORKSPACE/$TEST_CASE_FOLDER/ansible" || exit; $LINTER_COMMAND "$FILE" 2>&1)
    else
      ################################
      # Lint the file with the rules #
      ################################
      LINT_CMD=$(cd "$GITHUB_WORKSPACE/$TEST_CASE_FOLDER" || exit; $LINTER_COMMAND "$FILE" 2>&1)
    fi

    #######################
    # Load the error code #
    #######################
    ERROR_CODE=$?

    ########################################
    # Check for if it was supposed to pass #
    ########################################
    if [[ "$FILE_STATUS" == "good" ]]; then
      ##############################
      # Check the shell for errors #
      ##############################
      if [ $ERROR_CODE -ne 0 ]; then
        #########
        # Error #
        #########
        echo "ERROR! Found errors in [$LINTER_NAME] linter!"
        echo "ERROR:[$LINT_CMD]"
        echo "ERROR: Linter CMD:[$LINTER_COMMAND $FILE]"
        # Increment the error count
        (("ERRORS_FOUND_$FILE_TYPE++"))
      else
        ###########
        # Success #
        ###########
        echo " - File:[$FILE_NAME] was linted with [$LINTER_NAME] successfully"
      fi
    else
      #######################################
      # File status = bad, this should fail #
      #######################################
      ##############################
      # Check the shell for errors #
      ##############################
      if [ $ERROR_CODE -eq 0 ]; then
        #########
        # Error #
        #########
        echo "ERROR! Found errors in [$LINTER_NAME] linter!"
        echo "ERROR! This file should have failed test case!"
        echo "ERROR:[$LINT_CMD]"
        echo "ERROR: Linter CMD:[$LINTER_COMMAND $FILE]"
        # Increment the error count
        (("ERRORS_FOUND_$FILE_TYPE++"))
      else
        ###########
        # Success #
        ###########
        echo " - File:[$FILE_NAME] failed test case with [$LINTER_NAME] successfully"
      fi
    fi
  done
}
################################################################################
#### Function Footer ###########################################################
Footer()
{
  echo ""
  echo "----------------------------------------------"
  echo "----------------------------------------------"
  echo "The script has completed"
  echo "----------------------------------------------"
  echo "----------------------------------------------"
  echo ""

  ##############################
  # Prints for errors if found #
  ##############################
  for LANGUAGE in "${LANGUAGE_ARRAY[@]}"
  do
    ###########################
    # Build the error counter #
    ###########################
    ERROR_COUNTER="ERRORS_FOUND_$LANGUAGE"

    ##################
    # Print if not 0 #
    ##################
    if [ "${!ERROR_COUNTER}" -ne 0 ]; then
      # Print the goods
      echo "ERRORS FOUND in $LANGUAGE:[${!ERROR_COUNTER}]"
    fi
  done

  ###############################
  # Exit with 1 if errors found #
  ###############################
  if [ "$ERRORS_FOUND_YML" -ne 0 ] || \
     [ "$ERRORS_FOUND_JSON" -ne 0 ] || \
     [ "$ERRORS_FOUND_XML" -ne 0 ] || \
     [ "$ERRORS_FOUND_MARKDOWN" -ne 0 ] || \
     [ "$ERRORS_FOUND_BASH" -ne 0 ] || \
     [ "$ERRORS_FOUND_PERL" -ne 0 ] || \
     [ "$ERRORS_FOUND_PYTHON" -ne 0 ] || \
     [ "$ERRORS_FOUND_COFFEESCRIPT" -ne 0 ] || \
     [ "$ERRORS_FOUND_ANSIBLE" -ne 0 ] || \
     [ "$ERRORS_FOUND_JAVASCRIPT_ES" -ne 0 ] || \
     [ "$ERRORS_FOUND_JAVASCRIPT_STANDARD" -ne 0 ] || \
     [ "$ERRORS_FOUND_TYPESCRIPT_ES" -ne 0 ] || \
     [ "$ERRORS_FOUND_TYPESCRIPT_STANDARD" -ne 0 ] || \
     [ "$ERRORS_FOUND_DOCKER" -ne 0 ] || \
     [ "$ERRORS_FOUND_GO" -ne 0 ] || \
     [ "$ERRORS_FOUND_TERRAFORM" -ne 0 ] || \
     [ "$ERRORS_FOUND_RUBY" -ne 0 ]; then
    # Failed exit
    echo "Exiting with errors found!"
    exit 1
  else
    #################
    # Footer prints #
    #################
    echo ""
    echo "All file(s) linted successfully with no errors detected"
    echo "----------------------------------------------"
    echo ""
    # Successful exit
    exit 0
  fi
}
################################################################################
#### Function RunTestCases #####################################################
RunTestCases()
{
  # This loop will run the test cases and exclude user code
  # This is called from the automation process to validate new code
  # When a PR is opened, the new code is validated with the default branch
  # version of linter.sh, and a new container is built with the latest codebase
  # for testing. That container is spun up, and ran,
  # with the flag: TEST_CASE_RUN=true
  # So that the new code can be validated againt the test cases

  #################
  # Header prints #
  #################
  echo ""
  echo "----------------------------------------------"
  echo "-------------- TEST CASE RUN -----------------"
  echo "----------------------------------------------"
  echo ""

  #######################
  # Test case languages #
  #######################
  TestCodebase "YML" "yamllint" "yamllint -c $YAML_LINTER_RULES" ".*\.\(yml\|yaml\)\$"
  TestCodebase "JSON" "jsonlint" "jsonlint" ".*\.\(json\)\$"
  TestCodebase "XML" "xmllint" "xmllint" ".*\.\(xml\)\$"
  TestCodebase "MARKDOWN" "markdownlint" "markdownlint -c $MD_LINTER_RULES" ".*\.\(md\)\$"
  TestCodebase "BASH" "shellcheck" "shellcheck" ".*\.\(sh\)\$"
  TestCodebase "PYTHON" "pylint" "pylint --rcfile $PYTHON_LINTER_RULES -E" ".*\.\(py\)\$"
  TestCodebase "PERL" "perl" "perl -Mstrict -cw" ".*\.\(pl\)\$"
  TestCodebase "RUBY" "rubocop" "rubocop -c $RUBY_LINTER_RULES" ".*\.\(rb\)\$"
  TestCodebase "GO" "golangci-lint" "golangci-lint run -c $GO_LINTER_RULES" ".*\.\(go\)\$"
  TestCodebase "COFFEESCRIPT" "coffeelint" "coffeelint -f $COFFEESCRIPT_LINTER_RULES" ".*\.\(coffee\)\$"
  TestCodebase "JAVASCRIPT_ES" "eslint" "eslint --no-eslintrc -c $JAVASCRIPT_LINTER_RULES" ".*\.\(js\)\$"
  TestCodebase "JAVASCRIPT_STANDARD" "standard" "standard $JAVASCRIPT_STANDARD_LINTER_RULES" ".*\.\(js\)\$"
  TestCodebase "TYPESCRIPT_ES" "eslint" "eslint --no-eslintrc -c $TYPESCRIPT_LINTER_RULES" ".*\.\(ts\)\$"
  TestCodebase "TYPESCRIPT_STANDARD" "standard" "standard --parser @typescript-eslint/parser --plugin @typescript-eslint/eslint-plugin $TYPESCRIPT_STANDARD_LINTER_RULES" ".*\.\(ts\)\$"
  TestCodebase "DOCKER" "/dockerfilelint/bin/dockerfilelint" "/dockerfilelint/bin/dockerfilelint" ".*\(Dockerfile\)\$"
  TestCodebase "ANSIBLE" "ansible-lint" "ansible-lint -v -c $ANSIBLE_LINTER_RULES" "ansible-lint"
  TestCodebase "TERRAFORM" "tflint" "tflint -c $TERRAFORM_LINTER_RULES" ".*\.\(tf\)\$"

  #################
  # Footer prints #
  #################
  # Call the footer to display run information
  # and exit with error code
  Footer
}
################################################################################
############################### MAIN ###########################################
################################################################################

##########
# Header #
##########
Header

#######################
# Get GitHub Env Vars #
#######################
# Need to pull in all the GitHub variables
# needed to connect back and update checks
GetGitHubVars

##########################################
# Get the langugages we need to validate #
##########################################
GetValidationInfo

########################
# Get the linter rules #
########################
# Get YML rules
GetLinterRules "$YAML_FILE_NAME" "$YAML_LINTER_RULES"
# Get Markdown rules
GetLinterRules "$MD_FILE_NAME" "$MD_LINTER_RULES"
# Get Python rules
GetLinterRules "$PYTHON_FILE_NAME" "$PYTHON_LINTER_RULES"
# Get Ruby rules
GetLinterRules "$RUBY_FILE_NAME" "$RUBY_LINTER_RULES"
# Get Coffeescript rules
GetLinterRules "$COFFEE_FILE_NAME" "$COFFEESCRIPT_LINTER_RULES"
# Get Ansible rules
GetLinterRules "$ANSIBLE_FILE_NAME" "$ANSIBLE_LINTER_RULES"
# Get JavaScript rules
GetLinterRules "$JAVASCRIPT_FILE_NAME" "$JAVASCRIPT_LINTER_RULES"
# Get TypeScript rules
GetLinterRules "$TYPESCRIPT_FILE_NAME" "$TYPESCRIPT_LINTER_RULES"
# Get Golang rules
GetLinterRules "$GO_FILE_NAME" "$GO_LINTER_RULES"
# Get Docker rules
GetLinterRules "$DOCKER_FILE_NAME" "$DOCKER_LINTER_RULES"
# Get Terraform rules
GetLinterRules "$TERRAFORM_FILE_NAME" "$TERRAFORM_LINTER_RULES"

#################################
# Check if were in verbose mode #
#################################
if [[ "$ACTIONS_RUNNER_DEBUG" == "true" ]]; then
  ##################################
  # Get and print all version info #
  ##################################
  GetLinterVersions
fi

###########################################
# Check to see if this is a test case run #
###########################################
if [[ "$TEST_CASE_RUN" != "false" ]]; then
  ###########################
  # Run only the test cases #
  ###########################
  # Code will exit from inside this loop
  RunTestCases
fi

#############################################
# check flag for validation of all codebase #
#############################################
if [ "$VALIDATE_ALL_CODEBASE" == "false" ]; then
  ########################################
  # Get list of files changed if env set #
  ########################################
  BuildFileList
fi

###############
# YML LINTING #
###############
if [ "$VALIDATE_YAML" == "true" ]; then
  ######################
  # Lint the Yml Files #
  ######################
  # LintCodebase "FILE_TYPE" "LINTER_NAME" "LINTER_CMD" "FILE_TYPES_REGEX" "FILE_ARRAY"
  LintCodebase "YML" "yamllint" "yamllint -c $YAML_LINTER_RULES" ".*\.\(yml\|yaml\)\$" "${FILE_ARRAY_YML[@]}"
fi

################
# JSON LINTING #
################
if [ "$VALIDATE_JSON" == "true" ]; then
  #######################
  # Lint the json files #
  #######################
  # LintCodebase "FILE_TYPE" "LINTER_NAME" "LINTER_CMD" "FILE_TYPES_REGEX" "FILE_ARRAY"
  LintCodebase "JSON" "jsonlint" "jsonlint" ".*\.\(json\)\$" "${FILE_ARRAY_JSON[@]}"
fi

###############
# XML LINTING #
###############
if [ "$VALIDATE_XML" == "true" ]; then
  ######################
  # Lint the XML Files #
  ######################
  # LintCodebase "FILE_TYPE" "LINTER_NAME" "LINTER_CMD" "FILE_TYPES_REGEX" "FILE_ARRAY"
  LintCodebase "XML" "xmllint" "xmllint" ".*\.\(xml\)\$" "${FILE_ARRAY_XML[@]}"
fi

####################
# MARKDOWN LINTING #
####################
if [ "$VALIDATE_MD" == "true" ]; then
  ###########################
  # Lint the Markdown Files #
  ###########################
  # LintCodebase "FILE_TYPE" "LINTER_NAME" "LINTER_CMD" "FILE_TYPES_REGEX" "FILE_ARRAY"
  LintCodebase "MARKDOWN" "markdownlint" "markdownlint -c $MD_LINTER_RULES" ".*\.\(md\)\$" "${FILE_ARRAY_MD[@]}"
fi

################
# BASH LINTING #
################
if [ "$VALIDATE_BASH" == "true" ]; then
  #######################
  # Lint the bash files #
  #######################
  # LintCodebase "FILE_TYPE" "LINTER_NAME" "LINTER_CMD" "FILE_TYPES_REGEX" "FILE_ARRAY"
  LintCodebase "BASH" "shellcheck" "shellcheck" ".*\.\(sh\)\$" "${FILE_ARRAY_BASH[@]}"
fi

##################
# PYTHON LINTING #
##################
if [ "$VALIDATE_PYTHON" == "true" ]; then
  #########################
  # Lint the python files #
  #########################
  # LintCodebase "FILE_TYPE" "LINTER_NAME" "LINTER_CMD" "FILE_TYPES_REGEX" "FILE_ARRAY"
  LintCodebase "PYTHON" "pylint" "pylint --rcfile $PYTHON_LINTER_RULES -E" ".*\.\(py\)\$" "${FILE_ARRAY_PYTHON[@]}"
fi

################
# PERL LINTING #
################
if [ "$VALIDATE_PERL" == "true" ]; then
  #######################
  # Lint the perl files #
  #######################
  # LintCodebase "FILE_TYPE" "LINTER_NAME" "LINTER_CMD" "FILE_TYPES_REGEX" "FILE_ARRAY"
  LintCodebase "PERL" "perl" "perl -Mstrict -cw" ".*\.\(pl\)\$" "${FILE_ARRAY_PERL[@]}"
fi

################
# RUBY LINTING #
################
if [ "$VALIDATE_RUBY" == "true" ]; then
  #######################
  # Lint the ruby files #
  #######################
  # LintCodebase "FILE_TYPE" "LINTER_NAME" "LINTER_CMD" "FILE_TYPES_REGEX" "FILE_ARRAY"
  LintCodebase "RUBY" "rubocop" "rubocop -c $RUBY_LINTER_RULES" ".*\.\(rb\)\$" "${FILE_ARRAY_RUBY[@]}"
fi

########################
# COFFEESCRIPT LINTING #
########################
if [ "$VALIDATE_COFFEE" == "true" ]; then
  #########################
  # Lint the coffee files #
  #########################
  # LintCodebase "FILE_TYPE" "LINTER_NAME" "LINTER_CMD" "FILE_TYPES_REGEX" "FILE_ARRAY"
  LintCodebase "COFFEESCRIPT" "coffeelint" "coffeelint -f $COFFEESCRIPT_LINTER_RULES" ".*\.\(coffee\)\$" "${FILE_ARRAY_COFFEESCRIPT[@]}"
fi

##################
# GOLANG LINTING #
##################
if [ "$VALIDATE_GO" == "true" ]; then
  #########################
  # Lint the golang files #
  #########################
  # LintCodebase "FILE_TYPE" "LINTER_NAME" "LINTER_CMD" "FILE_TYPES_REGEX" "FILE_ARRAY"
  LintCodebase "GO" "golangci-lint" "golangci-lint run -c $GO_LINTER_RULES" ".*\.\(go\)\$" "${FILE_ARRAY_GO[@]}"
fi

#####################
# TERRAFORM LINTING #
#####################
if [ "$VALIDATE_TERRAFORM" == "true" ]; then
  ############################
  # Lint the Terraform files #
  ############################
  # LintCodebase "FILE_TYPE" "LINTER_NAME" "LINTER_CMD" "FILE_TYPES_REGEX" "FILE_ARRAY"
  LintCodebase "TERRAFORM" "tflint" "tflint -c $TERRAFORM_LINTER_RULES" ".*\.\(tf\)\$" "${FILE_ARRAY_TERRAFORM[@]}"
fi

###################
# ANSIBLE LINTING #
###################
if [ "$VALIDATE_ANSIBLE" == "true" ]; then
  ##########################
  # Lint the Ansible files #
  ##########################
  # Due to the nature of how we want to validate Ansible, we cannot use the
  # standard loop, since it looks for an ansible folder, excludes certain
  # files, and looks for additional changes, it should be an outlier
  LintAnsibleFiles
fi

######################
# JAVASCRIPT LINTING #
######################
if [ "$VALIDATE_JAVASCRIPT_ES" == "true" ]; then
  #############################
  # Lint the Javascript files #
  #############################
  # LintCodebase "FILE_TYPE" "LINTER_NAME" "LINTER_CMD" "FILE_TYPES_REGEX" "FILE_ARRAY"
  LintCodebase "JAVASCRIPT_ES" "eslint" "eslint --no-eslintrc -c $JAVASCRIPT_LINTER_RULES" ".*\.\(js\)\$" "${FILE_ARRAY_JAVASCRIPT_ES[@]}"
fi

######################
# JAVASCRIPT LINTING #
######################
if [ "$VALIDATE_JAVASCRIPT_STANDARD" == "true" ]; then
  #################################
  # Get Javascript standard rules #
  #################################
  GetStandardRules "javascript"
  #############################
  # Lint the Javascript files #
  #############################
  # LintCodebase "FILE_TYPE" "LINTER_NAME" "LINTER_CMD" "FILE_TYPES_REGEX" "FILE_ARRAY"
  LintCodebase "JAVASCRIPT_STANDARD" "standard" "standard $JAVASCRIPT_STANDARD_LINTER_RULES" ".*\.\(js\)\$" "${FILE_ARRAY_JAVASCRIPT_STANDARD[@]}"
fi

######################
# TYPESCRIPT LINTING #
######################
if [ "$VALIDATE_TYPESCRIPT_ES" == "true" ]; then
  #############################
  # Lint the Typescript files #
  #############################
  LintCodebase "TYPESCRIPT_ES" "eslint" "eslint --no-eslintrc -c $TYPESCRIPT_LINTER_RULES" ".*\.\(ts\)\$" "${FILE_ARRAY_TYPESCRIPT_ES[@]}"
fi
######################
# TYPESCRIPT LINTING #
######################
if [ "$VALIDATE_TYPESCRIPT_STANDARD" == "true" ]; then
  #################################
  # Get Typescript standard rules #
  #################################
  GetStandardRules "typescript"
  #############################
  # Lint the Typescript files #
  #############################
  LintCodebase "TYPESCRIPT_STANDARD" "standard" "standard --parser @typescript-eslint/parser --plugin @typescript-eslint/eslint-plugin $TYPESCRIPT_STANDARD_LINTER_RULES" ".*\.\(ts\)\$" "${FILE_ARRAY_TYPESCRIPT_STANDARD[@]}"
fi

##################
# DOCKER LINTING #
##################
if [ "$VALIDATE_DOCKER" == "true" ]; then
  #########################
  # Lint the docker files #
  #########################
  # LintCodebase "FILE_TYPE" "LINTER_NAME" "LINTER_CMD" "FILE_TYPES_REGEX" "FILE_ARRAY"
  LintCodebase "DOCKER" "/dockerfilelint/bin/dockerfilelint" "/dockerfilelint/bin/dockerfilelint" ".*\(Dockerfile\)\$" "${FILE_ARRAY_DOCKER[@]}"
fi

##########
# Footer #
##########
Footer<|MERGE_RESOLUTION|>--- conflicted
+++ resolved
@@ -67,14 +67,9 @@
 # GitHub ENV Vars #
 ###################
 GITHUB_SHA="${GITHUB_SHA}"                            # GitHub sha from the commit
-<<<<<<< HEAD
 GITHUB_EVENT_PATH="${GITHUB_EVENT_PATH}"              # Github Event Path
 GITHUB_WORKSPACE="${GITHUB_WORKSPACE}"                # Github Workspace
 DEFAULT_BRANCH="${DEFAULT_BRANCH:-master}"            # Default Git Branch to use (master by default)
-=======
-GITHUB_EVENT_PATH="${GITHUB_EVENT_PATH}"              # GitHub Event Path
-GITHUB_WORKSPACE="${GITHUB_WORKSPACE}"                # GitHub Workspace
->>>>>>> 4603be53
 ANSIBLE_DIRECTORY="${ANSIBLE_DIRECTORY}"              # Ansible Directory
 VALIDATE_ALL_CODEBASE="${VALIDATE_ALL_CODEBASE}"      # Boolean to validate all files
 VALIDATE_YAML="${VALIDATE_YAML}"                      # Boolean to validate language
