--- conflicted
+++ resolved
@@ -78,19 +78,14 @@
 PROTOBUF_FILE_NAME='.protolintrc.yml'                                   # Name of the file
 PROTOBUF_LINTER_RULES="$DEFAULT_RULES_LOCATION/$PROTOBUF_FILE_NAME"     # Path to the Protocol Buffers lint rules
 # Clojure Vars
-<<<<<<< HEAD
-CLOJURE_FILE_NAME='.clj-kondo/config.edn'
-CLOJURE_LINTER_RULES="$DEFAULT_RULES_LOCATION/$CLOJURE_FILE_NAME"
-# Dart Vars
-DART_FILE_NAME='.dart-lint.yml'
-DART_LINTER_RULES="$DEFAULT_RULES_LOCATION/$DART_FILE_NAME"
-=======
 CLOJURE_FILE_NAME='.clj-kondo/config.edn'                               # Name of the file
 CLOJURE_LINTER_RULES="$DEFAULT_RULES_LOCATION/$CLOJURE_FILE_NAME"       # Path to the Clojure lint rules
+# Dart Vars
+DART_FILE_NAME='.dart-lint.yml'                                         # Name of the file
+DART_LINTER_RULES="$DEFAULT_RULES_LOCATION/$DART_FILE_NAME"             # Path to the DART lint rules
 # HTML Vars
 HTML_FILE_NAME='.htmlhintrc'                                            # Name of the file
 HTML_LINTER_RULES="$DEFAULT_RULES_LOCATION/$HTML_FILE_NAME"             # Path to the CSS lint rules
->>>>>>> 93bf4a79
 
 #######################################
 # Linter array for information prints #
@@ -98,13 +93,8 @@
 LINTER_ARRAY=("jsonlint" "yamllint" "xmllint" "markdownlint" "shellcheck"
   "pylint" "perl" "rubocop" "coffeelint" "eslint" "standard"
   "ansible-lint" "/dockerfilelint/bin/dockerfilelint" "golangci-lint" "tflint"
-<<<<<<< HEAD
-  "stylelint" "dotenv-linter" "pwsh" "ktlint" "protolint" "clj-kondo"
-  "spectral" "cfn-lint" "dart")
-=======
   "stylelint" "dotenv-linter" "pwsh" "arm-ttk" "ktlint" "protolint" "clj-kondo"
-  "spectral" "cfn-lint" "htmlhint")
->>>>>>> 93bf4a79
+  "spectral" "cfn-lint" "dart" "htmlhint")
 
 #############################
 # Language array for prints #
@@ -112,12 +102,8 @@
 LANGUAGE_ARRAY=('YML' 'JSON' 'XML' 'MARKDOWN' 'BASH' 'PERL' 'PHP' 'RUBY' 'PYTHON'
   'COFFEESCRIPT' 'ANSIBLE' 'JAVASCRIPT_STANDARD' 'JAVASCRIPT_ES'
   'TYPESCRIPT_STANDARD' 'TYPESCRIPT_ES' 'DOCKER' 'GO' 'TERRAFORM'
-<<<<<<< HEAD
-  'CSS' 'ENV' 'POWERSHELL' 'KOTLIN' 'PROTOBUF' 'CLOJURE' 'OPENAPI' 'CFN' 'DART')
-=======
   'CSS' 'ENV' 'POWERSHELL' 'ARM' 'KOTLIN' 'PROTOBUF' 'CLOJURE' 'OPENAPI'
-  'CFN' 'HTML')
->>>>>>> 93bf4a79
+  'CFN' 'DART' 'HTML')
 
 ###################
 # GitHub ENV Vars #
@@ -154,11 +140,8 @@
 VALIDATE_ARM="${VALIDATE_ARM}"                                 # Boolean to validate language
 VALIDATE_KOTLIN="${VALIDATE_KOTLIN}"                           # Boolean to validate language
 VALIDATE_OPENAPI="${VALIDATE_OPENAPI}"                         # Boolean to validate language
-<<<<<<< HEAD
 VALIDATE_DART="${VALIDATE_DART}"                               # Boolean to validate language
-=======
 VALIDATE_EDITORCONFIG="${VALIDATE_EDITORCONFIG}"               # Boolean to validate files with editorconfig
->>>>>>> 93bf4a79
 TEST_CASE_RUN="${TEST_CASE_RUN}"                               # Boolean to validate only test cases
 DISABLE_ERRORS="${DISABLE_ERRORS}"                             # Boolean to enable warning-only output without throwing errors
 VALIDATE_HTML="${VALIDATE_HTML}"                               # Boolean to validate language
@@ -221,6 +204,7 @@
 FILE_ARRAY_KOTLIN=()              # Array of files to check
 FILE_ARRAY_PROTOBUF=()            # Array of files to check
 FILE_ARRAY_OPENAPI=()             # Array of files to check
+FILE_ARRAY_DART=()                # Array of files to check
 FILE_ARRAY_HTML=()                # Array of files to check
 
 ############
@@ -253,11 +237,8 @@
 ERRORS_FOUND_KOTLIN=0              # Count of errors found
 ERRORS_FOUND_PROTOBUF=0            # Count of errors found
 ERRORS_FOUND_OPENAPI=0             # Count of errors found
-<<<<<<< HEAD
 ERRORS_FOUND_DART=0                # Count of errors found
-=======
 ERRORS_FOUND_HTML=0                # Count of errors found
->>>>>>> 93bf4a79
 
 ################################################################################
 ########################## FUNCTIONS BELOW #####################################
@@ -810,11 +791,8 @@
     [ "$ERRORS_FOUND_PROTOBUF" -ne 0 ] ||
     [ "$ERRORS_FOUND_CLOJURE" -ne 0 ] ||
     [ "$ERRORS_FOUND_KOTLIN" -ne 0 ] ||
-<<<<<<< HEAD
-    [ "$ERRORS_FOUND_DART" -ne 0 ]; then
-=======
+    [ "$ERRORS_FOUND_DART" -ne 0 ] ||
     [ "$ERRORS_FOUND_HTML" -ne 0 ]; then
->>>>>>> 93bf4a79
     # Failed exit
     echo -e "${NC}${F[R]}Exiting with errors found!${NC}"
     exit 1
@@ -885,13 +863,10 @@
 GetLinterRules "CSS"
 # Get CFN rules
 GetLinterRules "CFN"
-<<<<<<< HEAD
 # Get DART rules
 GetLinterRules "DART"
-=======
 # Get HTML rules
 GetLinterRules "HTML"
->>>>>>> 93bf4a79
 
 #################################
 # Check if were in verbose mode #
