#!/usr/bin/env bash
# shellcheck disable=SC1003,SC2016

################################################################################
################################################################################
########### Super-Linter (Lint all the code) @admiralawkbar ####################
################################################################################
################################################################################

###########
# GLOBALS #
###########
# Default Vars
DEFAULT_RULES_LOCATION='/action/lib/.automation'                    # Default rules files location
LINTER_RULES_PATH="${LINTER_RULES_PATH:-.github/linters}"           # Linter Path Directory
# YAML Vars
YAML_FILE_NAME='.yaml-lint.yml'                                     # Name of the file
YAML_LINTER_RULES="$DEFAULT_RULES_LOCATION/$YAML_FILE_NAME"         # Path to the yaml lint rules
# MD Vars
MD_FILE_NAME='.markdown-lint.yml'                                   # Name of the file
MD_LINTER_RULES="$DEFAULT_RULES_LOCATION/$MD_FILE_NAME"             # Path to the markdown lint rules
# Python Vars
PYTHON_FILE_NAME='.python-lint'                                     # Name of the file
PYTHON_LINTER_RULES="$DEFAULT_RULES_LOCATION/$PYTHON_FILE_NAME"     # Path to the python lint rules
# Ruby Vars
RUBY_FILE_NAME='.ruby-lint.yml'                                     # Name of the file
RUBY_LINTER_RULES="$DEFAULT_RULES_LOCATION/$RUBY_FILE_NAME"         # Path to the ruby lint rules
# Coffee Vars
COFFEE_FILE_NAME='.coffee-lint.json'                                  # Name of the file
COFFEESCRIPT_LINTER_RULES="$DEFAULT_RULES_LOCATION/$COFFEE_FILE_NAME" # Path to the coffeescript lint rules
# Javascript Vars
JAVASCRIPT_FILE_NAME='.eslintrc.yml'                                    # Name of the file
JAVASCRIPT_LINTER_RULES="$DEFAULT_RULES_LOCATION/$JAVASCRIPT_FILE_NAME" # Path to the Javascript lint rules
JAVASCRIPT_STANDARD_LINTER_RULES=''                                     # ENV string to pass when running js standard
# Typescript Vars
TYPESCRIPT_FILE_NAME='.eslintrc.yml'                                    # Name of the file
TYPESCRIPT_LINTER_RULES="$DEFAULT_RULES_LOCATION/$TYPESCRIPT_FILE_NAME" # Path to the Typescript lint rules
TYPESCRIPT_STANDARD_LINTER_RULES=''                                     # ENV string to pass when running js standard
# Ansible Vars
ANSIBLE_FILE_NAME='.ansible-lint.yml'                               # Name of the file
ANSIBLE_LINTER_RULES="$DEFAULT_RULES_LOCATION/$ANSIBLE_FILE_NAME"   # Path to the Ansible lint rules
# Docker Vars
DOCKER_FILE_NAME='.dockerfilelintrc'                                # Name of the file
DOCKER_LINTER_RULES="$DEFAULT_RULES_LOCATION/$DOCKER_FILE_NAME"     # Path to the Docker lint rules
# Golang Vars
GO_FILE_NAME='.golangci.yml'                                        # Name of the file
GO_LINTER_RULES="$DEFAULT_RULES_LOCATION/$GO_FILE_NAME"             # Path to the Go lint rules
# Terraform Vars
TERRAFORM_FILE_NAME='.tflint.hcl'                                        # Name of the file
TERRAFORM_LINTER_RULES="$DEFAULT_RULES_LOCATION/$TERRAFORM_FILE_NAME"    # Path to the Terraform lint rules
# Powershell Vars
POWERSHELL_FILE_NAME='.powershell-psscriptanalyzer.psd1'                   # Name of the file
POWERSHELL_LINTER_RULES="$DEFAULT_RULES_LOCATION/$POWERSHELL_FILE_NAME"    # Path to the Powershell lint rules
# CSS Vars
CSS_FILE_NAME='.stylelintrc.json'                                   # Name of the file
CSS_LINTER_RULES="$DEFAULT_RULES_LOCATION/$CSS_FILE_NAME"           # Path to the CSS lint rules
<<<<<<< HEAD
# OpenAPI Vars
OPENAPI_FILE_NAME='.openapirc.yml'                                   # Name of the file
OPENAPI_LINTER_RULES="$DEFAULT_RULES_LOCATION/$OPENAPI_FILE_NAME"   # Path to the OpenAPI lint rules
=======
# Clojure Vars
CLOJURE_FILE_NAME='.clj-kondo/config.edn'
CLOJURE_LINTER_RULES="$DEFAULT_RULES_LOCATION/$CLOJURE_FILE_NAME"
>>>>>>> 910901a3

#######################################
# Linter array for information prints #
#######################################
LINTER_ARRAY=("jsonlint" "yamllint" "xmllint" "markdownlint" "shellcheck"
  "pylint" "perl" "rubocop" "coffeelint" "eslint" "standard"
  "ansible-lint" "/dockerfilelint/bin/dockerfilelint" "golangci-lint" "tflint"
<<<<<<< HEAD
  "stylelint" "dotenv-linter" "powershell" "ktlint" "spectral")
=======
  "stylelint" "dotenv-linter" "powershell" "ktlint" "clj-kondo")

>>>>>>> 910901a3

#############################
# Language array for prints #
#############################
LANGUAGE_ARRAY=('YML' 'JSON' 'XML' 'MARKDOWN' 'BASH' 'PERL' 'PHP' 'RUBY' 'PYTHON'
  'COFFEESCRIPT' 'ANSIBLE' 'JAVASCRIPT_STANDARD' 'JAVASCRIPT_ES'
  'TYPESCRIPT_STANDARD' 'TYPESCRIPT_ES' 'DOCKER' 'GO' 'TERRAFORM'
<<<<<<< HEAD
  'ENV' 'POWERSHELL' 'KOTLIN' 'OPENAPI')
=======
  'CSS' 'ENV' 'POWERSHELL' 'KOTLIN' 'CLOJURE')
>>>>>>> 910901a3

###################
# GitHub ENV Vars #
###################
GITHUB_SHA="${GITHUB_SHA}"                            # GitHub sha from the commit
GITHUB_EVENT_PATH="${GITHUB_EVENT_PATH}"              # Github Event Path
GITHUB_WORKSPACE="${GITHUB_WORKSPACE}"                # Github Workspace
DEFAULT_BRANCH="${DEFAULT_BRANCH:-master}"            # Default Git Branch to use (master by default)
ANSIBLE_DIRECTORY="${ANSIBLE_DIRECTORY}"              # Ansible Directory
VALIDATE_ALL_CODEBASE="${VALIDATE_ALL_CODEBASE}"      # Boolean to validate all files
VALIDATE_YAML="${VALIDATE_YAML}"                      # Boolean to validate language
VALIDATE_JSON="${VALIDATE_JSON}"                      # Boolean to validate language
VALIDATE_XML="${VALIDATE_XML}"                        # Boolean to validate language
VALIDATE_MD="${VALIDATE_MD}"                          # Boolean to validate language
VALIDATE_BASH="${VALIDATE_BASH}"                      # Boolean to validate language
VALIDATE_PERL="${VALIDATE_PERL}"                      # Boolean to validate language
VALIDATE_PHP="${VALIDATE_PHP}"                        # Boolean to validate language
VALIDATE_PYTHON="${VALIDATE_PYTHON}"                  # Boolean to validate language
VALIDATE_RUBY="${VALIDATE_RUBY}"                      # Boolean to validate language
VALIDATE_COFFEE="${VALIDATE_COFFEE}"                  # Boolean to validate language
VALIDATE_ANSIBLE="${VALIDATE_ANSIBLE}"                # Boolean to validate language
VALIDATE_JAVASCRIPT_ES="${VALIDATE_JAVASCRIPT_ES}"              # Boolean to validate language
VALIDATE_JAVASCRIPT_STANDARD="${VALIDATE_JAVASCRIPT_STANDARD}"  # Boolean to validate language
VALIDATE_TYPESCRIPT_ES="${VALIDATE_TYPESCRIPT_ES}"              # Boolean to validate language
VALIDATE_TYPESCRIPT_STANDARD="${VALIDATE_TYPESCRIPT_STANDARD}"  # Boolean to validate language
VALIDATE_DOCKER="${VALIDATE_DOCKER}"                  # Boolean to validate language
VALIDATE_GO="${VALIDATE_GO}"                          # Boolean to validate language
VALIDATE_CSS="${VALIDATE_CSS}"                        # Boolean to validate language
VALIDATE_ENV="${VALIDATE_ENV}"                        # Boolean to validate language
VALIDATE_CLOJURE="${VALIDATE_CLOJURE}"                # Boolean to validate language
VALIDATE_TERRAFORM="${VALIDATE_TERRAFORM}"            # Boolean to validate language
VALIDATE_POWERSHELL="${VALIDATE_POWERSHELL}"          # Boolean to validate language
VALIDATE_KOTLIN="${VALIDATE_KOTLIN}"                  # Boolean to validate language
VALIDATE_OPENAPI="${VALIDATE_OPENAPI}"                # Boolean to validate language
TEST_CASE_RUN="${TEST_CASE_RUN}"                      # Boolean to validate only test cases
DISABLE_ERRORS="${DISABLE_ERRORS}"                    # Boolean to enable warning-only output without throwing errors

##############
# Debug Vars #
##############
RUN_LOCAL="${RUN_LOCAL}"                        # Boolean to see if we are running locally
ACTIONS_RUNNER_DEBUG="${ACTIONS_RUNNER_DEBUG}"  # Boolean to see even more info (debug)

################
# Default Vars #
################
DEFAULT_VALIDATE_ALL_CODEBASE='true'                    # Default value for validate all files
DEFAULT_WORKSPACE="${DEFAULT_WORKSPACE:-/tmp/lint}"     # Default workspace if running locally
DEFAULT_ANSIBLE_DIRECTORY="$GITHUB_WORKSPACE/ansible"   # Default Ansible Directory
DEFAULT_RUN_LOCAL='false'             # Default value for debugging locally
DEFAULT_TEST_CASE_RUN='false'         # Flag to tell code to run only test cases
DEFAULT_ACTIONS_RUNNER_DEBUG='false'  # Default value for debugging output
RAW_FILE_ARRAY=()                     # Array of all files that were changed
READ_ONLY_CHANGE_FLAG=0               # Flag set to 1 if files changed are not txt or md
TEST_CASE_FOLDER='.automation/test'   # Folder for test cases we should always ignore
DEFAULT_DISABLE_ERRORS='false'        # Default to enabling errors

##########################
# Array of changed files #
##########################
FILE_ARRAY_YML=()                   # Array of files to check
FILE_ARRAY_JSON=()                  # Array of files to check
FILE_ARRAY_XML=()                   # Array of files to check
FILE_ARRAY_MD=()                    # Array of files to check
FILE_ARRAY_BASH=()                  # Array of files to check
FILE_ARRAY_PERL=()                  # Array of files to check
FILE_ARRAY_PHP=()                   # Array of files to check
FILE_ARRAY_RUBY=()                  # Array of files to check
FILE_ARRAY_PYTHON=()                # Array of files to check
FILE_ARRAY_COFFEESCRIPT=()          # Array of files to check
FILE_ARRAY_JAVASCRIPT_ES=()         # Array of files to check
FILE_ARRAY_JAVASCRIPT_STANDARD=()   # Array of files to check
FILE_ARRAY_TYPESCRIPT_ES=()         # Array of files to check
FILE_ARRAY_TYPESCRIPT_STANDARD=()   # Array of files to check
FILE_ARRAY_DOCKER=()                # Array of files to check
FILE_ARRAY_GO=()                    # Array of files to check
FILE_ARRAY_TERRAFORM=()             # Array of files to check
FILE_ARRAY_POWERSHELL=()            # Array of files to check
FILE_ARRAY_CSS=()                   # Array of files to check
FILE_ARRAY_ENV=()                   # Array of files to check
FILE_ARRAY_CLOJURE=()               # Array of files to check
FILE_ARRAY_KOTLIN=()                # Array of files to check
FILE_ARRAY_OPENAPI=()               # Array of files to check

############
# Counters #
############
ERRORS_FOUND_YML=0                  # Count of errors found
ERRORS_FOUND_JSON=0                 # Count of errors found
ERRORS_FOUND_XML=0                  # Count of errors found
ERRORS_FOUND_MARKDOWN=0             # Count of errors found
ERRORS_FOUND_BASH=0                 # Count of errors found
ERRORS_FOUND_PERL=0                 # Count of errors found
ERRORS_FOUND_PHP=0                  # Count of errors found
ERRORS_FOUND_RUBY=0                 # Count of errors found
ERRORS_FOUND_PYTHON=0               # Count of errors found
ERRORS_FOUND_COFFEESCRIPT=0         # Count of errors found
ERRORS_FOUND_ANSIBLE=0              # Count of errors found
ERRORS_FOUND_JAVASCRIPT_STANDARD=0  # Count of errors found
ERRORS_FOUND_JAVASCRIPT_ES=0        # Count of errors found
ERRORS_FOUND_TYPESCRIPT_STANDARD=0  # Count of errors found
ERRORS_FOUND_TYPESCRIPT_ES=0        # Count of errors found
ERRORS_FOUND_DOCKER=0               # Count of errors found
ERRORS_FOUND_GO=0                   # Count of errors found
ERRORS_FOUND_TERRAFORM=0            # Count of errors found
ERRORS_FOUND_POWERSHELL=0           # Count of errors found
ERRORS_FOUND_CSS=0                  # Count of errors found
ERRORS_FOUND_ENV=0                  # Count of errors found
ERRORS_FOUND_CLOJURE=0              # Count of errors found
ERRORS_FOUND_KOTLIN=0               # Count of errors found
ERRORS_FOUND_OPENAPI=0              # Count of errors found

################################################################################
########################## FUNCTIONS BELOW #####################################
################################################################################
################################################################################
#### Function Header ###########################################################
Header()
{
  ###############################
  # Give them the possum action #
  ###############################
  /bin/bash /action/lib/possum.sh

  ##########
  # Prints #
  ##########
  echo ""
  echo "---------------------------------------------"
  echo "--- GitHub Actions Multi Language Linter ----"
  echo "---------------------------------------------"
  echo ""
  echo "---------------------------------------------"
  echo "The Super-Linter source code can be found at:"
  echo " - https://github.com/github/super-linter"
  echo "---------------------------------------------"
}
################################################################################
#### Function GetLinterVersions ################################################
GetLinterVersions()
{
  #########################
  # Print version headers #
  #########################
  echo ""
  echo "---------------------------------------------"
  echo "Linter Version Info:"
  echo "---------------------------------------------"
  echo ""

  ##########################################################
  # Go through the array of linters and print version info #
  ##########################################################
  for LINTER in "${LINTER_ARRAY[@]}"
  do
    echo "---------------------------------------------"
    echo "[$LINTER]:"
    ###################
    # Get the version #
    ###################
    # shellcheck disable=SC2207
    GET_VERSION_CMD=($("$LINTER" --version 2>&1))

    #######################
    # Load the error code #
    #######################
    ERROR_CODE=$?

    ##############################
    # Check the shell for errors #
    ##############################
    if [ $ERROR_CODE -ne 0 ] || [ -z "${GET_VERSION_CMD[*]}" ]; then
      echo "WARN! Failed to get version info for:[$LINTER]"
      echo "---------------------------------------------"
    else
      ##########################
      # Print the version info #
      ##########################
      echo "${GET_VERSION_CMD[*]}"
      echo "---------------------------------------------"
    fi
  done
}
################################################################################
#### Function GetLinterRules ###################################################
GetLinterRules()
{
  # Need to validate the rules files exist

  ################
  # Pull in vars #
  ################
  FILE_NAME="$1"      # Name fo the linter file
  FILE_LOCATION="$2"  # Location of the linter file

  #####################################
  # Validate we have the linter rules #
  #####################################
  if [ -f "$GITHUB_WORKSPACE/$LINTER_RULES_PATH/$FILE_NAME" ]; then
    echo "----------------------------------------------"
    echo "User provided file:[$FILE_NAME], setting rules file..."

    ####################################
    # Copy users into default location #
    ####################################
    CP_CMD=$(cp "$GITHUB_WORKSPACE/$LINTER_RULES_PATH/$FILE_NAME" "$FILE_LOCATION" 2>&1)

    ###################
    # Load Error code #
    ###################
    ERROR_CODE=$?

    ##############################
    # Check the shell for errors #
    ##############################
    if [ $ERROR_CODE -ne 0 ]; then
      echo "ERROR! Failed to set file:[$FILE_NAME] as default!"
      echo "ERROR:[$CP_CMD]"
      exit 1
    fi
  else
    ########################################################
    # No user default provided, using the template default #
    ########################################################
    if [[ "$ACTIONS_RUNNER_DEBUG" == "true" ]]; then
      echo "  -> Codebase does NOT have file:[$LINTER_RULES_PATH/$FILE_NAME], using Default rules at:[$FILE_LOCATION]"
    fi
  fi
}
################################################################################
#### Function GetStandardRules #################################################
GetStandardRules()
{
  ################
  # Pull In Vars #
  ################
  LINTER="$1" # Type: javascript | typescript

  #########################################################################
  # Need to get the ENV vars from the linter rules to run in command line #
  #########################################################################
  # Copy orig IFS to var
  ORIG_IFS="$IFS"
  # Set the IFS to newline
  IFS=$'\n'

  #########################################
  # Get list of all environment variables #
  #########################################
  # Only env vars that are marked as true
  GET_ENV_ARRAY=()
  if [[ "$LINTER" == "javascript" ]]; then
    # shellcheck disable=SC2207
    GET_ENV_ARRAY=($(yq .env "$JAVASCRIPT_LINTER_RULES" |grep true))
  elif [[ "$LINTER" == "typescript" ]]; then
    # shellcheck disable=SC2207
    GET_ENV_ARRAY=($(yq .env "$TYPESCRIPT_LINTER_RULES" |grep true))
  fi

  #######################
  # Load the error code #
  #######################
  ERROR_CODE=$?

  ##############################
  # Check the shell for errors #
  ##############################
  if [ $ERROR_CODE -ne 0 ]; then
    # ERROR
    echo "ERROR! Failed to gain list of ENV vars to load!"
    echo "ERROR:[${GET_ENV_ARRAY[*]}]"
    exit 1
  fi

  ##########################
  # Set IFS back to normal #
  ##########################
  # Set IFS back to Orig
  IFS="$ORIG_IFS"

  ######################
  # Set the env string #
  ######################
  ENV_STRING=''

  #############################
  # Pull out the envs to load #
  #############################
  for ENV in "${GET_ENV_ARRAY[@]}"
  do
    #############################
    # remove spaces from return #
    #############################
    ENV="$(echo -e "${ENV}" | tr -d '[:space:]')"
    ################################
    # Get the env to add to string #
    ################################
    ENV="$(echo "${ENV}" | cut -d'"' -f2)"
    # echo "ENV:[$ENV]"
    ENV_STRING+="--env ${ENV} "
  done

  #########################################
  # Remove trailing and ending whitespace #
  #########################################
  if [[ "$LINTER" == "javascript" ]]; then
    JAVASCRIPT_STANDARD_LINTER_RULES="$(echo -e "${ENV_STRING}" | sed -e 's/^[[:space:]]*//' -e 's/[[:space:]]*$//')"
  elif [[ "$LINTER" == "typescript" ]]; then
    TYPESCRIPT_STANDARD_LINTER_RULES="$(echo -e "${ENV_STRING}" | sed -e 's/^[[:space:]]*//' -e 's/[[:space:]]*$//')"
  fi
}
################################################################################
#### Function LintAnsibleFiles #################################################
LintAnsibleFiles()
{
  ######################
  # Create Print Array #
  ######################
  PRINT_ARRAY=()

  ################
  # print header #
  ################
  PRINT_ARRAY+=("")
  PRINT_ARRAY+=("----------------------------------------------")
  PRINT_ARRAY+=("----------------------------------------------")
  PRINT_ARRAY+=("Linting [Ansible] files...")
  PRINT_ARRAY+=("----------------------------------------------")
  PRINT_ARRAY+=("----------------------------------------------")

  ######################
  # Name of the linter #
  ######################
  LINTER_NAME="ansible-lint"

  ###########################################
  # Validate we have ansible-lint installed #
  ###########################################
  # shellcheck disable=SC2230
  VALIDATE_INSTALL_CMD=$(command -v "$LINTER_NAME" 2>&1)

  #######################
  # Load the error code #
  #######################
  ERROR_CODE=$?

  ##############################
  # Check the shell for errors #
  ##############################
  if [ $ERROR_CODE -ne 0 ]; then
    # Failed
    echo "ERROR! Failed to find $LINTER_NAME in system!"
    echo "ERROR:[$VALIDATE_INSTALL_CMD]"
    exit 1
  else
    # Success
    if [[ "$ACTIONS_RUNNER_DEBUG" == "true" ]]; then
      # Success
      echo "Successfully found binary in system"
      echo "Location:[$VALIDATE_INSTALL_CMD]"
    fi
  fi

  ##########################
  # Initialize empty Array #
  ##########################
  LIST_FILES=()

  #######################
  # Create flag to skip #
  #######################
  SKIP_FLAG=0

  ######################################################
  # Only go into ansible linter if we have base folder #
  ######################################################
  if [ -d "$ANSIBLE_DIRECTORY" ]; then

    ############################################################
    # Check to see if we need to go through array or all files #
    ############################################################
    if [ "$VALIDATE_ALL_CODEBASE" == "false" ]; then
      # We need to only check the ansible playbooks that have updates
      #LIST_FILES=("${ANSIBLE_ARRAY[@]}")
      # shellcheck disable=SC2164,SC2010,SC2207
      LIST_FILES=($(cd "$ANSIBLE_DIRECTORY"; ls | grep ".yml" 2>&1))
    else
      #################################
      # Get list of all files to lint #
      #################################
      # shellcheck disable=SC2164,SC2010,SC2207
      LIST_FILES=($(cd "$ANSIBLE_DIRECTORY"; ls | grep ".yml" 2>&1))
    fi

    ###############################################################
    # Set the list to empty if only MD and TXT files were changed #
    ###############################################################
    # No need to run the full ansible checks on read only file changes
    if [ "$READ_ONLY_CHANGE_FLAG" -eq 0 ]; then
      ##########################
      # Set the array to empty #
      ##########################
      LIST_FILES=()
      ###################################
      # Send message that were skipping #
      ###################################
      #echo "- Skipping Ansible lint run as file(s) that were modified were read only..."
      ############################
      # Create flag to skip loop #
      ############################
      SKIP_FLAG=1
    fi

    ####################################
    # Check if we have data to look at #
    ####################################
    if [ $SKIP_FLAG -eq 0 ]; then
      for LINE in "${PRINT_ARRAY[@]}"
      do
        #########################
        # Print the header line #
        #########################
        echo "$LINE"
      done
    fi

    ##################
    # Lint the files #
    ##################
    for FILE in "${LIST_FILES[@]}"
    do

      ########################################
      # Make sure we dont lint certain files #
      ########################################
      if [[ $FILE == *"vault.yml"* ]] || [[ $FILE == *"galaxy.yml"* ]]; then
        # This is a file we dont look at
        continue
      fi

      ####################
      # Get the filename #
      ####################
      FILE_NAME=$(basename "$ANSIBLE_DIRECTORY/$FILE" 2>&1)

      ##############
      # File print #
      ##############
      echo "---------------------------"
      echo "File:[$FILE]"

      ################################
      # Lint the file with the rules #
      ################################
      LINT_CMD=$("$LINTER_NAME" -v -c "$ANSIBLE_LINTER_RULES" "$ANSIBLE_DIRECTORY/$FILE" 2>&1)

      #######################
      # Load the error code #
      #######################
      ERROR_CODE=$?

      ##############################
      # Check the shell for errors #
      ##############################
      if [ $ERROR_CODE -ne 0 ]; then
        #########
        # Error #
        #########
        echo "ERROR! Found errors in [$LINTER_NAME] linter!"
        echo "ERROR:[$LINT_CMD]"
        # Increment error count
        ((ERRORS_FOUND_ANSIBLE++))
      else
        ###########
        # Success #
        ###########
        echo " - File:[$FILE_NAME] was linted with [$LINTER_NAME] successfully"
      fi
    done
  else # No ansible directory found in path
    ###############################
    # Check to see if debug is on #
    ###############################
    if [[ "$ACTIONS_RUNNER_DEBUG" == "true" ]]; then
      ########################
      # No Ansible dir found #
      ########################
      echo "WARN! No Ansible base directory found at:[$ANSIBLE_DIRECTORY]"
      echo "skipping ansible lint"
    fi
  fi
}

################################################################################
#### Function DetectOpenAPIFile ################################################
DetectOpenAPIFile()
{
  egrep '"openapi":|"swagger":|^openapi:|^swagger:' $GITHUB_WORKSPACE/$1 > /dev/null
  if [ $? -eq 0 ]; then
	  return 0
  else
	  return 1
  fi
}

################################################################################
#### Function GetGitHubVars ####################################################
GetGitHubVars()
{
  ##########
  # Prints #
  ##########
  echo "--------------------------------------------"
  echo "Gathering GitHub information..."

  ###############################
  # Get the Run test cases flag #
  ###############################
  if [ -z "$TEST_CASE_RUN" ]; then
    ##################################
    # No flag passed, set to default #
    ##################################
    TEST_CASE_RUN="$DEFAULT_TEST_CASE_RUN"
  fi

  ###############################
  # Convert string to lowercase #
  ###############################
  TEST_CASE_RUN=$(echo "$TEST_CASE_RUN" | awk '{print tolower($0)}')

  ##########################
  # Get the run local flag #
  ##########################
  if [ -z "$RUN_LOCAL" ]; then
    ##################################
    # No flag passed, set to default #
    ##################################
    RUN_LOCAL="$DEFAULT_RUN_LOCAL"
  fi

  ###############################
  # Convert string to lowercase #
  ###############################
  RUN_LOCAL=$(echo "$RUN_LOCAL" | awk '{print tolower($0)}')

  #################################
  # Check if were running locally #
  #################################
  if [[ "$RUN_LOCAL" != "false" ]]; then
    ##########################################
    # We are running locally for a debug run #
    ##########################################
    echo "NOTE: ENV VAR [RUN_LOCAL] has been set to:[true]"
    echo "bypassing GitHub Actions variables..."
    echo "Linting all files in mapped directory:[$DEFAULT_WORKSPACE]"

    # No need to touch or set the GITHUB_SHA
    # No need to touch or set the GITHUB_EVENT_PATH
    # No need to touch or set the GITHUB_ORG
    # No need to touch or set the GITHUB_REPO

    ############################
    # Set the GITHUB_WORKSPACE #
    ############################
    GITHUB_WORKSPACE="$DEFAULT_WORKSPACE"

    #################################
    # Set the VALIDATE_ALL_CODEBASE #
    #################################
    VALIDATE_ALL_CODEBASE="$DEFAULT_VALIDATE_ALL_CODEBASE"
  else
    ############################
    # Validate we have a value #
    ############################
    if [ -z "$GITHUB_SHA" ]; then
      echo "ERROR! Failed to get [GITHUB_SHA]!"
      echo "ERROR:[$GITHUB_SHA]"
      exit 1
    else
      echo "Successfully found:[GITHUB_SHA], value:[$GITHUB_SHA]"
    fi

    ############################
    # Validate we have a value #
    ############################
    if [ -z "$GITHUB_WORKSPACE" ]; then
      echo "ERROR! Failed to get [GITHUB_WORKSPACE]!"
      echo "ERROR:[$GITHUB_WORKSPACE]"
      exit 1
    else
      echo "Successfully found:[GITHUB_WORKSPACE], value:[$GITHUB_WORKSPACE]"
    fi

    ############################
    # Validate we have a value #
    ############################
    if [ -z "$GITHUB_EVENT_PATH" ]; then
      echo "ERROR! Failed to get [GITHUB_EVENT_PATH]!"
      echo "ERROR:[$GITHUB_EVENT_PATH]"
      exit 1
    else
      echo "Successfully found:[GITHUB_EVENT_PATH], value:[$GITHUB_EVENT_PATH]"
    fi

    ##################################################
    # Need to pull the GitHub Vars from the env file #
    ##################################################

    ######################
    # Get the GitHub Org #
    ######################
    # shellcheck disable=SC2002
    GITHUB_ORG=$(cat "$GITHUB_EVENT_PATH" | jq -r '.repository.owner.login' )

    ############################
    # Validate we have a value #
    ############################
    if [ -z "$GITHUB_ORG" ]; then
      echo "ERROR! Failed to get [GITHUB_ORG]!"
      echo "ERROR:[$GITHUB_ORG]"
      exit 1
    else
      echo "Successfully found:[GITHUB_ORG], value:[$GITHUB_ORG]"
    fi

    #######################
    # Get the GitHub Repo #
    #######################
    # shellcheck disable=SC2002
    GITHUB_REPO=$(cat "$GITHUB_EVENT_PATH"| jq -r '.repository.name' )

    ############################
    # Validate we have a value #
    ############################
    if [ -z "$GITHUB_REPO" ]; then
      echo "ERROR! Failed to get [GITHUB_REPO]!"
      echo "ERROR:[$GITHUB_REPO]"
      exit 1
    else
      echo "Successfully found:[GITHUB_REPO], value:[$GITHUB_REPO]"
    fi
  fi
}
################################################################################
#### Function GetValidationInfo ################################################
GetValidationInfo()
{
  ############################################
  # Print headers for user provided env vars #
  ############################################
  echo ""
  echo "--------------------------------------------"
  echo "Gathering user validation information..."

  ###########################################
  # Skip validation if were running locally #
  ###########################################
  if [[ "$RUN_LOCAL" != "true" ]]; then
    ###############################
    # Convert string to lowercase #
    ###############################
    VALIDATE_ALL_CODEBASE=$(echo "$VALIDATE_ALL_CODEBASE" | awk '{print tolower($0)}')
    ######################################
    # Validate we should check all files #
    ######################################
    if [[ "$VALIDATE_ALL_CODEBASE" != "false" ]]; then
      # Set to true
      VALIDATE_ALL_CODEBASE="$DEFAULT_VALIDATE_ALL_CODEBASE"
      echo "- Validating ALL files in code base..."
    else
      # Its false
      echo "- Only validating [new], or [edited] files in code base..."
    fi
  fi

  ######################
  # Create Print Array #
  ######################
  PRINT_ARRAY=()

  ################################
  # Convert strings to lowercase #
  ################################
  VALIDATE_YAML=$(echo "$VALIDATE_YAML" | awk '{print tolower($0)}')
  VALIDATE_JSON=$(echo "$VALIDATE_JSON" | awk '{print tolower($0)}')
  VALIDATE_XML=$(echo "$VALIDATE_XML" | awk '{print tolower($0)}')
  VALIDATE_MD=$(echo "$VALIDATE_MD" | awk '{print tolower($0)}')
  VALIDATE_BASH=$(echo "$VALIDATE_BASH" | awk '{print tolower($0)}')
  VALIDATE_PERL=$(echo "$VALIDATE_PERL" | awk '{print tolower($0)}')
  VALIDATE_PHP=$(echo "$VALIDATE_PHP" | awk '{print tolower($0)}')
  VALIDATE_PYTHON=$(echo "$VALIDATE_PYTHON" | awk '{print tolower($0)}')
  VALIDATE_RUBY=$(echo "$VALIDATE_RUBY" | awk '{print tolower($0)}')
  VALIDATE_COFFEE=$(echo "$VALIDATE_COFFEE" | awk '{print tolower($0)}')
  VALIDATE_ANSIBLE=$(echo "$VALIDATE_ANSIBLE" | awk '{print tolower($0)}')
  VALIDATE_JAVASCRIPT_ES=$(echo "$VALIDATE_JAVASCRIPT_ES" | awk '{print tolower($0)}')
  VALIDATE_JAVASCRIPT_STANDARD=$(echo "$VALIDATE_JAVASCRIPT_STANDARD" | awk '{print tolower($0)}')
  VALIDATE_TYPESCRIPT_ES=$(echo "$VALIDATE_TYPESCRIPT_ES" | awk '{print tolower($0)}')
  VALIDATE_TYPESCRIPT_STANDARD=$(echo "$VALIDATE_TYPESCRIPT_STANDARD" | awk '{print tolower($0)}')
  VALIDATE_DOCKER=$(echo "$VALIDATE_DOCKER" | awk '{print tolower($0)}')
  VALIDATE_GO=$(echo "$VALIDATE_GO" | awk '{print tolower($0)}')
  VALIDATE_TERRAFORM=$(echo "$VALIDATE_TERRAFORM" | awk '{print tolower($0)}')
  VALIDATE_POWERSHELL=$(echo "$VALIDATE_POWERSHELL" | awk '{print tolower($0)}')
  VALIDATE_CSS=$(echo "$VALIDATE_CSS" | awk '{print tolower($0)}')
  VALIDATE_ENV=$(echo "$VALIDATE_ENV" | awk '{print tolower($0)}')
  VALIDATE_CLOJURE=$(echo "$VALIDATE_CLOJURE" | awk '{print tolower($0)')
  VALIDATE_KOTLIN=$(echo "$VALIDATE_KOTLIN" | awk '{print tolower($0)}')
  VALIDATE_OPENAPI=$(echo "$VALIDATE_OPENAPI" | awk '{print tolower($0)}')

  ################################################
  # Determine if any linters were explicitly set #
  ################################################
  ANY_SET="false"
  if [[ -n "$VALIDATE_YAML" || \
        -n "$VALIDATE_JSON" || \
        -n "$VALIDATE_XML" || \
        -n "$VALIDATE_MD" || \
        -n "$VALIDATE_BASH" || \
        -n "$VALIDATE_PERL" || \
        -n "$VALIDATE_PHP" || \
        -n "$VALIDATE_PYTHON" || \
        -n "$VALIDATE_RUBY" || \
        -n "$VALIDATE_COFFEE" || \
        -n "$VALIDATE_ANSIBLE" || \
        -n "$VALIDATE_JAVASCRIPT_ES" || \
        -n "$VALIDATE_JAVASCRIPT_STANDARD" || \
        -n "$VALIDATE_TYPESCRIPT_ES" || \
        -n "$VALIDATE_TYPESCRIPT_STANDARD" || \
        -n "$VALIDATE_DOCKER" || \
        -n "$VALIDATE_GO" || \
        -n "$VALIDATE_TERRAFORM" || \
        -n "$VALIDATE_POWERSHELL" || \
        -n "$VALIDATE_CSS" || \
        -n "$VALIDATE_ENV" || \
<<<<<<< HEAD
        -n "$VALIDATE_KOTLIN" || \
        -n "$VALIDATE_OPENAPI" ]]; then
=======
        -n "$VALIDATE_CLOJURE" || \
        -n "$VALIDATE_KOTLIN" ]]; then
>>>>>>> 910901a3
    ANY_SET="true"
  fi

  ####################################
  # Validate if we should check YAML #
  ####################################
  if [[ "$ANY_SET" == "true" ]]; then
    # Some linter flags were set - only run those set to true
    if [[ -z "$VALIDATE_YAML" ]]; then
      # YAML flag was not set - default to false
      VALIDATE_YAML="false"
    fi
  else
    # No linter flags were set - default all to true
    VALIDATE_YAML="true"
  fi

  ####################################
  # Validate if we should check JSON #
  ####################################
  if [[ "$ANY_SET" == "true" ]]; then
    # Some linter flags were set - only run those set to true
    if [[ -z "$VALIDATE_JSON" ]]; then
      # JSON flag was not set - default to false
      VALIDATE_JSON="false"
    fi
  else
    # No linter flags were set - default all to true
    VALIDATE_JSON="true"
  fi

  ###################################
  # Validate if we should check XML #
  ###################################
  if [[ "$ANY_SET" == "true" ]]; then
    # Some linter flags were set - only run those set to true
    if [[ -z "$VALIDATE_XML" ]]; then
      # XML flag was not set - default to false
      VALIDATE_XML="false"
    fi
  else
    # No linter flags were set - default all to true
    VALIDATE_XML="true"
  fi

  ########################################
  # Validate if we should check MARKDOWN #
  ########################################
  if [[ "$ANY_SET" == "true" ]]; then
    # Some linter flags were set - only run those set to true
    if [[ -z "$VALIDATE_MD" ]]; then
      # MD flag was not set - default to false
      VALIDATE_MD="false"
    fi
  else
    # No linter flags were set - default all to true
    VALIDATE_MD="true"
  fi

  ####################################
  # Validate if we should check BASH #
  ####################################
  if [[ "$ANY_SET" == "true" ]]; then
    # Some linter flags were set - only run those set to true
    if [[ -z "$VALIDATE_BASH" ]]; then
      # BASH flag was not set - default to false
      VALIDATE_BASH="false"
    fi
  else
    # No linter flags were set - default all to true
    VALIDATE_BASH="true"
  fi

  ####################################
  # Validate if we should check PERL #
  ####################################
  if [[ "$ANY_SET" == "true" ]]; then
    # Some linter flags were set - only run those set to true
    if [[ -z "$VALIDATE_PERL" ]]; then
      # PERL flag was not set - default to false
      VALIDATE_PERL="false"
    fi
  else
    # No linter flags were set - default all to true
    VALIDATE_PERL="true"
  fi

  ####################################
  # Validate if we should check PHP #
  ####################################
  if [[ "$ANY_SET" == "true" ]]; then
    # Some linter flags were set - only run those set to true
    if [[ -z "$VALIDATE_PHP" ]]; then
      # PHP flag was not set - default to false
      VALIDATE_PHP="false"
    fi
  else
    # No linter flags were set - default all to true
    VALIDATE_PHP="true"
  fi

  ######################################
  # Validate if we should check PYTHON #
  ######################################
  if [[ "$ANY_SET" == "true" ]]; then
    # Some linter flags were set - only run those set to true
    if [[ -z "$VALIDATE_PYTHON" ]]; then
      # PYTHON flag was not set - default to false
      VALIDATE_PYTHON="false"
    fi
  else
    # No linter flags were set - default all to true
    VALIDATE_PYTHON="true"
  fi

  ####################################
  # Validate if we should check RUBY #
  ####################################
  if [[ "$ANY_SET" == "true" ]]; then
    # Some linter flags were set - only run those set to true
    if [[ -z "$VALIDATE_RUBY" ]]; then
      # RUBY flag was not set - default to false
      VALIDATE_RUBY="false"
    fi
  else
    # No linter flags were set - default all to true
    VALIDATE_RUBY="true"
  fi

  ######################################
  # Validate if we should check COFFEE #
  ######################################
  if [[ "$ANY_SET" == "true" ]]; then
    # Some linter flags were set - only run those set to true
    if [[ -z "$VALIDATE_COFFEE" ]]; then
      # COFFEE flag was not set - default to false
      VALIDATE_COFFEE="false"
    fi
  else
    # No linter flags were set - default all to true
    VALIDATE_COFFEE="true"
  fi

  #######################################
  # Validate if we should check ANSIBLE #
  #######################################
  if [[ "$ANY_SET" == "true" ]]; then
    # Some linter flags were set - only run those set to true
    if [[ -z "$VALIDATE_ANSIBLE" ]]; then
      # ANSIBLE flag was not set - default to false
      VALIDATE_ANSIBLE="false"
    fi
  else
    # No linter flags were set - default all to true
    VALIDATE_ANSIBLE="true"
  fi

  #############################################
  # Validate if we should check JAVASCRIPT_ES #
  #############################################
  if [[ "$ANY_SET" == "true" ]]; then
    # Some linter flags were set - only run those set to true
    if [[ -z "$VALIDATE_JAVASCRIPT_ES" ]]; then
      # JAVASCRIPT_ES flag was not set - default to false
      VALIDATE_JAVASCRIPT_ES="false"
    fi
  else
    # No linter flags were set - default all to true
    VALIDATE_JAVASCRIPT_ES="true"
  fi

  ###################################################
  # Validate if we should check JAVASCRIPT_STANDARD #
  ###################################################
  if [[ "$ANY_SET" == "true" ]]; then
    # Some linter flags were set - only run those set to true
    if [[ -z "$VALIDATE_JAVASCRIPT_STANDARD" ]]; then
      # JAVASCRIPT_STANDARD flag was not set - default to false
      VALIDATE_JAVASCRIPT_STANDARD="false"
    fi
  else
    # No linter flags were set - default all to true
    VALIDATE_JAVASCRIPT_STANDARD="true"
  fi

  #############################################
  # Validate if we should check TYPESCRIPT_ES #
  #############################################
  if [[ "$ANY_SET" == "true" ]]; then
    # Some linter flags were set - only run those set to true
    if [[ -z "$VALIDATE_TYPESCRIPT_ES" ]]; then
      # TYPESCRIPT_ES flag was not set - default to false
      VALIDATE_TYPESCRIPT_ES="false"
    fi
  else
    # No linter flags were set - default all to true
    VALIDATE_TYPESCRIPT_ES="true"
  fi

  ###################################################
  # Validate if we should check TYPESCRIPT_STANDARD #
  ###################################################
  if [[ "$ANY_SET" == "true" ]]; then
    # Some linter flags were set - only run those set to true
    if [[ -z "$VALIDATE_TYPESCRIPT_STANDARD" ]]; then
      # TYPESCRIPT_STANDARD flag was not set - default to false
      VALIDATE_TYPESCRIPT_STANDARD="false"
    fi
  else
    # No linter flags were set - default all to true
    VALIDATE_TYPESCRIPT_STANDARD="true"
  fi

  ######################################
  # Validate if we should check DOCKER #
  ######################################
  if [[ "$ANY_SET" == "true" ]]; then
    # Some linter flags were set - only run those set to true
    if [[ -z "$VALIDATE_DOCKER" ]]; then
      # DOCKER flag was not set - default to false
      VALIDATE_DOCKER="false"
    fi
  else
    # No linter flags were set - default all to true
    VALIDATE_DOCKER="true"
  fi

  ##################################
  # Validate if we should check GO #
  ##################################
  if [[ "$ANY_SET" == "true" ]]; then
    # Some linter flags were set - only run those set to true
    if [[ -z "$VALIDATE_GO" ]]; then
      # GO flag was not set - default to false
      VALIDATE_GO="false"
    fi
  else
    # No linter flags were set - default all to true
    VALIDATE_GO="true"
  fi

  #########################################
  # Validate if we should check TERRAFORM #
  #########################################
  if [[ "$ANY_SET" == "true" ]]; then
    # Some linter flags were set - only run those set to true
    if [[ -z "$VALIDATE_TERRAFORM" ]]; then
      # TERRAFORM flag was not set - default to false
      VALIDATE_TERRAFORM="false"
    fi
  else
    # No linter flags were set - default all to true
    VALIDATE_TERRAFORM="true"
  fi

  #########################################
  # Validate if we should check POWERSHELL #
  #########################################
  if [[ "$ANY_SET" == "true" ]]; then
    # Some linter flags were set - only run those set to true
    if [[ -z "$VALIDATE_POWERSHELL" ]]; then
      # POWERSHELL flag was not set - default to false
      VALIDATE_POWERSHELL="false"
    fi
  else
    # No linter flags were set - default all to true
    VALIDATE_POWERSHELL="true"
  fi

  ###################################
  # Validate if we should check CSS #
  ###################################
  if [[ "$ANY_SET" == "true" ]]; then
    # Some linter flags were set - only run those set to true
    if [[ -z "$VALIDATE_CSS" ]]; then
      # CSS flag was not set - default to false
      VALIDATE_CSS="false"
    fi
  else
    # No linter flags were set - default all to true
    VALIDATE_CSS="true"
  fi

  ###################################
  # Validate if we should check ENV #
  ###################################
  if [[ "$ANY_SET" == "true" ]]; then
    # Some linter flags were set - only run those set to true
    if [[ -z "$VALIDATE_ENV" ]]; then
      # ENV flag was not set - default to false
      VALIDATE_ENV="false"
    fi
  else
    # No linter flags were set - default all to true
    VALIDATE_ENV="true"
  fi

  ######################################
  # Validate if we should check KOTLIN #
  ######################################
  if [[ "$ANY_SET" == "true" ]]; then
    # Some linter flags were set - only run those set to true
    if [[ -z "$VALIDATE_KOTLIN" ]]; then
      # ENV flag was not set - default to false
      VALIDATE_KOTLIN="false"
    fi
  else
    # No linter flags were set - default all to true
    VALIDATE_KOTLIN="true"
  fi

  #######################################
  # Validate if we should check OPENAPI #
  #######################################
  if [[ "$ANY_SET" == "true" ]]; then
    # Some linter flags were set - only run those set to true
    if [[ -z "$VALIDATE_OPENAPI" ]]; then
      # OPENAPI flag was not set - default to false
      VALIDATE_OPENAPI="false"
    fi
  else
    # No linter flags were set - default all to true
    VALIDATE_OPENAPI="true"
  fi

  #######################################
  # Validate if we should check Clojure #
  #######################################
  if [[ "$ANY_SET" == "true" ]]; then
    # Some linter flags were set - only run those set to true
    if [[ -z "$VALIDATE_CLOJURE" ]]; then
      # Clojure flag was not set - default to false
      VALIDATE_CLOJURE="false"
    fi
  else
    # No linter flags were set - default all to true
    VALIDATE_CLOJURE="true"
  fi

  #######################################
  # Print which linters we are enabling #
  #######################################
  if [[ "$VALIDATE_YAML" == "true" ]]; then
    PRINT_ARRAY+=("- Validating [YAML] files in code base...")
  else
    PRINT_ARRAY+=("- Excluding [YAML] files in code base...")
  fi
  if [[ "$VALIDATE_JSON" == "true" ]]; then
    PRINT_ARRAY+=("- Validating [JSON] files in code base...")
  else
    PRINT_ARRAY+=("- Excluding [JSON] files in code base...")
  fi
  if [[ "$VALIDATE_XML" == "true" ]]; then
    PRINT_ARRAY+=("- Validating [XML] files in code base...")
  else
    PRINT_ARRAY+=("- Excluding [XML] files in code base...")
  fi
  if [[ "$VALIDATE_MD" == "true" ]]; then
    PRINT_ARRAY+=("- Validating [MARKDOWN] files in code base...")
  else
    PRINT_ARRAY+=("- Excluding [MARKDOWN] files in code base...")
  fi
  if [[ "$VALIDATE_BASH" == "true" ]]; then
    PRINT_ARRAY+=("- Validating [BASH] files in code base...")
  else
    PRINT_ARRAY+=("- Excluding [BASH] files in code base...")
  fi
  if [[ "$VALIDATE_PERL" == "true" ]]; then
    PRINT_ARRAY+=("- Validating [PERL] files in code base...")
  else
    PRINT_ARRAY+=("- Excluding [PERL] files in code base...")
  fi
  if [[ "$VALIDATE_PHP" == "true" ]]; then
    PRINT_ARRAY+=("- Validating [PHP] files in code base...")
  else
    PRINT_ARRAY+=("- Excluding [PHP] files in code base...")
  fi
  if [[ "$VALIDATE_PYTHON" == "true" ]]; then
    PRINT_ARRAY+=("- Validating [PYTHON] files in code base...")
  else
    PRINT_ARRAY+=("- Excluding [PYTHON] files in code base...")
  fi
  if [[ "$VALIDATE_RUBY" == "true" ]]; then
    PRINT_ARRAY+=("- Validating [RUBY] files in code base...")
  else
    PRINT_ARRAY+=("- Excluding [RUBY] files in code base...")
  fi
  if [[ "$VALIDATE_COFFEE" == "true" ]]; then
    PRINT_ARRAY+=("- Validating [COFFEE] files in code base...")
  else
    PRINT_ARRAY+=("- Excluding [COFFEE] files in code base...")
  fi
  if [[ "$VALIDATE_ANSIBLE" == "true" ]]; then
    PRINT_ARRAY+=("- Validating [ANSIBLE] files in code base...")
  else
    PRINT_ARRAY+=("- Excluding [ANSIBLE] files in code base...")
  fi
  if [[ "$VALIDATE_JAVASCRIPT_ES" == "true" ]]; then
    PRINT_ARRAY+=("- Validating [JAVASCRIPT(eslint)] files in code base...")
  else
    PRINT_ARRAY+=("- Excluding [JAVASCRIPT(eslint)] files in code base...")
  fi
  if [[ "$VALIDATE_JAVASCRIPT_STANDARD" == "true" ]]; then
    PRINT_ARRAY+=("- Validating [JAVASCRIPT(standard)] files in code base...")
  else
    PRINT_ARRAY+=("- Excluding [JAVASCRIPT(standard)] files in code base...")
  fi
  if [[ "$VALIDATE_TYPESCRIPT_ES" == "true" ]]; then
    PRINT_ARRAY+=("- Validating [TYPESCRIPT(eslint)] files in code base...")
  else
    PRINT_ARRAY+=("- Excluding [TYPESCRIPT(eslint)] files in code base...")
  fi
  if [[ "$VALIDATE_TYPESCRIPT_STANDARD" == "true" ]]; then
    PRINT_ARRAY+=("- Validating [TYPESCRIPT(standard)] files in code base...")
  else
    PRINT_ARRAY+=("- Excluding [TYPESCRIPT(standard)] files in code base...")
  fi
  if [[ "$VALIDATE_DOCKER" == "true" ]]; then
    PRINT_ARRAY+=("- Validating [DOCKER] files in code base...")
  else
    PRINT_ARRAY+=("- Excluding [DOCKER] files in code base...")
  fi
  if [[ "$VALIDATE_GO" == "true" ]]; then
    PRINT_ARRAY+=("- Validating [GOLANG] files in code base...")
  else
    PRINT_ARRAY+=("- Excluding [GOLANG] files in code base...")
  fi
  if [[ "$VALIDATE_TERRAFORM" == "true" ]]; then
    PRINT_ARRAY+=("- Validating [TERRAFORM] files in code base...")
  else
    PRINT_ARRAY+=("- Excluding [TERRAFORM] files in code base...")
  fi
  if [[ "$VALIDATE_POWERSHELL" == "true" ]]; then
    PRINT_ARRAY+=("- Validating [POWERSHELL] files in code base...")
  else
    PRINT_ARRAY+=("- Excluding [POWERSHELL] files in code base...")
  fi
  if [[ "$VALIDATE_CSS" == "true" ]]; then
    PRINT_ARRAY+=("- Validating [CSS] files in code base...")
  else
    PRINT_ARRAY+=("- Excluding [CSS] files in code base...")
  fi
  if [[ "$VALIDATE_CLOJURE" == "true" ]]; then
    PRINT_ARRAY+=("- Validating [CLOJURE] files in code base...")
  else
    PRINT_ARRAY+=("- Excluding [CLOJURE] files in code base...")
  fi
  if [[ "$VALIDATE_ENV" == "true" ]]; then
    PRINT_ARRAY+=("- Validating [ENV] files in code base...")
  else
    PRINT_ARRAY+=("- Excluding [ENV] files in code base...")
  fi
  if [[ "$VALIDATE_KOTLIN" == "true" ]]; then
    PRINT_ARRAY+=("- Validating [KOTLIN] files in code base...")
  else
    PRINT_ARRAY+=("- Excluding [KOTLIN] files in code base...")
  fi
  if [[ "$VALIDATE_OPENAPI" == "true" ]]; then
    PRINT_ARRAY+=("- Validating [OPENAPI] files in code base...")
  else
    PRINT_ARRAY+=("- Excluding [OPENAPI] files in code base...")
  fi

  ##############################
  # Validate Ansible Directory #
  ##############################
  if [ -z "$ANSIBLE_DIRECTORY" ]; then
    # No Value, need to default
    ANSIBLE_DIRECTORY="$DEFAULT_ANSIBLE_DIRECTORY"
  else
    # Check if first char is '/'
    if [[ ${ANSIBLE_DIRECTORY:0:1} == "/" ]]; then
      # Remove first char
      ANSIBLE_DIRECTORY="${ANSIBLE_DIRECTORY:1}"
    fi
    # Need to give it full path
    TEMP_ANSIBLE_DIRECTORY="$GITHUB_WORKSPACE/$ANSIBLE_DIRECTORY"
    # Set the value
    ANSIBLE_DIRECTORY="$TEMP_ANSIBLE_DIRECTORY"
  fi

  ###############################
  # Get the disable errors flag #
  ###############################
  if [ -z "$DISABLE_ERRORS" ]; then
    ##################################
    # No flag passed, set to default #
    ##################################
    DISABLE_ERRORS="$DEFAULT_DISABLE_ERRORS"
  fi

  ###############################
  # Convert string to lowercase #
  ###############################
  DISABLE_ERRORS=$(echo "$DISABLE_ERRORS" | awk '{print tolower($0)}')

  ############################
  # Set to false if not true #
  ############################
  if [ "$DISABLE_ERRORS" != "true" ]; then
    DISABLE_ERRORS="false"
  fi

  ############################
  # Get the run verbose flag #
  ############################
  if [ -z "$ACTIONS_RUNNER_DEBUG" ]; then
    ##################################
    # No flag passed, set to default #
    ##################################
    ACTIONS_RUNNER_DEBUG="$DEFAULT_ACTIONS_RUNNER_DEBUG"
  fi

  ###############################
  # Convert string to lowercase #
  ###############################
  ACTIONS_RUNNER_DEBUG=$(echo "$ACTIONS_RUNNER_DEBUG" | awk '{print tolower($0)}')

  ############################
  # Set to true if not false #
  ############################
  if [ "$ACTIONS_RUNNER_DEBUG" != "false" ]; then
    ACTIONS_RUNNER_DEBUG="true"
  fi

  ###################
  # Debug on runner #
  ###################
  if [[ "$ACTIONS_RUNNER_DEBUG" == "true" ]]; then
    ###########################
    # Print the validate info #
    ###########################
    for LINE in "${PRINT_ARRAY[@]}"
    do
      echo "$LINE"
    done

    echo "--- DEBUG INFO ---"
    echo "---------------------------------------------"
    RUNNER=$(whoami)
    echo "Runner:[$RUNNER]"
    echo "ENV:"
    printenv
    echo "---------------------------------------------"
  fi
}
################################################################################
#### Function BuildFileList ####################################################
BuildFileList()
{
  # Need to build a list of all files changed
  # This can be pulled from the GITHUB_EVENT_PATH payload

  ################
  # print header #
  ################
  if [[ "$ACTIONS_RUNNER_DEBUG" == "true" ]]; then
    echo ""
    echo "----------------------------------------------"
    echo "Pulling in code history and branches..."
  fi

  #################################################################################
  # Switch codebase back to the default branch to get a list of all files changed #
  #################################################################################
  SWITCH_CMD=$(cd "$GITHUB_WORKSPACE" || exit; git pull --quiet; git checkout "$DEFAULT_BRANCH" 2>&1)

  #######################
  # Load the error code #
  #######################
  ERROR_CODE=$?

  ##############################
  # Check the shell for errors #
  ##############################
  if [ $ERROR_CODE -ne 0 ]; then
    # Error
    echo "Failed to switch to $DEFAULT_BRANCH branch to get files changed!"
    echo "ERROR:[$SWITCH_CMD]"
    exit 1
  fi

  ################
  # print header #
  ################
  if [[ "$ACTIONS_RUNNER_DEBUG" == "true" ]]; then
    echo ""
    echo "----------------------------------------------"
    echo "Generating Diff with:[git diff --name-only '$DEFAULT_BRANCH..$GITHUB_SHA' --diff-filter=d]"
  fi

  #################################################
  # Get the Array of files changed in the commits #
  #################################################
  # shellcheck disable=SC2207
  RAW_FILE_ARRAY=($(cd "$GITHUB_WORKSPACE" || exit; git diff --name-only "$DEFAULT_BRANCH..$GITHUB_SHA" --diff-filter=d 2>&1))

  #######################
  # Load the error code #
  #######################
  ERROR_CODE=$?

  ##############################
  # Check the shell for errors #
  ##############################
  if [ $ERROR_CODE -ne 0 ]; then
    # Error
    echo "ERROR! Failed to gain a list of all files changed!"
    echo "ERROR:[${RAW_FILE_ARRAY[*]}]"
    exit 1
  fi

  ################################################
  # Iterate through the array of all files found #
  ################################################
  echo ""
  echo "----------------------------------------------"
  echo "Files that have been modified in the commit(s):"
  for FILE in "${RAW_FILE_ARRAY[@]}"
  do
    ##############
    # Print file #
    ##############
    echo "File:[$FILE]"

    ###########################
    # Get the files extension #
    ###########################
    # Extract just the file and extension, reverse it, cut off extension,
    # reverse it back, substitute to lowercase
    FILE_TYPE=$(basename "$FILE" | rev | cut -f1 -d'.' | rev | awk '{print tolower($0)}')

    #########
    # DEBUG #
    #########
    #echo "FILE_TYPE:[$FILE_TYPE]"

    #####################
    # Get the YML files #
    #####################
    if [ "$FILE_TYPE" == "yml" ] || [ "$FILE_TYPE" == "yaml" ]; then
      ################################
      # Append the file to the array #
      ################################
      FILE_ARRAY_YML+=("$FILE")
      ############################
      # Check if file is OpenAPI #
      ############################
      if DetectOpenAPIFile $FILE; then
        FILE_ARRAY_OPENAPI+=("$FILE")
      fi
      ##########################################################
      # Set the READ_ONLY_CHANGE_FLAG since this could be exec #
      ##########################################################
      READ_ONLY_CHANGE_FLAG=1
    ######################
    # Get the JSON files #
    ######################
    elif [ "$FILE_TYPE" == "json" ]; then
      ################################
      # Append the file to the array #
      ################################
      FILE_ARRAY_JSON+=("$FILE")
      ############################
      # Check if file is OpenAPI #
      ############################
      if DetectOpenAPIFile $FILE; then
        FILE_ARRAY_OPENAPI+=("$FILE")
      fi
      ##########################################################
      # Set the READ_ONLY_CHANGE_FLAG since this could be exec #
      ##########################################################
      READ_ONLY_CHANGE_FLAG=1
    #####################
    # Get the XML files #
    #####################
    elif [ "$FILE_TYPE" == "xml" ]; then
      ################################
      # Append the file to the array #
      ################################
      FILE_ARRAY_XML+=("$FILE")
      ##########################################################
      # Set the READ_ONLY_CHANGE_FLAG since this could be exec #
      ##########################################################
      READ_ONLY_CHANGE_FLAG=1
    ##########################
    # Get the MARKDOWN files #
    ##########################
    elif [ "$FILE_TYPE" == "md" ]; then
      ################################
      # Append the file to the array #
      ################################
      FILE_ARRAY_MD+=("$FILE")
    ######################
    # Get the BASH files #
    ######################
    elif [ "$FILE_TYPE" == "sh" ]; then
      ################################
      # Append the file to the array #
      ################################
      FILE_ARRAY_BASH+=("$FILE")
      ##########################################################
      # Set the READ_ONLY_CHANGE_FLAG since this could be exec #
      ##########################################################
      READ_ONLY_CHANGE_FLAG=1
    ######################
    # Get the PERL files #
    ######################
    elif [ "$FILE_TYPE" == "pl" ]; then
      ################################
      # Append the file to the array #
      ################################
      FILE_ARRAY_PERL+=("$FILE")
      ##########################################################
      # Set the READ_ONLY_CHANGE_FLAG since this could be exec #
      ##########################################################
      READ_ONLY_CHANGE_FLAG=1
    ######################
    # Get the PHP files #
    ######################
    elif [ "$FILE_TYPE" == "php" ]; then
      ################################
      # Append the file to the array #
      ################################
      FILE_ARRAY_PHP+=("$FILE")
      ##########################################################
      # Set the READ_ONLY_CHANGE_FLAG since this could be exec #
      ##########################################################
      READ_ONLY_CHANGE_FLAG=1
    ######################
    # Get the RUBY files #
    ######################
    elif [ "$FILE_TYPE" == "rb" ]; then
      ################################
      # Append the file to the array #
      ################################
      FILE_ARRAY_RUBY+=("$FILE")
      ##########################################################
      # Set the READ_ONLY_CHANGE_FLAG since this could be exec #
      ##########################################################
      READ_ONLY_CHANGE_FLAG=1
    ########################
    # Get the PYTHON files #
    ########################
    elif [ "$FILE_TYPE" == "py" ]; then
      ################################
      # Append the file to the array #
      ################################
      FILE_ARRAY_PYTHON+=("$FILE")
      ##########################################################
      # Set the READ_ONLY_CHANGE_FLAG since this could be exec #
      ##########################################################
      READ_ONLY_CHANGE_FLAG=1
    ########################
    # Get the COFFEE files #
    ########################
    elif [ "$FILE_TYPE" == "coffee" ]; then
      ################################
      # Append the file to the array #
      ################################
      FILE_ARRAY_COFFEESCRIPT+=("$FILE")
      ##########################################################
      # Set the READ_ONLY_CHANGE_FLAG since this could be exec #
      ##########################################################
      READ_ONLY_CHANGE_FLAG=1
    ############################
    # Get the JavaScript files #
    ############################
    elif [ "$FILE_TYPE" == "js" ]; then
      ################################
      # Append the file to the array #
      ################################
      FILE_ARRAY_JAVASCRIPT_ES+=("$FILE")
      FILE_ARRAY_JAVASCRIPT_STANDARD+=("$FILE")
      ##########################################################
      # Set the READ_ONLY_CHANGE_FLAG since this could be exec #
      ##########################################################
      READ_ONLY_CHANGE_FLAG=1
    ############################
    # Get the TypeScript files #
    ############################
    elif [ "$FILE_TYPE" == "ts" ]; then
      ################################
      # Append the file to the array #
      ################################
      FILE_ARRAY_TYPESCRIPT_ES+=("$FILE")
      FILE_ARRAY_TYPESCRIPT_STANDARD+=("$FILE")
      ##########################################################
      # Set the READ_ONLY_CHANGE_FLAG since this could be exec #
      ##########################################################
      READ_ONLY_CHANGE_FLAG=1
    ########################
    # Get the Golang files #
    ########################
    elif [ "$FILE_TYPE" == "go" ]; then
      ################################
      # Append the file to the array #
      ################################
      FILE_ARRAY_GO+=("$FILE")
      ##########################################################
      # Set the READ_ONLY_CHANGE_FLAG since this could be exec #
      ##########################################################
      READ_ONLY_CHANGE_FLAG=1
    ###########################
    # Get the Terraform files #
    ###########################
    elif [ "$FILE_TYPE" == "tf" ]; then
      ################################
      # Append the file to the array #
      ################################
      FILE_ARRAY_TERRAFORM+=("$FILE")
      ##########################################################
      # Set the READ_ONLY_CHANGE_FLAG since this could be exec #
      ##########################################################
      READ_ONLY_CHANGE_FLAG=1
    ###########################
    # Get the Powershell files #
    ###########################
    elif [ "$FILE_TYPE" == "ps1" ]; then
      ################################
      # Append the file to the array #
      ################################
      FILE_ARRAY_POWERSHELL+=("$FILE")
    elif [ "$FILE_TYPE" == "css" ]; then
      ################################
      # Append the file to the array #
      ################################
      FILE_ARRAY_CSS+=("$FILE")
      ##########################################################
      # Set the READ_ONLY_CHANGE_FLAG since this could be exec #
      ##########################################################
      READ_ONLY_CHANGE_FLAG=1
    elif [ "$FILE_TYPE" == "env" ]; then
      ################################
      # Append the file to the array #
      ################################
      FILE_ARRAY_ENV+=("$FILE")
      ##########################################################
      # Set the READ_ONLY_CHANGE_FLAG since this could be exec #
      ##########################################################
      READ_ONLY_CHANGE_FLAG=1
    elif [ "$FILE_TYPE" == "kt" ] || [ "$FILE_TYPE" == "kts" ]; then
      ################################
      # Append the file to the array #
      ################################
      FILE_ARRAY_KOTLIN+=("$FILE")
      ##########################################################
      # Set the READ_ONLY_CHANGE_FLAG since this could be exec #
      ##########################################################
      READ_ONLY_CHANGE_FLAG=1
    elif [ "$FILE" == "Dockerfile" ]; then
      ################################
      # Append the file to the array #
      ################################
      FILE_ARRAY_DOCKER+=("$FILE")
      ##########################################################
      # Set the READ_ONLY_CHANGE_FLAG since this could be exec #
      ##########################################################
      READ_ONLY_CHANGE_FLAG=1
    elif [ "$FILE" == "clj" ] || [ "$FILE" == "cljs" ] || [ "$FILE" == "cljc" ] || [ "$FILE" == "edn" ]; then
      ################################
      # Append the file to the array #
      ################################
      FILE_ARRAY_CLOJURE+=("$FILE")
      ##########################################################
      # Set the READ_ONLY_CHANGE_FLAG since this could be exec #
      ##########################################################
      READ_ONLY_CHANGE_FLAG=1
    else
      ##############################################
      # Use file to see if we can parse what it is #
      ##############################################
      GET_FILE_TYPE_CMD=$(file "$FILE" 2>&1)

      #################
      # Check if bash #
      #################
      if [[ "$GET_FILE_TYPE_CMD" == *"Bourne-Again shell script"* ]]; then
        #######################
        # It is a bash script #
        #######################
        echo "WARN! Found bash script without extension:[.sh]"
        echo "Please update file with proper extensions."
        ################################
        # Append the file to the array #
        ################################
        FILE_ARRAY_BASH+=("$FILE")
        ##########################################################
        # Set the READ_ONLY_CHANGE_FLAG since this could be exec #
        ##########################################################
        READ_ONLY_CHANGE_FLAG=1
      elif [[ "$GET_FILE_TYPE_CMD" == *"Ruby script"* ]]; then
        #######################
        # It is a Ruby script #
        #######################
        echo "WARN! Found ruby script without extension:[.rb]"
        echo "Please update file with proper extensions."
        ################################
        # Append the file to the array #
        ################################
        FILE_ARRAY_RUBY+=("$FILE")
        ##########################################################
        # Set the READ_ONLY_CHANGE_FLAG since this could be exec #
        ##########################################################
        READ_ONLY_CHANGE_FLAG=1
      else
        ############################
        # Extension was not found! #
        ############################
        echo "  - WARN! Failed to get filetype for:[$FILE]!"
        ##########################################################
        # Set the READ_ONLY_CHANGE_FLAG since this could be exec #
        ##########################################################
        READ_ONLY_CHANGE_FLAG=1
      fi
    fi
  done

  #########################################
  # Need to switch back to branch of code #
  #########################################
  SWITCH2_CMD=$(cd "$GITHUB_WORKSPACE" || exit; git checkout --progress --force "$GITHUB_SHA" 2>&1)

  #######################
  # Load the error code #
  #######################
  ERROR_CODE=$?

  ##############################
  # Check the shell for errors #
  ##############################
  if [ $ERROR_CODE -ne 0 ]; then
    # Error
    echo "Failed to switch back to branch!"
    echo "ERROR:[$SWITCH2_CMD]"
    exit 1
  fi

  ################
  # Footer print #
  ################
  echo ""
  echo "----------------------------------------------"
  echo "Successfully gathered list of files..."
}
################################################################################
#### Function LintCodebase #####################################################
LintCodebase()
{
  ####################
  # Pull in the vars #
  ####################
  FILE_TYPE="$1" && shift       # Pull the variable and remove from array path  (Example: JSON)
  LINTER_NAME="$1" && shift     # Pull the variable and remove from array path  (Example: jsonlint)
  LINTER_COMMAND="$1" && shift  # Pull the variable and remove from array path  (Example: jsonlint -c ConfigFile /path/to/file)
  FILE_EXTENSIONS="$1" && shift # Pull the variable and remove from array path  (Example: *.json)
  FILE_ARRAY=("$@")             # Array of files to validate                    (Example: $FILE_ARRAY_JSON)

  ######################
  # Create Print Array #
  ######################
  PRINT_ARRAY=()

  ################
  # print header #
  ################
  PRINT_ARRAY+=("")
  PRINT_ARRAY+=("----------------------------------------------")
  PRINT_ARRAY+=("----------------------------------------------")
  PRINT_ARRAY+=("Linting [$FILE_TYPE] files...")
  PRINT_ARRAY+=("----------------------------------------------")
  PRINT_ARRAY+=("----------------------------------------------")

  #######################################
  # Validate we have jsonlint installed #
  #######################################
  # shellcheck disable=SC2230
  VALIDATE_INSTALL_CMD=$(command -v "$LINTER_NAME" 2>&1)

  #######################
  # Load the error code #
  #######################
  ERROR_CODE=$?

  ##############################
  # Check the shell for errors #
  ##############################
  if [ $ERROR_CODE -ne 0 ]; then
    # Failed
    echo "ERROR! Failed to find [$LINTER_NAME] in system!"
    echo "ERROR:[$VALIDATE_INSTALL_CMD]"
    exit 1
  else
    # Success
    if [[ "$ACTIONS_RUNNER_DEBUG" == "true" ]]; then
      echo "Successfully found binary in system"
      echo "Location:[$VALIDATE_INSTALL_CMD]"
    fi
  fi

  ##########################
  # Initialize empty Array #
  ##########################
  LIST_FILES=()

  ################
  # Set the flag #
  ################
  SKIP_FLAG=0

  ############################################################
  # Check to see if we need to go through array or all files #
  ############################################################
  if [ ${#FILE_ARRAY[@]} -eq 0 ] && [ "$VALIDATE_ALL_CODEBASE" == "false" ]; then
    # No files found in commit and user has asked to not validate code base
    SKIP_FLAG=1
    # echo " - No files found in changeset to lint for language:[$FILE_TYPE]"
  elif [ ${#FILE_ARRAY[@]} -ne 0 ]; then
    # We have files added to array of files to check
    LIST_FILES=("${FILE_ARRAY[@]}") # Copy the array into list
  else
    #################################
    # Get list of all files to lint #
    #################################
    # shellcheck disable=SC2207,SC2086
    LIST_FILES=($(cd "$GITHUB_WORKSPACE" || exit; find . -type f -regex "$FILE_EXTENSIONS" 2>&1))

    ############################################################
    # Set it back to empty if loaded with blanks from scanning #
    ############################################################
    if [ ${#LIST_FILES[@]} -lt 1 ]; then
      ######################
      # Set to empty array #
      ######################
      LIST_FILES=()
      #############################
      # Skip as we found no files #
      #############################
      SKIP_FLAG=1
    fi
  fi

  ###############################
  # Check if any data was found #
  ###############################
  if [ $SKIP_FLAG -eq 0 ]; then
    ######################
    # Print Header array #
    ######################
    for LINE in "${PRINT_ARRAY[@]}"
    do
      #########################
      # Print the header info #
      #########################
      echo "$LINE"
    done

    ##################
    # Lint the files #
    ##################
    for FILE in "${LIST_FILES[@]}"
    do
      #####################
      # Get the file name #
      #####################
      FILE_NAME=$(basename "$FILE" 2>&1)

      #####################################################
      # Make sure we dont lint node modules or test cases #
      #####################################################
      if [[ $FILE == *"node_modules"* ]]; then
        # This is a node modules file
        continue
      elif [[ $FILE == *"$TEST_CASE_FOLDER"* ]]; then
        # This is the test cases, we should always skip
        continue
      fi

      ##############
      # File print #
      ##############
      echo "---------------------------"
      echo "File:[$FILE]"

      ####################
      # Set the base Var #
      ####################
      LINT_CMD=''

      #######################################
      # Corner case for Powershell subshell #
      #######################################
      if [[ "$FILE_TYPE" == "POWERSHELL" ]]; then
        ################################
        # Lint the file with the rules #
        ################################
        # Need to append "'" to make the pwsh call syntax correct, also exit with exit code from inner subshell
        LINT_CMD=$(cd "$GITHUB_WORKSPACE" || exit; $LINTER_COMMAND "$FILE"; exit $? 2>&1)
      else
        ################################
        # Lint the file with the rules #
        ################################
        LINT_CMD=$(cd "$GITHUB_WORKSPACE" || exit; $LINTER_COMMAND "$FILE" 2>&1)
      fi

      #######################
      # Load the error code #
      #######################
      ERROR_CODE=$?

      ##############################
      # Check the shell for errors #
      ##############################
      if [ $ERROR_CODE -ne 0 ]; then
        #########
        # Error #
        #########
        echo "ERROR! Found errors in [$LINTER_NAME] linter!"
        echo "ERROR:[$LINT_CMD]"
        # Increment the error count
        (("ERRORS_FOUND_$FILE_TYPE++"))
      else
        ###########
        # Success #
        ###########
        echo " - File:[$FILE_NAME] was linted with [$LINTER_NAME] successfully"
      fi
    done
  fi
}
################################################################################
#### Function TestCodebase #####################################################
TestCodebase()
{
  ####################
  # Pull in the vars #
  ####################
  FILE_TYPE="$1"        # Pull the variable and remove from array path  (Example: JSON)
  LINTER_NAME="$2"      # Pull the variable and remove from array path  (Example: jsonlint)
  LINTER_COMMAND="$3"   # Pull the variable and remove from array path  (Example: jsonlint -c ConfigFile /path/to/file)
  FILE_EXTENSIONS="$4"  # Pull the variable and remove from array path  (Example: *.json)

  ################
  # print header #
  ################
  echo ""
  echo "----------------------------------------------"
  echo "----------------------------------------------"
  echo "Testing Codebase [$FILE_TYPE] files..."
  echo "----------------------------------------------"
  echo "----------------------------------------------"
  echo ""

  #####################################
  # Validate we have linter installed #
  #####################################
  # shellcheck disable=SC2230
  VALIDATE_INSTALL_CMD=$(command -v "$LINTER_NAME" 2>&1)

  #######################
  # Load the error code #
  #######################
  ERROR_CODE=$?

  ##############################
  # Check the shell for errors #
  ##############################
  if [ $ERROR_CODE -ne 0 ]; then
    # Failed
    echo "ERROR! Failed to find [$LINTER_NAME] in system!"
    echo "ERROR:[$VALIDATE_INSTALL_CMD]"
    exit 1
  else
    # Success
    echo "Successfully found binary in system"
    echo "Location:[$VALIDATE_INSTALL_CMD]"
  fi

  ##########################
  # Initialize empty Array #
  ##########################
  LIST_FILES=()

  ############################################
  # Check if its ansible, as its the outlier #
  ############################################
  if [[ "$FILE_TYPE" == "ANSIBLE" ]]; then
    #################################
    # Get list of all files to lint #
    #################################
    # shellcheck disable=SC2207,SC2086,SC2010
    LIST_FILES=($(cd "$GITHUB_WORKSPACE/$TEST_CASE_FOLDER" || exit; ls ansible/ | grep ".yml" 2>&1))
  else
    #################################
    # Get list of all files to lint #
    #################################
    # shellcheck disable=SC2207,SC2086
    LIST_FILES=($(cd "$GITHUB_WORKSPACE/$TEST_CASE_FOLDER" || exit; find . -type f -regex "$FILE_EXTENSIONS" ! -path "*./ansible*" 2>&1))
  fi

  ##################
  # Lint the files #
  ##################
  for FILE in "${LIST_FILES[@]}"
  do
    #####################
    # Get the file name #
    #####################
    FILE_NAME=$(basename "$FILE" 2>&1)

    ############################
    # Get the file pass status #
    ############################
    # Example: markdown_good_1.md -> good
    FILE_STATUS=$(echo "$FILE_NAME" |cut -f2 -d'_')

    #########################################################
    # If not found, assume it should be linted successfully #
    #########################################################
    if [ -z "$FILE_STATUS" ] || [[ "$FILE" == *"README"* ]]; then
      ##################################
      # Set to good for proper linting #
      ##################################
      FILE_STATUS="good"
    fi

    ##############
    # File print #
    ##############
    echo "---------------------------"
    echo "File:[$FILE]"

    ########################
    # Set the lint command #
    ########################
    LINT_CMD=''

    #######################################
    # Check if docker and get folder name #
    #######################################
    if [[ "$FILE_TYPE" == "DOCKER" ]]; then
      if [[ "$FILE" == *"good"* ]]; then
        #############
        # Good file #
        #############
        FILE_STATUS='good'
      else
        ############
        # Bad file #
        ############
        FILE_STATUS='bad'
      fi
    fi

    #####################
    # Check for ansible #
    #####################
    if [[ "$FILE_TYPE" == "ANSIBLE" ]]; then
      ########################################
      # Make sure we dont lint certain files #
      ########################################
      if [[ $FILE == *"vault.yml"* ]] || [[ $FILE == *"galaxy.yml"* ]]; then
        # This is a file we dont look at
        continue
      fi

      ################################
      # Lint the file with the rules #
      ################################
      LINT_CMD=$(cd "$GITHUB_WORKSPACE/$TEST_CASE_FOLDER/ansible" || exit; $LINTER_COMMAND "$FILE" 2>&1)
    elif [[ "$FILE_TYPE" == "POWERSHELL" ]]; then
      ################################
      # Lint the file with the rules #
      ################################
      # Need to append "'" to make the pwsh call syntax correct, also exit with exit code from inner subshell
      LINT_CMD=$(cd "$GITHUB_WORKSPACE/$TEST_CASE_FOLDER" || exit; $LINTER_COMMAND "$FILE"; exit $? 2>&1)
    else
      ################################
      # Lint the file with the rules #
      ################################
      LINT_CMD=$(cd "$GITHUB_WORKSPACE/$TEST_CASE_FOLDER" || exit; $LINTER_COMMAND "$FILE" 2>&1)
    fi

    #######################
    # Load the error code #
    #######################
    ERROR_CODE=$?

    ########################################
    # Check for if it was supposed to pass #
    ########################################
    if [[ "$FILE_STATUS" == "good" ]]; then
      ##############################
      # Check the shell for errors #
      ##############################
      if [ $ERROR_CODE -ne 0 ]; then
        #########
        # Error #
        #########
        echo "ERROR! Found errors in [$LINTER_NAME] linter!"
        echo "ERROR:[$LINT_CMD]"
        echo "ERROR: Linter CMD:[$LINTER_COMMAND $FILE]"
        # Increment the error count
        (("ERRORS_FOUND_$FILE_TYPE++"))
      else
        ###########
        # Success #
        ###########
        echo " - File:[$FILE_NAME] was linted with [$LINTER_NAME] successfully"
      fi
    else
      #######################################
      # File status = bad, this should fail #
      #######################################
      ##############################
      # Check the shell for errors #
      ##############################
      if [ $ERROR_CODE -eq 0 ]; then
        #########
        # Error #
        #########
        echo "ERROR! Found errors in [$LINTER_NAME] linter!"
        echo "ERROR! This file should have failed test case!"
        echo "ERROR:[$LINT_CMD]"
        echo "ERROR: Linter CMD:[$LINTER_COMMAND $FILE]"
        # Increment the error count
        (("ERRORS_FOUND_$FILE_TYPE++"))
      else
        ###########
        # Success #
        ###########
        echo " - File:[$FILE_NAME] failed test case with [$LINTER_NAME] successfully"
      fi
    fi
  done
}
################################################################################
#### Function Footer ###########################################################
Footer()
{
  echo ""
  echo "----------------------------------------------"
  echo "----------------------------------------------"
  echo "The script has completed"
  echo "----------------------------------------------"
  echo "----------------------------------------------"
  echo ""

  ##############################
  # Prints for errors if found #
  ##############################
  for LANGUAGE in "${LANGUAGE_ARRAY[@]}"
  do
    ###########################
    # Build the error counter #
    ###########################
    ERROR_COUNTER="ERRORS_FOUND_$LANGUAGE"

    ##################
    # Print if not 0 #
    ##################
    if [ "${!ERROR_COUNTER}" -ne 0 ]; then
      # Print the goods
      echo "ERRORS FOUND in $LANGUAGE:[${!ERROR_COUNTER}]"
    fi
  done

  ##################################
  # Exit with 0 if errors disabled #
  ##################################
  if [ "$DISABLE_ERRORS" == "true" ]; then
    echo "WARN! Exiting with exit code:[0] as:[DISABLE_ERRORS] was set to:[$DISABLE_ERRORS]"
    exit 0
  ###############################
  # Exit with 1 if errors found #
  ###############################
  elif [ "$ERRORS_FOUND_YML" -ne 0 ] || \
     [ "$ERRORS_FOUND_JSON" -ne 0 ] || \
     [ "$ERRORS_FOUND_XML" -ne 0 ] || \
     [ "$ERRORS_FOUND_MARKDOWN" -ne 0 ] || \
     [ "$ERRORS_FOUND_BASH" -ne 0 ] || \
     [ "$ERRORS_FOUND_PERL" -ne 0 ] || \
     [ "$ERRORS_FOUND_PHP" -ne 0 ] || \
     [ "$ERRORS_FOUND_PYTHON" -ne 0 ] || \
     [ "$ERRORS_FOUND_COFFEESCRIPT" -ne 0 ] || \
     [ "$ERRORS_FOUND_ANSIBLE" -ne 0 ] || \
     [ "$ERRORS_FOUND_JAVASCRIPT_ES" -ne 0 ] || \
     [ "$ERRORS_FOUND_JAVASCRIPT_STANDARD" -ne 0 ] || \
     [ "$ERRORS_FOUND_TYPESCRIPT_ES" -ne 0 ] || \
     [ "$ERRORS_FOUND_TYPESCRIPT_STANDARD" -ne 0 ] || \
     [ "$ERRORS_FOUND_DOCKER" -ne 0 ] || \
     [ "$ERRORS_FOUND_GO" -ne 0 ] || \
     [ "$ERRORS_FOUND_TERRAFORM" -ne 0 ] || \
     [ "$ERRORS_FOUND_POWERSHELL" -ne 0 ] || \
     [ "$ERRORS_FOUND_RUBY" -ne 0 ] || \
     [ "$ERRORS_FOUND_CSS" -ne 0 ] || \
     [ "$ERRORS_FOUND_ENV" -ne 0 ] || \
<<<<<<< HEAD
     [ "$ERRORS_FOUND_KOTLIN" -ne 0 ] || \
     [ "$ERRORS_FOUND_OPENAPI" -ne 0 ]; then
=======
     [ "$ERRORS_FOUND_CLOJURE" -ne 0 ] || \
     [ "$ERRORS_FOUND_KOTLIN" -ne 0 ]; then
>>>>>>> 910901a3
    # Failed exit
    echo "Exiting with errors found!"
    exit 1
  else
    #################
    # Footer prints #
    #################
    echo ""
    echo "All file(s) linted successfully with no errors detected"
    echo "----------------------------------------------"
    echo ""
    # Successful exit
    exit 0
  fi
}
################################################################################
#### Function RunTestCases #####################################################
RunTestCases()
{
  # This loop will run the test cases and exclude user code
  # This is called from the automation process to validate new code
  # When a PR is opened, the new code is validated with the default branch
  # version of linter.sh, and a new container is built with the latest codebase
  # for testing. That container is spun up, and ran,
  # with the flag: TEST_CASE_RUN=true
  # So that the new code can be validated against the test cases

  #################
  # Header prints #
  #################
  echo ""
  echo "----------------------------------------------"
  echo "-------------- TEST CASE RUN -----------------"
  echo "----------------------------------------------"
  echo ""

  #######################
  # Test case languages #
  #######################
  TestCodebase "YML" "yamllint" "yamllint -c $YAML_LINTER_RULES" ".*\.\(yml\|yaml\)\$"
  TestCodebase "JSON" "jsonlint" "jsonlint" ".*\.\(json\)\$"
  TestCodebase "XML" "xmllint" "xmllint" ".*\.\(xml\)\$"
  TestCodebase "MARKDOWN" "markdownlint" "markdownlint -c $MD_LINTER_RULES" ".*\.\(md\)\$"
  TestCodebase "BASH" "shellcheck" "shellcheck" ".*\.\(sh\)\$"
  TestCodebase "PYTHON" "pylint" "pylint --rcfile $PYTHON_LINTER_RULES -E" ".*\.\(py\)\$"
  TestCodebase "PERL" "perl" "perl -Mstrict -cw" ".*\.\(pl\)\$"
  TestCodebase "PHP" "php" "php -l" ".*\.\(php\)\$"
  TestCodebase "RUBY" "rubocop" "rubocop -c $RUBY_LINTER_RULES" ".*\.\(rb\)\$"
  TestCodebase "GO" "golangci-lint" "golangci-lint run -c $GO_LINTER_RULES" ".*\.\(go\)\$"
  TestCodebase "COFFEESCRIPT" "coffeelint" "coffeelint -f $COFFEESCRIPT_LINTER_RULES" ".*\.\(coffee\)\$"
  TestCodebase "JAVASCRIPT_ES" "eslint" "eslint --no-eslintrc -c $JAVASCRIPT_LINTER_RULES" ".*\.\(js\)\$"
  TestCodebase "JAVASCRIPT_STANDARD" "standard" "standard $JAVASCRIPT_STANDARD_LINTER_RULES" ".*\.\(js\)\$"
  TestCodebase "TYPESCRIPT_ES" "eslint" "eslint --no-eslintrc -c $TYPESCRIPT_LINTER_RULES" ".*\.\(ts\)\$"
  TestCodebase "TYPESCRIPT_STANDARD" "standard" "standard --parser @typescript-eslint/parser --plugin @typescript-eslint/eslint-plugin $TYPESCRIPT_STANDARD_LINTER_RULES" ".*\.\(ts\)\$"
  TestCodebase "DOCKER" "/dockerfilelint/bin/dockerfilelint" "/dockerfilelint/bin/dockerfilelint" ".*\(Dockerfile\)\$"
  TestCodebase "ANSIBLE" "ansible-lint" "ansible-lint -v -c $ANSIBLE_LINTER_RULES" "ansible-lint"
  TestCodebase "TERRAFORM" "tflint" "tflint -c $TERRAFORM_LINTER_RULES" ".*\.\(tf\)\$"
  TestCodebase "POWERSHELL" "pwsh" "pwsh -c Invoke-ScriptAnalyzer -EnableExit -Settings $POWERSHELL_LINTER_RULES -Path" ".*\.\(ps1\|psm1\|psd1\|ps1xml\|pssc\|psrc\|cdxml\)\$"
  TestCodebase "CSS" "stylelint" "stylelint --config $CSS_LINTER_RULES" ".*\.\(css\)\$"
  TestCodebase "ENV" "dotenv-linter" "dotenv-linter" ".*\.\(env\)\$"
  TestCodebase "CLOJURE" "clj-kondo" "clj-kondo --config $CLOJURE_LINTER_RULES --lint" ".*\.\(clj\|cljs\|cljc\|edn\)\$"
  TestCodebase "KOTLIN" "ktlint" "ktlint" ".*\.\(kt\|kts\)\$"
  TestCodebase "OPENAPI" "spectral" "spectral lint -r $OPENAPI_LINTER_RULES" ".*\.\(ymlopenapi\|jsonopenapi\)\$"

  #################
  # Footer prints #
  #################
  # Call the footer to display run information
  # and exit with error code
  Footer
}
################################################################################
############################### MAIN ###########################################
################################################################################

##########
# Header #
##########
Header

#######################
# Get GitHub Env Vars #
#######################
# Need to pull in all the GitHub variables
# needed to connect back and update checks
GetGitHubVars

#########################################
# Get the languages we need to validate #
#########################################
GetValidationInfo

########################
# Get the linter rules #
########################
# Get YML rules
GetLinterRules "$YAML_FILE_NAME" "$YAML_LINTER_RULES"
# Get Markdown rules
GetLinterRules "$MD_FILE_NAME" "$MD_LINTER_RULES"
# Get Python rules
GetLinterRules "$PYTHON_FILE_NAME" "$PYTHON_LINTER_RULES"
# Get Ruby rules
GetLinterRules "$RUBY_FILE_NAME" "$RUBY_LINTER_RULES"
# Get Coffeescript rules
GetLinterRules "$COFFEE_FILE_NAME" "$COFFEESCRIPT_LINTER_RULES"
# Get Ansible rules
GetLinterRules "$ANSIBLE_FILE_NAME" "$ANSIBLE_LINTER_RULES"
# Get JavaScript rules
GetLinterRules "$JAVASCRIPT_FILE_NAME" "$JAVASCRIPT_LINTER_RULES"
# Get TypeScript rules
GetLinterRules "$TYPESCRIPT_FILE_NAME" "$TYPESCRIPT_LINTER_RULES"
# Get Golang rules
GetLinterRules "$GO_FILE_NAME" "$GO_LINTER_RULES"
# Get Docker rules
GetLinterRules "$DOCKER_FILE_NAME" "$DOCKER_LINTER_RULES"
# Get Terraform rules
GetLinterRules "$TERRAFORM_FILE_NAME" "$TERRAFORM_LINTER_RULES"
# Get PowerShell rules
GetLinterRules "$POWERSHELL_FILE_NAME" "$POWERSHELL_LINTER_RULES"
# Get CSS rules
GetLinterRules "$CSS_FILE_NAME" "$CSS_LINTER_RULES"

#################################
# Check if were in verbose mode #
#################################
if [[ "$ACTIONS_RUNNER_DEBUG" == "true" ]]; then
  ##################################
  # Get and print all version info #
  ##################################
  GetLinterVersions
fi

###########################################
# Check to see if this is a test case run #
###########################################
if [[ "$TEST_CASE_RUN" != "false" ]]; then
  ###########################
  # Run only the test cases #
  ###########################
  # Code will exit from inside this loop
  RunTestCases
fi

#############################################
# check flag for validation of all codebase #
#############################################
if [ "$VALIDATE_ALL_CODEBASE" == "false" ]; then
  ########################################
  # Get list of files changed if env set #
  ########################################
  BuildFileList
fi

###############
# YML LINTING #
###############
if [ "$VALIDATE_YAML" == "true" ]; then
  ######################
  # Lint the Yml Files #
  ######################
  # LintCodebase "FILE_TYPE" "LINTER_NAME" "LINTER_CMD" "FILE_TYPES_REGEX" "FILE_ARRAY"
  LintCodebase "YML" "yamllint" "yamllint -c $YAML_LINTER_RULES" ".*\.\(yml\|yaml\)\$" "${FILE_ARRAY_YML[@]}"
fi

################
# JSON LINTING #
################
if [ "$VALIDATE_JSON" == "true" ]; then
  #######################
  # Lint the json files #
  #######################
  # LintCodebase "FILE_TYPE" "LINTER_NAME" "LINTER_CMD" "FILE_TYPES_REGEX" "FILE_ARRAY"
  LintCodebase "JSON" "jsonlint" "jsonlint" ".*\.\(json\)\$" "${FILE_ARRAY_JSON[@]}"
fi

###############
# XML LINTING #
###############
if [ "$VALIDATE_XML" == "true" ]; then
  ######################
  # Lint the XML Files #
  ######################
  # LintCodebase "FILE_TYPE" "LINTER_NAME" "LINTER_CMD" "FILE_TYPES_REGEX" "FILE_ARRAY"
  LintCodebase "XML" "xmllint" "xmllint" ".*\.\(xml\)\$" "${FILE_ARRAY_XML[@]}"
fi

####################
# MARKDOWN LINTING #
####################
if [ "$VALIDATE_MD" == "true" ]; then
  ###########################
  # Lint the Markdown Files #
  ###########################
  # LintCodebase "FILE_TYPE" "LINTER_NAME" "LINTER_CMD" "FILE_TYPES_REGEX" "FILE_ARRAY"
  LintCodebase "MARKDOWN" "markdownlint" "markdownlint -c $MD_LINTER_RULES" ".*\.\(md\)\$" "${FILE_ARRAY_MD[@]}"
fi

################
# BASH LINTING #
################
if [ "$VALIDATE_BASH" == "true" ]; then
  #######################
  # Lint the bash files #
  #######################
  # LintCodebase "FILE_TYPE" "LINTER_NAME" "LINTER_CMD" "FILE_TYPES_REGEX" "FILE_ARRAY"
  LintCodebase "BASH" "shellcheck" "shellcheck" ".*\.\(sh\)\$" "${FILE_ARRAY_BASH[@]}"
fi

##################
# PYTHON LINTING #
##################
if [ "$VALIDATE_PYTHON" == "true" ]; then
  #########################
  # Lint the python files #
  #########################
  # LintCodebase "FILE_TYPE" "LINTER_NAME" "LINTER_CMD" "FILE_TYPES_REGEX" "FILE_ARRAY"
  LintCodebase "PYTHON" "pylint" "pylint --rcfile $PYTHON_LINTER_RULES -E" ".*\.\(py\)\$" "${FILE_ARRAY_PYTHON[@]}"
fi

################
# PERL LINTING #
################
if [ "$VALIDATE_PERL" == "true" ]; then
  #######################
  # Lint the perl files #
  #######################
  # LintCodebase "FILE_TYPE" "LINTER_NAME" "LINTER_CMD" "FILE_TYPES_REGEX" "FILE_ARRAY"
  LintCodebase "PERL" "perl" "perl -Mstrict -cw" ".*\.\(pl\)\$" "${FILE_ARRAY_PERL[@]}"
fi

################
# PHP LINTING #
################
if [ "$VALIDATE_PHP" == "true" ]; then
  #######################
  # Lint the PHP files #
  #######################
  # LintCodebase "FILE_TYPE" "LINTER_NAME" "LINTER_CMD" "FILE_TYPES_REGEX" "FILE_ARRAY"
  LintCodebase "PHP" "php" "php -l" ".*\.\(php\)\$" "${FILE_ARRAY_PHP[@]}"
fi

################
# RUBY LINTING #
################
if [ "$VALIDATE_RUBY" == "true" ]; then
  #######################
  # Lint the ruby files #
  #######################
  # LintCodebase "FILE_TYPE" "LINTER_NAME" "LINTER_CMD" "FILE_TYPES_REGEX" "FILE_ARRAY"
  LintCodebase "RUBY" "rubocop" "rubocop -c $RUBY_LINTER_RULES" ".*\.\(rb\)\$" "${FILE_ARRAY_RUBY[@]}"
fi

########################
# COFFEESCRIPT LINTING #
########################
if [ "$VALIDATE_COFFEE" == "true" ]; then
  #########################
  # Lint the coffee files #
  #########################
  # LintCodebase "FILE_TYPE" "LINTER_NAME" "LINTER_CMD" "FILE_TYPES_REGEX" "FILE_ARRAY"
  LintCodebase "COFFEESCRIPT" "coffeelint" "coffeelint -f $COFFEESCRIPT_LINTER_RULES" ".*\.\(coffee\)\$" "${FILE_ARRAY_COFFEESCRIPT[@]}"
fi

##################
# GOLANG LINTING #
##################
if [ "$VALIDATE_GO" == "true" ]; then
  #########################
  # Lint the golang files #
  #########################
  # LintCodebase "FILE_TYPE" "LINTER_NAME" "LINTER_CMD" "FILE_TYPES_REGEX" "FILE_ARRAY"
  LintCodebase "GO" "golangci-lint" "golangci-lint run -c $GO_LINTER_RULES" ".*\.\(go\)\$" "${FILE_ARRAY_GO[@]}"
fi

#####################
# TERRAFORM LINTING #
#####################
if [ "$VALIDATE_TERRAFORM" == "true" ]; then
  ############################
  # Lint the Terraform files #
  ############################
  # LintCodebase "FILE_TYPE" "LINTER_NAME" "LINTER_CMD" "FILE_TYPES_REGEX" "FILE_ARRAY"
  LintCodebase "TERRAFORM" "tflint" "tflint -c $TERRAFORM_LINTER_RULES" ".*\.\(tf\)\$" "${FILE_ARRAY_TERRAFORM[@]}"
fi

###################
# ANSIBLE LINTING #
###################
if [ "$VALIDATE_ANSIBLE" == "true" ]; then
  ##########################
  # Lint the Ansible files #
  ##########################
  # Due to the nature of how we want to validate Ansible, we cannot use the
  # standard loop, since it looks for an ansible folder, excludes certain
  # files, and looks for additional changes, it should be an outlier
  LintAnsibleFiles
fi

######################
# JAVASCRIPT LINTING #
######################
if [ "$VALIDATE_JAVASCRIPT_ES" == "true" ]; then
  #############################
  # Lint the Javascript files #
  #############################
  # LintCodebase "FILE_TYPE" "LINTER_NAME" "LINTER_CMD" "FILE_TYPES_REGEX" "FILE_ARRAY"
  LintCodebase "JAVASCRIPT_ES" "eslint" "eslint --no-eslintrc -c $JAVASCRIPT_LINTER_RULES" ".*\.\(js\)\$" "${FILE_ARRAY_JAVASCRIPT_ES[@]}"
fi

######################
# JAVASCRIPT LINTING #
######################
if [ "$VALIDATE_JAVASCRIPT_STANDARD" == "true" ]; then
  #################################
  # Get Javascript standard rules #
  #################################
  GetStandardRules "javascript"
  #############################
  # Lint the Javascript files #
  #############################
  # LintCodebase "FILE_TYPE" "LINTER_NAME" "LINTER_CMD" "FILE_TYPES_REGEX" "FILE_ARRAY"
  LintCodebase "JAVASCRIPT_STANDARD" "standard" "standard $JAVASCRIPT_STANDARD_LINTER_RULES" ".*\.\(js\)\$" "${FILE_ARRAY_JAVASCRIPT_STANDARD[@]}"
fi

######################
# TYPESCRIPT LINTING #
######################
if [ "$VALIDATE_TYPESCRIPT_ES" == "true" ]; then
  #############################
  # Lint the Typescript files #
  #############################
  LintCodebase "TYPESCRIPT_ES" "eslint" "eslint --no-eslintrc -c $TYPESCRIPT_LINTER_RULES" ".*\.\(ts\)\$" "${FILE_ARRAY_TYPESCRIPT_ES[@]}"
fi
######################
# TYPESCRIPT LINTING #
######################
if [ "$VALIDATE_TYPESCRIPT_STANDARD" == "true" ]; then
  #################################
  # Get Typescript standard rules #
  #################################
  GetStandardRules "typescript"
  #############################
  # Lint the Typescript files #
  #############################
  LintCodebase "TYPESCRIPT_STANDARD" "standard" "standard --parser @typescript-eslint/parser --plugin @typescript-eslint/eslint-plugin $TYPESCRIPT_STANDARD_LINTER_RULES" ".*\.\(ts\)\$" "${FILE_ARRAY_TYPESCRIPT_STANDARD[@]}"
fi

###############
# CSS LINTING #
###############
if [ "$VALIDATE_CSS" == "true" ]; then
  #################################
  # Get CSS standard rules #
  #################################
  GetStandardRules "stylelint"
  #############################
  # Lint the CSS files #
  #############################
  LintCodebase "CSS" "stylelint" "stylelint --config $CSS_LINTER_RULES" ".*\.\(css\)\$" "${FILE_ARRAY_CSS[@]}"
fi

###############
# ENV LINTING #
###############
if [ "$VALIDATE_ENV" == "true" ]; then
  #######################
  # Lint the env files #
  #######################
  # LintCodebase "FILE_TYPE" "LINTER_NAME" "LINTER_CMD" "FILE_TYPES_REGEX" "FILE_ARRAY"
  LintCodebase "ENV" "dotenv-linter" "dotenv-linter" ".*\.\(env\).*\$" "${FILE_ARRAY_ENV[@]}"
fi

##################
# KOTLIN LINTING #
##################
if [ "$VALIDATE_KOTLIN" == "true" ]; then
  #######################
  # Lint the Kotlin files #
  #######################
  # LintCodebase "FILE_TYPE" "LINTER_NAME" "LINTER_CMD" "FILE_TYPES_REGEX" "FILE_ARRAY"
  LintCodebase "KOTLIN" "ktlint" "ktlint" ".*\.\(kt\|kts\)\$" "${FILE_ARRAY_ENV[@]}"
fi

##################
# DOCKER LINTING #
##################
if [ "$VALIDATE_DOCKER" == "true" ]; then
  #########################
  # Lint the docker files #
  #########################
  # LintCodebase "FILE_TYPE" "LINTER_NAME" "LINTER_CMD" "FILE_TYPES_REGEX" "FILE_ARRAY"
  LintCodebase "DOCKER" "/dockerfilelint/bin/dockerfilelint" "/dockerfilelint/bin/dockerfilelint" ".*\(Dockerfile\)\$" "${FILE_ARRAY_DOCKER[@]}"
fi

###################
# CLOJURE LINTING #
###################
if [ "$VALIDATE_CLOJURE" == "true" ]; then
  #################################
  # Get Clojure standard rules #
  #################################
  GetStandardRules "clj-kondo"
  #########################
  # Lint the Clojure files #
  #########################
  LintCodebase "CLOJURE" "clj-kondo" "clj-kondo --config $CLOJURE_LINTER_RULES --lint" ".*\.\(clj\|cljs\|cljc\|edn\)\$" "${FILE_ARRAY_CLOJURE[@]}"
fi

######################
# POWERSHELL LINTING #
######################
if [ "$VALIDATE_POWERSHELL" == "true" ]; then
  #############################
  # Lint the powershell files #
  #############################
  # LintCodebase "FILE_TYPE" "LINTER_NAME" "LINTER_CMD" "FILE_TYPES_REGEX" "FILE_ARRAY"
  LintCodebase "POWERSHELL" "pwsh" "pwsh -c Invoke-ScriptAnalyzer -EnableExit -Settings $POWERSHELL_LINTER_RULES -Path" ".*\.\(ps1\|psm1\|psd1\|ps1xml\|pssc\|psrc\|cdxml\)\$" "${FILE_ARRAY_POWERSHELL[@]}"
fi

###################
# OPENAPI LINTING #
###################
if [ "$VALIDATE_OPENAPI" == "true" ]; then
  # If we are validating all codebase we need to build file list because not every yml/json file is an OpenAPI file
  if [ "$VALIDATE_ALL_CODEBASE" == "true" ]; then
    LIST_FILES=($(cd "$GITHUB_WORKSPACE" || exit; find . -type f -regex ".*\.\(yml\|yaml\|json\)\$" 2>&1))
    for FILE in "${LIST_FILES[@]}"
    do
      if DetectOpenAPIFile $FILE; then
        FILE_ARRAY_OPENAPI+=("$FILE")
      fi
    done
  fi

  ##########################
  # Lint the OpenAPI files #
  ##########################
  # LintCodebase "FILE_TYPE" "LINTER_NAME" "LINTER_CMD" "FILE_TYPES_REGEX" "FILE_ARRAY"
  LintCodebase "OPENAPI" "spectral" "spectral lint -r $OPENAPI_LINTER_RULES" "disabledfileext" "${FILE_ARRAY_OPENAPI[@]}"
fi

##########
# Footer #
##########
Footer<|MERGE_RESOLUTION|>--- conflicted
+++ resolved
@@ -54,15 +54,12 @@
 # CSS Vars
 CSS_FILE_NAME='.stylelintrc.json'                                   # Name of the file
 CSS_LINTER_RULES="$DEFAULT_RULES_LOCATION/$CSS_FILE_NAME"           # Path to the CSS lint rules
-<<<<<<< HEAD
 # OpenAPI Vars
 OPENAPI_FILE_NAME='.openapirc.yml'                                   # Name of the file
 OPENAPI_LINTER_RULES="$DEFAULT_RULES_LOCATION/$OPENAPI_FILE_NAME"   # Path to the OpenAPI lint rules
-=======
 # Clojure Vars
 CLOJURE_FILE_NAME='.clj-kondo/config.edn'
 CLOJURE_LINTER_RULES="$DEFAULT_RULES_LOCATION/$CLOJURE_FILE_NAME"
->>>>>>> 910901a3
 
 #######################################
 # Linter array for information prints #
@@ -70,12 +67,7 @@
 LINTER_ARRAY=("jsonlint" "yamllint" "xmllint" "markdownlint" "shellcheck"
   "pylint" "perl" "rubocop" "coffeelint" "eslint" "standard"
   "ansible-lint" "/dockerfilelint/bin/dockerfilelint" "golangci-lint" "tflint"
-<<<<<<< HEAD
-  "stylelint" "dotenv-linter" "powershell" "ktlint" "spectral")
-=======
-  "stylelint" "dotenv-linter" "powershell" "ktlint" "clj-kondo")
-
->>>>>>> 910901a3
+  "stylelint" "dotenv-linter" "powershell" "ktlint" "clj-kondo" "spectral")
 
 #############################
 # Language array for prints #
@@ -83,11 +75,7 @@
 LANGUAGE_ARRAY=('YML' 'JSON' 'XML' 'MARKDOWN' 'BASH' 'PERL' 'PHP' 'RUBY' 'PYTHON'
   'COFFEESCRIPT' 'ANSIBLE' 'JAVASCRIPT_STANDARD' 'JAVASCRIPT_ES'
   'TYPESCRIPT_STANDARD' 'TYPESCRIPT_ES' 'DOCKER' 'GO' 'TERRAFORM'
-<<<<<<< HEAD
-  'ENV' 'POWERSHELL' 'KOTLIN' 'OPENAPI')
-=======
-  'CSS' 'ENV' 'POWERSHELL' 'KOTLIN' 'CLOJURE')
->>>>>>> 910901a3
+  'CSS' 'ENV' 'POWERSHELL' 'KOTLIN' 'CLOJURE' 'OPENAPI')
 
 ###################
 # GitHub ENV Vars #
@@ -821,13 +809,9 @@
         -n "$VALIDATE_POWERSHELL" || \
         -n "$VALIDATE_CSS" || \
         -n "$VALIDATE_ENV" || \
-<<<<<<< HEAD
-        -n "$VALIDATE_KOTLIN" || \
-        -n "$VALIDATE_OPENAPI" ]]; then
-=======
         -n "$VALIDATE_CLOJURE" || \
+        -n "$VALIDATE_OPENAPI" ]] \
         -n "$VALIDATE_KOTLIN" ]]; then
->>>>>>> 910901a3
     ANY_SET="true"
   fi
 
@@ -2225,13 +2209,9 @@
      [ "$ERRORS_FOUND_RUBY" -ne 0 ] || \
      [ "$ERRORS_FOUND_CSS" -ne 0 ] || \
      [ "$ERRORS_FOUND_ENV" -ne 0 ] || \
-<<<<<<< HEAD
-     [ "$ERRORS_FOUND_KOTLIN" -ne 0 ] || \
-     [ "$ERRORS_FOUND_OPENAPI" -ne 0 ]; then
-=======
+     [ "$ERRORS_FOUND_OPENAPI" -ne 0 ] \
      [ "$ERRORS_FOUND_CLOJURE" -ne 0 ] || \
      [ "$ERRORS_FOUND_KOTLIN" -ne 0 ]; then
->>>>>>> 910901a3
     # Failed exit
     echo "Exiting with errors found!"
     exit 1
