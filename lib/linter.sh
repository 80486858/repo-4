#!/usr/bin/env bash

################################################################################
################################################################################
########### Super-Linter (Lint all the code) @admiralawkbar ####################
################################################################################
################################################################################

#########################
# Source Function Files #
#########################
# shellcheck source=/dev/null
source /action/lib/termColors.sh # Source the function script(s)
# shellcheck source=/dev/null
source /action/lib/buildFileList.sh # Source the function script(s)
# shellcheck source=/dev/null
source /action/lib/validation.sh # Source the function script(s)
# shellcheck source=/dev/null
source /action/lib/worker.sh # Source the function script(s)

###########
# GLOBALS #
###########
# Default Vars
DEFAULT_RULES_LOCATION='/action/lib/.automation'                                      # Default rules files location
# Ansible Vars
ANSIBLE_FILE_NAME='.ansible-lint.yml'                                                 # Name of the file
ANSIBLE_LINTER_RULES="${DEFAULT_RULES_LOCATION}/${ANSIBLE_FILE_NAME}"                 # Path to the Ansible lint rules
# Azure Resource Manager Vars
ARM_FILE_NAME='.arm-ttk.psd1'                                                         # Name of the file
ARM_LINTER_RULES="${DEFAULT_RULES_LOCATION}/${ARM_FILE_NAME}"                         # Path to the ARM lint rules
# Cloudformation Vars
CLOUDFORMATION_FILE_NAME='.cfnlintrc.yml'                                             # Name of the file
CLOUDFORMATION_LINTER_RULES="${DEFAULT_RULES_LOCATION}/${CLOUDFORMATION_FILE_NAME}"   # Path to the cloudformation lint rules
# Clojure Vars
CLOJURE_FILE_NAME='.clj-kondo/config.edn'                                             # Name of the file
CLOJURE_LINTER_RULES="${DEFAULT_RULES_LOCATION}/${CLOJURE_FILE_NAME}"                 # Path to the Clojure lint rules
# Coffee Vars
COFFEE_FILE_NAME='.coffee-lint.json'                                                  # Name of the file
COFFEESCRIPT_LINTER_RULES="${DEFAULT_RULES_LOCATION}/${COFFEE_FILE_NAME}"             # Path to the coffeescript lint rules
# CSS Vars
CSS_FILE_NAME='.stylelintrc.json'                                                     # Name of the file
CSS_LINTER_RULES="${DEFAULT_RULES_LOCATION}/${CSS_FILE_NAME}"                         # Path to the CSS lint rules
# Dart Vars
DART_FILE_NAME='analysis_options.yaml'                                                # Name of the file
DART_LINTER_RULES="${DEFAULT_RULES_LOCATION}/${DART_FILE_NAME}"                       # Path to the DART lint rules
# Docker Vars
DOCKER_FILE_NAME='.dockerfilelintrc'                                                  # Name of the file
DOCKER_LINTER_RULES="${DEFAULT_RULES_LOCATION}/${DOCKER_FILE_NAME}"                   # Path to the Docker lint rules
# Golang Vars
<<<<<<< HEAD
GO_FILE_NAME='.golangci.yml'                                                # Name of the file
GO_LINTER_RULES="${DEFAULT_RULES_LOCATION}/${GO_FILE_NAME}"                 # Path to the Go lint rules
# Groovy Vars
GROOVY_FILE_NAME='.groovylintrc.json'                                       # Name of the file
GROOVY_LINTER_RULES="${DEFAULT_RULES_LOCATION}/${GROOVY_FILE_NAME}"         # Path to the Groovy lint rules
=======
GO_FILE_NAME='.golangci.yml'                                                          # Name of the file
GO_LINTER_RULES="${DEFAULT_RULES_LOCATION}/${GO_FILE_NAME}"                           # Path to the Go lint rules
>>>>>>> 98ae902c
# HTML Vars
HTML_FILE_NAME='.htmlhintrc'                                                          # Name of the file
HTML_LINTER_RULES="${DEFAULT_RULES_LOCATION}/${HTML_FILE_NAME}"                       # Path to the CSS lint rules
# Javascript Vars
JAVASCRIPT_FILE_NAME="${JAVASCRIPT_ES_CONFIG_FILE:-.eslintrc.yml}"                    # Name of the file
JAVASCRIPT_LINTER_RULES="${DEFAULT_RULES_LOCATION}/${JAVASCRIPT_FILE_NAME}"           # Path to the Javascript lint rules
JAVASCRIPT_STANDARD_LINTER_RULES=''                                                   # ENV string to pass when running js standard
# Default linter path
LINTER_RULES_PATH="${LINTER_RULES_PATH:-.github/linters}"                             # Linter Path Directory
# MD Vars
MARKDOWN_FILE_NAME='.markdown-lint.yml'                                               # Name of the file
MARKDOWN_LINTER_RULES="${DEFAULT_RULES_LOCATION}/${MARKDOWN_FILE_NAME}"               # Path to the markdown lint rules
# OpenAPI Vars
OPENAPI_FILE_NAME='.openapirc.yml'                                                    # Name of the file
OPENAPI_LINTER_RULES="${DEFAULT_RULES_LOCATION}/${OPENAPI_FILE_NAME}"                 # Path to the OpenAPI lint rules
# Powershell Vars
POWERSHELL_FILE_NAME='.powershell-psscriptanalyzer.psd1'                              # Name of the file
POWERSHELL_LINTER_RULES="${DEFAULT_RULES_LOCATION}/${POWERSHELL_FILE_NAME}"           # Path to the Powershell lint rules
# Protocol Buffers Vars
PROTOBUF_FILE_NAME='.protolintrc.yml'                                                 # Name of the file
PROTOBUF_LINTER_RULES="${DEFAULT_RULES_LOCATION}/${PROTOBUF_FILE_NAME}"               # Path to the Protocol Buffers lint rules
# Python Vars
PYTHON_FILE_NAME='.python-lint'                                                       # Name of the file
PYTHON_LINTER_RULES="${DEFAULT_RULES_LOCATION}/${PYTHON_FILE_NAME}"                   # Path to the python lint rules
# Ruby Vars
RUBY_FILE_NAME="${RUBY_CONFIG_FILE:-.ruby-lint.yml}"                                  # Name of the file
RUBY_LINTER_RULES="${DEFAULT_RULES_LOCATION}/${RUBY_FILE_NAME}"                       # Path to the ruby lint rules
# Terraform Vars
TERRAFORM_FILE_NAME='.tflint.hcl'                                                     # Name of the file
TERRAFORM_LINTER_RULES="${DEFAULT_RULES_LOCATION}/${TERRAFORM_FILE_NAME}"             # Path to the Terraform lint rules
# Typescript Vars
TYPESCRIPT_FILE_NAME="${TYPESCRIPT_ES_CONFIG_FILE:-.eslintrc.yml}"                    # Name of the file
TYPESCRIPT_LINTER_RULES="${DEFAULT_RULES_LOCATION}/${TYPESCRIPT_FILE_NAME}"           # Path to the Typescript lint rules
TYPESCRIPT_STANDARD_LINTER_RULES=''                                                   # ENV string to pass when running js standard
# YAML Vars
YAML_FILE_NAME='.yaml-lint.yml'                                                       # Name of the file
YAML_LINTER_RULES="${DEFAULT_RULES_LOCATION}/${YAML_FILE_NAME}"                       # Path to the yaml lint rules

#######################################
# Linter array for information prints #
#######################################
LINTER_ARRAY=('ansible-lint' 'arm-ttk' 'asl-validator' 'cfn-lint' 'clj-kondo'
  'coffeelint' 'dart' 'dockerfilelint' 'dotenv-linter' 'eslint' 'golangci-lint'
  'htmlhint' 'jsonlint' 'ktlint' 'markdownlint' 'npm-groovy-lint' 'perl'
  'protolint' 'pwsh' 'pylint' 'raku' 'rubocop' 'shellcheck' 'spectral'
  'standard' 'stylelint' 'tflint' 'xmllint' 'yamllint')


#############################
# Language array for prints #
#############################
<<<<<<< HEAD
LANGUAGE_ARRAY=('ANSIBLE' 'ARM' 'BASH' 'CFN' 'CLOJURE' 'COFFEESCRIPT'
  'CSS' 'DART' 'DOCKER' 'ENV' 'GO' 'GROOVY' 'HTML' 'JAVASCRIPT_ES'
=======
LANGUAGE_ARRAY=('ANSIBLE' 'ARM' 'BASH' 'CLOUDFORMATION' 'CLOJURE' 'COFFEESCRIPT'
  'CSS' 'DART' 'DOCKER' 'ENV' 'GO' 'HTML' 'JAVASCRIPT_ES'
>>>>>>> 98ae902c
  'JAVASCRIPT_STANDARD' 'JSON' 'JSX' 'KOTLIN' 'MARKDOWN' 'OPENAPI'
  'PERL' 'PHP' 'POWERSHELL' 'PROTOBUF' 'PYTHON'
  'RAKU' 'RUBY' 'STATES' 'TERRAFORM' 'TSX' 'TYPESCRIPT_ES'
  'TYPESCRIPT_STANDARD' 'XML' 'YML')

############################################
# Array for all languages that were linted #
############################################
LINTED_LANGUAGES_ARRAY=() # Will be filled at run time with all languages that were linted


###################
# GitHub ENV Vars #
###################
ANSIBLE_DIRECTORY="${ANSIBLE_DIRECTORY}"                       # Ansible Directory
DEFAULT_BRANCH="${DEFAULT_BRANCH:-master}"                     # Default Git Branch to use (master by default)
DISABLE_ERRORS="${DISABLE_ERRORS}"                             # Boolean to enable warning-only output without throwing errors
GITHUB_EVENT_PATH="${GITHUB_EVENT_PATH}"                       # Github Event Path
GITHUB_REPOSITORY="${GITHUB_REPOSITORY}"                       # GitHub Org/Repo passed from system
GITHUB_RUN_ID="${GITHUB_RUN_ID}"                               # GitHub RUn ID to point to logs
GITHUB_SHA="${GITHUB_SHA}"                                     # GitHub sha from the commit
GITHUB_TOKEN="${GITHUB_TOKEN}"                                 # GitHub Token passed from environment
GITHUB_WORKSPACE="${GITHUB_WORKSPACE}"                         # Github Workspace
MULTI_STATUS="${MULTI_STATUS:-true}"                           # Multiple status are created for each check ran
TEST_CASE_RUN="${TEST_CASE_RUN}"                               # Boolean to validate only test cases
VALIDATE_ALL_CODEBASE="${VALIDATE_ALL_CODEBASE}"               # Boolean to validate all files
VALIDATE_ANSIBLE="${VALIDATE_ANSIBLE}"                         # Boolean to validate language
VALIDATE_ARM="${VALIDATE_ARM}"                                 # Boolean to validate language
VALIDATE_BASH="${VALIDATE_BASH}"                               # Boolean to validate language
VALIDATE_CLOUDFORMATION="${VALIDATE_CLOUDFORMATION}"           # Boolean to validate language
VALIDATE_CLOJURE="${VALIDATE_CLOJURE}"                         # Boolean to validate language
VALIDATE_COFFEE="${VALIDATE_COFFEE}"                           # Boolean to validate language
VALIDATE_CSS="${VALIDATE_CSS}"                                 # Boolean to validate language
VALIDATE_DART="${VALIDATE_DART}"                               # Boolean to validate language
VALIDATE_DOCKER="${VALIDATE_DOCKER}"                           # Boolean to validate language
VALIDATE_EDITORCONFIG="${VALIDATE_EDITORCONFIG}"               # Boolean to validate files with editorconfig
VALIDATE_ENV="${VALIDATE_ENV}"                                 # Boolean to validate language
VALIDATE_GO="${VALIDATE_GO}"                                   # Boolean to validate language
VALIDATE_GROOVY="${VALIDATE_GROOVY}"                           # Boolean to validate language
VALIDATE_HTML="${VALIDATE_HTML}"                               # Boolean to validate language
VALIDATE_JAVASCRIPT_ES="${VALIDATE_JAVASCRIPT_ES}"             # Boolean to validate language
VALIDATE_JAVASCRIPT_STANDARD="${VALIDATE_JAVASCRIPT_STANDARD}" # Boolean to validate language
VALIDATE_JSON="${VALIDATE_JSON}"                               # Boolean to validate language
VALIDATE_JSX="${VALIDATE_JSX}"                                 # Boolean to validate language
VALIDATE_KOTLIN="${VALIDATE_KOTLIN}"                           # Boolean to validate language
VALIDATE_MARKDOWN="${VALIDATE_MD:-}"                           # Boolean to validate language
VALIDATE_OPENAPI="${VALIDATE_OPENAPI}"                         # Boolean to validate language
VALIDATE_PERL="${VALIDATE_PERL}"                               # Boolean to validate language
VALIDATE_PHP="${VALIDATE_PHP}"                                 # Boolean to validate language
VALIDATE_POWERSHELL="${VALIDATE_POWERSHELL}"                   # Boolean to validate language
VALIDATE_PYTHON="${VALIDATE_PYTHON}"                           # Boolean to validate language
VALIDATE_RAKU="${VALIDATE_RAKU}"                               # Boolean to validate language
VALIDATE_RUBY="${VALIDATE_RUBY}"                               # Boolean to validate language
VALIDATE_STATES="${VALIDATE_STATES}"                           # Boolean to validate language
VALIDATE_TERRAFORM="${VALIDATE_TERRAFORM}"                     # Boolean to validate language
VALIDATE_TSX="${VALIDATE_TSX}"                                 # Boolean to validate language
VALIDATE_TYPESCRIPT_ES="${VALIDATE_TYPESCRIPT_ES}"             # Boolean to validate language
VALIDATE_TYPESCRIPT_STANDARD="${VALIDATE_TYPESCRIPT_STANDARD}" # Boolean to validate language
VALIDATE_XML="${VALIDATE_XML}"                                 # Boolean to validate language
VALIDATE_YAML="${VALIDATE_YAML}"                               # Boolean to validate language

##############
# Debug Vars #
##############
RUN_LOCAL="${RUN_LOCAL}"                              # Boolean to see if we are running locally
ACTIONS_RUNNER_DEBUG="${ACTIONS_RUNNER_DEBUG:-false}" # Boolean to see even more info (debug)

################
# Default Vars #
################
DEFAULT_VALIDATE_ALL_CODEBASE='true'                  # Default value for validate all files
DEFAULT_WORKSPACE="${DEFAULT_WORKSPACE:-/tmp/lint}"   # Default workspace if running locally
DEFAULT_RUN_LOCAL='false'                             # Default value for debugging locally
DEFAULT_TEST_CASE_RUN='false'                         # Flag to tell code to run only test cases
DEFAULT_IFS="${IFS}"                                  # Get the Default IFS for updating

###############################################################
# Default Vars that are called in Subs and need to be ignored #
###############################################################
DEFAULT_DISABLE_ERRORS='false'                               # Default to enabling errors
echo "${DEFAULT_DISABLE_ERRORS}" > /dev/null 2>&1 || true    # Workaround SC2034
RAW_FILE_ARRAY=()                                            # Array of all files that were changed
echo "${RAW_FILE_ARRAY[*]}" > /dev/null 2>&1 || true         # Workaround SC2034
READ_ONLY_CHANGE_FLAG=0                                      # Flag set to 1 if files changed are not txt or md
echo "${READ_ONLY_CHANGE_FLAG}" > /dev/null 2>&1 || true     # Workaround SC2034
TEST_CASE_FOLDER='.automation/test'                          # Folder for test cases we should always ignore
echo "${TEST_CASE_FOLDER}" > /dev/null 2>&1 || true          # Workaround SC2034
DEFAULT_ANSIBLE_DIRECTORY="${GITHUB_WORKSPACE}/ansible"      # Default Ansible Directory
echo "${DEFAULT_ANSIBLE_DIRECTORY}" > /dev/null 2>&1 || true # Workaround SC2034
WARNING_ARRAY_TEST=()                                        # Array of warning linters that did not have an expected test result.
echo "${WARNING_ARRAY_TEST[*]}" > /dev/null 2>&1 || true     # Workaround SC2034

##############
# Format     #
##############
OUTPUT_FORMAT="${OUTPUT_FORMAT}"                             # Output format to be generated. Default none
OUTPUT_FOLDER="${OUTPUT_FOLDER:-super-linter.report}"        # Folder where the reports are generated. Default super-linter.report
OUTPUT_DETAILS="${OUTPUT_DETAILS:-simpler}"                  # What level of details. (simpler or detailed). Default simpler
REPORT_OUTPUT_FOLDER="${DEFAULT_WORKSPACE}/${OUTPUT_FOLDER}" # Location for the report folder

##########################
# Array of changed files #
##########################
FILE_ARRAY_ARM=()                 # Array of files to check
FILE_ARRAY_BASH=()                # Array of files to check
FILE_ARRAY_CLOUDFORMATION=()      # Array of files to check
FILE_ARRAY_CLOJURE=()             # Array of files to check
FILE_ARRAY_COFFEESCRIPT=()        # Array of files to check
FILE_ARRAY_CSS=()                 # Array of files to check
FILE_ARRAY_DART=()                # Array of files to check
FILE_ARRAY_DOCKER=()              # Array of files to check
FILE_ARRAY_ENV=()                 # Array of files to check
FILE_ARRAY_GO=()                  # Array of files to check
FILE_ARRAY_GROOVY=()              # Array of files to check
FILE_ARRAY_HTML=()                # Array of files to check
FILE_ARRAY_JAVASCRIPT_ES=()       # Array of files to check
FILE_ARRAY_JAVASCRIPT_STANDARD=() # Array of files to check
FILE_ARRAY_JSON=()                # Array of files to check
FILE_ARRAY_JSX=()                 # Array of files to check
FILE_ARRAY_KOTLIN=()              # Array of files to check
FILE_ARRAY_MARKDOWN=()            # Array of files to check
FILE_ARRAY_OPENAPI=()             # Array of files to check
FILE_ARRAY_PERL=()                # Array of files to check
FILE_ARRAY_PHP=()                 # Array of files to check
FILE_ARRAY_POWERSHELL=()          # Array of files to check
FILE_ARRAY_PROTOBUF=()            # Array of files to check
FILE_ARRAY_PYTHON=()              # Array of files to check
FILE_ARRAY_RAKU=()                # Array of files to check
FILE_ARRAY_RUBY=()                # Array of files to check
FILE_ARRAY_STATES=()              # Array of files to check
FILE_ARRAY_TERRAFORM=()           # Array of files to check
FILE_ARRAY_TSX=()                 # Array of files to check
FILE_ARRAY_TYPESCRIPT_ES=()       # Array of files to check
FILE_ARRAY_TYPESCRIPT_STANDARD=() # Array of files to check
FILE_ARRAY_XML=()                 # Array of files to check
FILE_ARRAY_YML=()                 # Array of files to check

############
# Counters #
############
<<<<<<< HEAD
ERRORS_FOUND_ANSIBLE=0             # Count of errors found
ERRORS_FOUND_ARM=0                 # Count of errors found
ERRORS_FOUND_BASH=0                # Count of errors found
ERRORS_FOUND_CFN=0                 # Count of errors found
ERRORS_FOUND_CLOJURE=0             # Count of errors found
ERRORS_FOUND_CSS=0                 # Count of errors found
ERRORS_FOUND_COFFEESCRIPT=0        # Count of errors found
ERRORS_FOUND_DART=0                # Count of errors found
ERRORS_FOUND_DOCKER=0              # Count of errors found
ERRORS_FOUND_ENV=0                 # Count of errors found
ERRORS_FOUND_GO=0                  # Count of errors found
ERRORS_FOUND_GROOVY=0              # Count of errors found
ERRORS_FOUND_HTML=0                # Count of errors found
ERRORS_FOUND_JAVASCRIPT_STANDARD=0 # Count of errors found
ERRORS_FOUND_JAVASCRIPT_ES=0       # Count of errors found
ERRORS_FOUND_JSON=0                # Count of errors found
ERRORS_FOUND_JSX=0                 # Count of errors found
ERRORS_FOUND_KOTLIN=0              # Count of errors found
ERRORS_FOUND_MARKDOWN=0            # Count of errors found
ERRORS_FOUND_OPENAPI=0             # Count of errors found
ERRORS_FOUND_PERL=0                # Count of errors found
ERRORS_FOUND_PHP=0                 # Count of errors found
ERRORS_FOUND_POWERSHELL=0          # Count of errors found
ERRORS_FOUND_PROTOBUF=0            # Count of errors found
ERRORS_FOUND_PYTHON=0              # Count of errors found
ERRORS_FOUND_RAKU=0                # Count of errors found
ERRORS_FOUND_RUBY=0                # Count of errors found
ERRORS_FOUND_STATES=0              # Count of errors found
ERRORS_FOUND_TERRAFORM=0           # Count of errors found
ERRORS_FOUND_TSX=0                 # Count of errors found
ERRORS_FOUND_TYPESCRIPT_STANDARD=0 # Count of errors found
ERRORS_FOUND_TYPESCRIPT_ES=0       # Count of errors found
ERRORS_FOUND_XML=0                 # Count of errors found
ERRORS_FOUND_YML=0                 # Count of errors found
=======
ERRORS_FOUND_ANSIBLE=0                  # Count of errors found
export ERRORS_FOUND_ANSIBLE             # Workaround SC2034
ERRORS_FOUND_ARM=0                      # Count of errors found
export ERRORS_FOUND_ARM                 # Workaround SC2034
ERRORS_FOUND_BASH=0                     # Count of errors found
export ERRORS_FOUND_BASH                # Workaround SC2034
ERRORS_FOUND_CLOUDFORMATION=0           # Count of errors found
export ERRORS_FOUND_CLOUDFORMATION      # Workaround SC2034
ERRORS_FOUND_CLOJURE=0                  # Count of errors found
export ERRORS_FOUND_CLOJURE             # Workaround SC2034
ERRORS_FOUND_CSS=0                      # Count of errors found
export ERRORS_FOUND_CSS                 # Workaround SC2034
ERRORS_FOUND_COFFEESCRIPT=0             # Count of errors found
export ERRORS_FOUND_COFFEESCRIPT        # Workaround SC2034
ERRORS_FOUND_DART=0                     # Count of errors found
export ERRORS_FOUND_DART                # Workaround SC2034
ERRORS_FOUND_DOCKER=0                   # Count of errors found
export ERRORS_FOUND_DOCKER              # Workaround SC2034
ERRORS_FOUND_ENV=0                      # Count of errors found
export ERRORS_FOUND_ENV                 # Workaround SC2034
ERRORS_FOUND_GO=0                       # Count of errors found
export ERRORS_FOUND_GO                  # Workaround SC2034
ERRORS_FOUND_HTML=0                     # Count of errors found
export ERRORS_FOUND_HTML                # Workaround SC2034
ERRORS_FOUND_JAVASCRIPT_STANDARD=0      # Count of errors found
export ERRORS_FOUND_JAVASCRIPT_STANDARD # Workaround SC2034
ERRORS_FOUND_JAVASCRIPT_ES=0            # Count of errors found
export ERRORS_FOUND_JAVASCRIPT_ES       # Workaround SC2034
ERRORS_FOUND_JSON=0                     # Count of errors found
export ERRORS_FOUND_JSON                # Workaround SC2034
ERRORS_FOUND_JSX=0                      # Count of errors found
export ERRORS_FOUND_JSX                 # Workaround SC2034
ERRORS_FOUND_KOTLIN=0                   # Count of errors found
export ERRORS_FOUND_KOTLIN              # Workaround SC2034
ERRORS_FOUND_MARKDOWN=0                 # Count of errors found
export ERRORS_FOUND_MARKDOWN            # Workaround SC2034
ERRORS_FOUND_OPENAPI=0                  # Count of errors found
export ERRORS_FOUND_OPENAPI             # Workaround SC2034
ERRORS_FOUND_PERL=0                     # Count of errors found
export ERRORS_FOUND_PERL                # Workaround SC2034
ERRORS_FOUND_PHP=0                      # Count of errors found
export ERRORS_FOUND_PHP                 # Workaround SC2034
ERRORS_FOUND_POWERSHELL=0               # Count of errors found
export ERRORS_FOUND_POWERSHELL          # Workaround SC2034
ERRORS_FOUND_PROTOBUF=0                 # Count of errors found
export ERRORS_FOUND_PROTOBUF            # Workaround SC2034
ERRORS_FOUND_PYTHON=0                   # Count of errors found
export ERRORS_FOUND_PYTHON              # Workaround SC2034
ERRORS_FOUND_RAKU=0                     # Count of errors found
export ERRORS_FOUND_RAKU                # Workaround SC2034
ERRORS_FOUND_RUBY=0                     # Count of errors found
export ERRORS_FOUND_RUBY                # Workaround SC2034
ERRORS_FOUND_STATES=0                   # Count of errors found
export ERRORS_FOUND_STATES              # Workaround SC2034
ERRORS_FOUND_TERRAFORM=0                # Count of errors found
export ERRORS_FOUND_TERRAFORM           # Workaround SC2034
ERRORS_FOUND_TSX=0                      # Count of errors found
export ERRORS_FOUND_TSX                 # Workaround SC2034
ERRORS_FOUND_TYPESCRIPT_STANDARD=0      # Count of errors found
export ERRORS_FOUND_TYPESCRIPT_STANDARD # Workaround SC2034
ERRORS_FOUND_TYPESCRIPT_ES=0            # Count of errors found
export ERRORS_FOUND_TYPESCRIPT_ES       # Workaround SC2034
ERRORS_FOUND_XML=0                      # Count of errors found
export ERRORS_FOUND_XML                 # Workaround SC2034
ERRORS_FOUND_YML=0                      # Count of errors found
export ERRORS_FOUND_YML                 # Workaround SC2034
>>>>>>> 98ae902c

################################################################################
########################## FUNCTIONS BELOW #####################################
################################################################################
################################################################################
#### Function Header ###########################################################
Header() {
  ###############################
  # Give them the possum action #
  ###############################
  /bin/bash /action/lib/possum.sh

  ##########
  # Prints #
  ##########
  echo ""
  echo "---------------------------------------------"
  echo "--- GitHub Actions Multi Language Linter ----"
  echo "---------------------------------------------"
  echo ""
  echo "---------------------------------------------"
  echo "The Super-Linter source code can be found at:"
  echo " - https://github.com/github/super-linter"
  echo "---------------------------------------------"
}
################################################################################
#### Function GetLinterVersions ################################################
GetLinterVersions() {
  #########################
  # Print version headers #
  #########################
  echo ""
  echo "---------------------------------------------"
  echo "Linter Version Info:"

  ##########################################################
  # Go through the array of linters and print version info #
  ##########################################################
  for LINTER in "${LINTER_ARRAY[@]}"; do
    ####################
    # Get the versions #
    ####################
    if [[ "${LINTER}" == "arm-ttk" ]]; then
      # Need specific command for ARM
      mapfile -t GET_VERSION_CMD < <(grep -iE 'version' "${ARM_TTK_PSD1}" | xargs 2>&1)
    elif [[ "${LINTER}" == "protolint" ]]; then
      # Need specific command for Protolint
      mapfile -t GET_VERSION_CMD < <(echo "--version not supported")
    else
      # Standard version command
      mapfile -t GET_VERSION_CMD < <("${LINTER}" --version 2>&1)
    fi

    #######################
    # Load the error code #
    #######################
    ERROR_CODE=$?

    ##############################
    # Check the shell for errors #
    ##############################
    if [ ${ERROR_CODE} -ne 0 ] || [ -z "${GET_VERSION_CMD[*]}" ]; then
      echo -e "${NC}[${LINTER}]: ${F[Y]}WARN!${NC} Failed to get version info for:${NC}"
    else
      ##########################
      # Print the version info #
      ##########################
      echo -e "${NC}${F[B]}Successfully found version for ${F[W]}[${LINTER}]${F[B]}: ${F[W]}${GET_VERSION_CMD[*]}${NC}"
    fi
  done

  #########################
  # Print version footers #
  #########################
  echo "---------------------------------------------"
  echo ""
}
################################################################################
#### Function GetLinterRules ###################################################
GetLinterRules() {
  # Need to validate the rules files exist

  ################
  # Pull in vars #
  ################
  LANGUAGE_NAME="${1}" # Name of the language were looking for

  #######################################################
  # Need to create the variables for the real variables #
  #######################################################
  LANGUAGE_FILE_NAME="${LANGUAGE_NAME}_FILE_NAME"
  LANGUAGE_LINTER_RULES="${LANGUAGE_NAME}_LINTER_RULES"

  #####################################
  # Validate we have the linter rules #
  #####################################
  if [ -f "${GITHUB_WORKSPACE}/${LINTER_RULES_PATH}/${!LANGUAGE_FILE_NAME}" ]; then
    echo "----------------------------------------------"
    echo "User provided file:[${!LANGUAGE_FILE_NAME}], setting rules file..."

    ########################################
    # Update the path to the file location #
    ########################################
    eval "${LANGUAGE_LINTER_RULES}=${GITHUB_WORKSPACE}/${LINTER_RULES_PATH}/${!LANGUAGE_FILE_NAME}"
  else
    ########################################################
    # No user default provided, using the template default #
    ########################################################
    if [[ ${ACTIONS_RUNNER_DEBUG} == "true" ]]; then
      echo "  -> Codebase does NOT have file:[${LINTER_RULES_PATH}/${!LANGUAGE_FILE_NAME}], using Default rules at:[${!LANGUAGE_LINTER_RULES}]"
    fi
  fi
}
################################################################################
#### Function GetStandardRules #################################################
GetStandardRules() {
  ################
  # Pull In Vars #
  ################
  LINTER="${1}" # Type: javascript | typescript

  #########################################################################
  # Need to get the ENV vars from the linter rules to run in command line #
  #########################################################################
  # Copy orig IFS to var
  ORIG_IFS="${IFS}"
  # Set the IFS to newline
  IFS=$'\n'

  #########################################
  # Get list of all environment variables #
  #########################################
  # Only env vars that are marked as true
  GET_ENV_ARRAY=()
  if [[ ${LINTER} == "javascript" ]]; then
    mapfile -t GET_ENV_ARRAY < <(yq .env "${JAVASCRIPT_LINTER_RULES}" | grep true)
  elif [[ ${LINTER} == "typescript" ]]; then
    mapfile -t GET_ENV_ARRAY < <(yq .env "${TYPESCRIPT_LINTER_RULES}" | grep true)
  fi

  #######################
  # Load the error code #
  #######################
  ERROR_CODE=$?

  ##############################
  # Check the shell for errors #
  ##############################
  if [ ${ERROR_CODE} -ne 0 ]; then
    # ERROR
    echo -e "${NC}${B[R]}${F[W]}ERROR!${NC} Failed to gain list of ENV vars to load!${NC}"
    echo -e "${NC}${B[R]}${F[W]}ERROR:${NC}[${GET_ENV_ARRAY[*]}]${NC}"
    exit 1
  fi

  ##########################
  # Set IFS back to normal #
  ##########################
  # Set IFS back to Orig
  IFS="${ORIG_IFS}"

  ######################
  # Set the env string #
  ######################
  ENV_STRING=''

  #############################
  # Pull out the envs to load #
  #############################
  for ENV in "${GET_ENV_ARRAY[@]}"; do
    #############################
    # remove spaces from return #
    #############################
    ENV="$(echo -e "${ENV}" | tr -d '[:space:]')"
    ################################
    # Get the env to add to string #
    ################################
    ENV="$(echo "${ENV}" | cut -d'"' -f2)"
    # echo "ENV:[${ENV}]"
    ENV_STRING+="--env ${ENV} "
  done

  #########################################
  # Remove trailing and ending whitespace #
  #########################################
  if [[ ${LINTER} == "javascript" ]]; then
    JAVASCRIPT_STANDARD_LINTER_RULES="$(echo -e "${ENV_STRING}" | sed -e 's/^[[:space:]]*//' -e 's/[[:space:]]*$//')"
  elif [[ ${LINTER} == "typescript" ]]; then
    TYPESCRIPT_STANDARD_LINTER_RULES="$(echo -e "${ENV_STRING}" | sed -e 's/^[[:space:]]*//' -e 's/[[:space:]]*$//')"
  fi
}
################################################################################
#### Function DetectOpenAPIFile ################################################
DetectOpenAPIFile() {
  ################
  # Pull in vars #
  ################
  FILE="${1}"

  ###############################
  # Check the file for keywords #
  ###############################
  grep -E '"openapi":|"swagger":|^openapi:|^swagger:' "${FILE}" > /dev/null

  #######################
  # Load the error code #
  #######################
  ERROR_CODE=$?

  ##############################
  # Check the shell for errors #
  ##############################
  if [ ${ERROR_CODE} -eq 0 ]; then
    ########################
    # Found string in file #
    ########################
    return 0
  else
    ###################
    # No string match #
    ###################
    return 1
  fi
}
################################################################################
#### Function DetectARMFile ####################################################
DetectARMFile() {
  ################
  # Pull in vars #
  ################
  FILE="${1}" # Name of the file/path we are validating

  ###############################
  # Check the file for keywords #
  ###############################
  grep -E 'schema.management.azure.com' "${FILE}" > /dev/null

  #######################
  # Load the error code #
  #######################
  ERROR_CODE=$?

  ##############################
  # Check the shell for errors #
  ##############################
  if [ ${ERROR_CODE} -eq 0 ]; then
    ########################
    # Found string in file #
    ########################
    return 0
  else
    ###################
    # No string match #
    ###################
    return 1
  fi
}
################################################################################
#### Function DetectCloudFormationFile #########################################
DetectCloudFormationFile() {
  ################
  # Pull in Vars #
  ################
  FILE="${1}" # File that we need to validate

  # https://docs.aws.amazon.com/AWSCloudFormation/latest/UserGuide/template-formats.html
  # AWSTemplateFormatVersion is optional
  #######################################
  # Check if file has AWS Template info #
  #######################################
  if grep 'AWSTemplateFormatVersion' "${FILE}" > /dev/null; then
    # Found it
    return 0
  fi

  ###################################################
  # Check if file has AWSTemplateFormatVersion info #
  ###################################################
  if shyaml --quiet get-type AWSTemplateFormatVersion > /dev/null < "${FILE}"; then
    # Found it
    return 0
  fi

  ###############################
  # check if file has resources #
  ###############################
  if jq -e 'has("Resources")' > /dev/null 2>&1 < "${FILE}"; then
    # Check if AWS Alexa or custom
    if jq ".Resources[].Type" 2> /dev/null | grep -q -E "(AWS|Alexa|Custom)" < "${FILE}"; then
      # Found it
      return 0
    fi
  fi

  ################################
  # See if it contains resources #
  ################################
  if shyaml values-0 Resources 2> /dev/null | grep -q -E "Type: (AWS|Alexa|Custom)" < "${FILE}"; then
    # Found it
    return 0
  fi

  #####################################################
  # No identifiers of a CLOUDFORMATION template found #
  #####################################################
  return 1
}
################################################################################
#### Function DetectAWSStatesFIle ##############################################
DetectAWSStatesFIle() {
  ################
  # Pull in Vars #
  ################
  FILE="${1}" # File that we need to validate

  # https://states-language.net/spec.html#example
  ###############################
  # check if file has resources #
  ###############################
  if grep '"Resource": *"arn"*' "${FILE}"; then
    # Found it
    return 0
  fi

  #################################################
  # No identifiers of a AWS States Language found #
  #################################################
  return 1
}
################################################################################
#### Function GetGitHubVars ####################################################
GetGitHubVars() {
  ##########
  # Prints #
  ##########
  echo "--------------------------------------------"
  echo "Gathering GitHub information..."

  ###############################
  # Get the Run test cases flag #
  ###############################
  if [ -z "${TEST_CASE_RUN}" ]; then
    ##################################
    # No flag passed, set to default #
    ##################################
    TEST_CASE_RUN="${DEFAULT_TEST_CASE_RUN}"
  fi

  ###############################
  # Convert string to lowercase #
  ###############################
  TEST_CASE_RUN="${TEST_CASE_RUN,,}"

  ##########################
  # Get the run local flag #
  ##########################
  if [ -z "${RUN_LOCAL}" ]; then
    ##################################
    # No flag passed, set to default #
    ##################################
    RUN_LOCAL="${DEFAULT_RUN_LOCAL}"
  fi

  ###############################
  # Convert string to lowercase #
  ###############################
  RUN_LOCAL="${RUN_LOCAL,,}"

  #################################
  # Check if were running locally #
  #################################
  if [[ ${RUN_LOCAL} != "false" ]]; then
    ##########################################
    # We are running locally for a debug run #
    ##########################################
    echo "NOTE: ENV VAR [RUN_LOCAL] has been set to:[true]"
    echo "bypassing GitHub Actions variables..."

    ############################
    # Set the GITHUB_WORKSPACE #
    ############################
    if [ -z "${GITHUB_WORKSPACE}" ]; then
      GITHUB_WORKSPACE="${DEFAULT_WORKSPACE}"
    fi

    if [ ! -d "${GITHUB_WORKSPACE}" ]; then
      echo -e "${NC}${B[R]}${F[W]}ERROR:${NC} Provided volume is not a directory!${NC}"
      exit 1
    fi

    echo "Linting all files in mapped directory:[${DEFAULT_WORKSPACE}]"

    # No need to touch or set the GITHUB_SHA
    # No need to touch or set the GITHUB_EVENT_PATH
    # No need to touch or set the GITHUB_ORG
    # No need to touch or set the GITHUB_REPO

    #################################
    # Set the VALIDATE_ALL_CODEBASE #
    #################################
    VALIDATE_ALL_CODEBASE="${DEFAULT_VALIDATE_ALL_CODEBASE}"
  else
    ############################
    # Validate we have a value #
    ############################
    if [ -z "${GITHUB_SHA}" ]; then
      echo -e "${NC}${B[R]}${F[W]}ERROR!${NC} Failed to get [GITHUB_SHA]!${NC}"
      echo -e "${NC}${B[R]}${F[W]}ERROR:${NC}[${GITHUB_SHA}]${NC}"
      exit 1
    else
      echo -e "${NC}${F[B]}Successfully found:${F[W]}[GITHUB_SHA]${F[B]}, value:${F[W]}[${GITHUB_SHA}]${NC}"
    fi

    ############################
    # Validate we have a value #
    ############################
    if [ -z "${GITHUB_WORKSPACE}" ]; then
      echo -e "${NC}${B[R]}${F[W]}ERROR!${NC} Failed to get [GITHUB_WORKSPACE]!${NC}"
      echo -e "${NC}${B[R]}${F[W]}ERROR:${NC}[${GITHUB_WORKSPACE}]${NC}"
      exit 1
    else
      echo -e "${NC}${F[B]}Successfully found:${F[W]}[GITHUB_WORKSPACE]${F[B]}, value:${F[W]}[${GITHUB_WORKSPACE}]${NC}"
    fi

    ############################
    # Validate we have a value #
    ############################
    if [ -z "${GITHUB_EVENT_PATH}" ]; then
      echo -e "${NC}${B[R]}${F[W]}ERROR!${NC} Failed to get [GITHUB_EVENT_PATH]!${NC}"
      echo -e "${NC}${B[R]}${F[W]}ERROR:${NC}[${GITHUB_EVENT_PATH}]${NC}"
      exit 1
    else
      echo -e "${NC}${F[B]}Successfully found:${F[W]}[GITHUB_EVENT_PATH]${F[B]}, value:${F[W]}[${GITHUB_EVENT_PATH}]${F[B]}${NC}"
    fi

    ##################################################
    # Need to pull the GitHub Vars from the env file #
    ##################################################

    ######################
    # Get the GitHub Org #
    ######################
    GITHUB_ORG=$(jq -r '.repository.owner.login' < "${GITHUB_EVENT_PATH}")

    ############################
    # Validate we have a value #
    ############################
    if [ -z "${GITHUB_ORG}" ]; then
      echo -e "${NC}${B[R]}${F[W]}ERROR!${NC} Failed to get [GITHUB_ORG]!${NC}"
      echo -e "${NC}${B[R]}${F[W]}ERROR:${NC}[${GITHUB_ORG}]${NC}"
      exit 1
    else
      echo -e "${NC}${F[B]}Successfully found:${F[W]}[GITHUB_ORG]${F[B]}, value:${F[W]}[${GITHUB_ORG}]${NC}"
    fi

    #######################
    # Get the GitHub Repo #
    #######################
    GITHUB_REPO=$(jq -r '.repository.name' < "${GITHUB_EVENT_PATH}")

    ############################
    # Validate we have a value #
    ############################
    if [ -z "${GITHUB_REPO}" ]; then
      echo -e "${NC}${B[R]}${F[W]}ERROR!${NC} Failed to get [GITHUB_REPO]!${NC}"
      echo -e "${NC}${B[R]}${F[W]}ERROR:${NC}[${GITHUB_REPO}]${NC}"
      exit 1
    else
      echo -e "${NC}${F[B]}Successfully found:${F[W]}[GITHUB_REPO]${F[B]}, value:${F[W]}[${GITHUB_REPO}]${NC}"
    fi
  fi

  ############################
  # Validate we have a value #
  ############################
  if [ -z "${GITHUB_TOKEN}" ] && [[ ${RUN_LOCAL} == "false" ]]; then
    echo -e "${NC}${B[R]}${F[W]}ERROR!${NC} Failed to get [GITHUB_TOKEN]!${NC}"
    echo -e "${NC}${B[R]}${F[W]}ERROR:${NC}[${GITHUB_TOKEN}]${NC}"
    echo -e "${NC}${B[R]}${F[W]}ERROR!${NC} Please set a [GITHUB_TOKEN] from the main workflow environment to take advantage of multiple status reports!${NC}"

    ################################################################################
    # Need to set MULTI_STATUS to false as we cant hit API endpoints without token #
    ################################################################################
    MULTI_STATUS='false'
  else
    echo -e "${NC}${F[B]}Successfully found:${F[W]}[GITHUB_TOKEN]${NC}"
  fi

  ###############################
  # Convert string to lowercase #
  ###############################
  MULTI_STATUS="${MULTI_STATUS,,}"

  #######################################################################
  # Check to see if the multi status is set, and we have a token to use #
  #######################################################################
  if [ "${MULTI_STATUS}" == "true" ] && [ -n "${GITHUB_TOKEN}" ]; then
    ############################
    # Validate we have a value #
    ############################
    if [ -z "${GITHUB_REPOSITORY}" ]; then
      echo -e "${NC}${B[R]}${F[W]}ERROR!${NC} Failed to get [GITHUB_REPOSITORY]!${NC}"
      echo -e "${NC}${B[R]}${F[W]}ERROR:${NC}[${GITHUB_REPOSITORY}]${NC}"
      exit 1
    else
      echo -e "${NC}${F[B]}Successfully found:${F[W]}[GITHUB_REPOSITORY]${F[B]}, value:${F[W]}[${GITHUB_REPOSITORY}]${NC}"
    fi

    ############################
    # Validate we have a value #
    ############################
    if [ -z "${GITHUB_RUN_ID}" ]; then
      echo -e "${NC}${B[R]}${F[W]}ERROR!${NC} Failed to get [GITHUB_RUN_ID]!${NC}"
      echo -e "${NC}${B[R]}${F[W]}ERROR:${NC}[${GITHUB_RUN_ID}]${NC}"
      exit 1
    else
      echo -e "${NC}${F[B]}Successfully found:${F[W]}[GITHUB_RUN_ID]${F[B]}, value:${F[W]}[${GITHUB_RUN_ID}]${NC}"
    fi
  fi
}
################################################################################
#### Function ValidatePowershellModules ########################################
function ValidatePowershellModules() {
  VALIDATE_PSSA_MODULE=$(pwsh -c "(Get-Module -Name PSScriptAnalyzer -ListAvailable | Select-Object -First 1).Name" 2>&1)
  # If module found, ensure Invoke-ScriptAnalyzer command is available
  if [[ ${VALIDATE_PSSA_MODULE} == "PSScriptAnalyzer" ]]; then
    VALIDATE_PSSA_CMD=$(pwsh -c "(Get-Command Invoke-ScriptAnalyzer | Select-Object -First 1).Name" 2>&1)
  else
    # Failed to find module
    exit 1
  fi

  #########################################
  # validate we found the script analyzer #
  #########################################
  if [[ ${VALIDATE_PSSA_CMD} != "Invoke-ScriptAnalyzer" ]]; then
    # Failed to find module
    exit 1
  fi

  #######################
  # Load the error code #
  #######################
  ERROR_CODE=$?

  ##############################
  # Check the shell for errors #
  ##############################
  if [ ${ERROR_CODE} -ne 0 ]; then
    # Failed
    echo -e "${NC}${B[R]}${F[W]}ERROR!${NC} Failed find module [PSScriptAnalyzer] for [${LINTER_NAME}] in system!${NC}"
    echo -e "${NC}${B[R]}${F[W]}ERROR:${NC}[PSSA_MODULE ${VALIDATE_PSSA_MODULE}] [PSSA_CMD ${VALIDATE_PSSA_CMD}]${NC}"
    exit 1
  else
    # Success
    if [[ ${ACTIONS_RUNNER_DEBUG} == "true" ]]; then
      echo -e "${NC}${F[B]}Successfully found module ${F[W]}[${VALIDATE_PSSA_MODULE}]${F[B]} in system${NC}"
      echo -e "${NC}${F[B]}Successfully found command ${F[W]}[${VALIDATE_PSSA_CMD}]${F[B]} in system${NC}"
    fi
  fi
}
################################################################################
#### Function CallStatusAPI ####################################################
CallStatusAPI() {
  ####################
  # Pull in the vars #
  ####################
  LANGUAGE="${1}"   # langauge that was validated
  STATUS="${2}"     # success | error
  SUCCESS_MSG='No errors were found in the linting process'
  FAIL_MSG='Errors were detected, please view logs'
  MESSAGE=''  # Message to send to status API

  ######################################
  # Check the status to create message #
  ######################################
  if [ "${STATUS}" == "success" ]; then
    # Success
    MESSAGE="${SUCCESS_MSG}"
  else
    # Failure
    MESSAGE="${FAIL_MSG}"
  fi

  ##########################################################
  # Check to see if were enabled for multi Status mesaages #
  ##########################################################
  if [ "${MULTI_STATUS}" == "true" ]; then
    ##############################################
    # Call the status API to create status check #
    ##############################################
    SEND_STATUS_CMD=$(curl -f -s -X POST \
      --url "${GITHUB_API_URL}/repos/${GITHUB_REPOSITORY}/statuses/${GITHUB_SHA}" \
      -H 'accept: application/vnd.github.v3+json' \
      -H "authorization: Bearer ${GITHUB_TOKEN}" \
      -H 'content-type: application/json' \
      -d "{ \"state\": \"${STATUS}\",
        \"target_url\": \"https://github.com/${GITHUB_REPOSITORY}/actions/runs/${GITHUB_RUN_ID}\",
        \"description\": \"${MESSAGE}\", \"context\": \"--> Linted: ${LANGUAGE}\"
      }" 2>&1)

    #######################
    # Load the error code #
    #######################
    ERROR_CODE=$?

    ##############################
    # Check the shell for errors #
    ##############################
    if [ "${ERROR_CODE}" -ne 0 ]; then
      # ERROR
      echo "ERROR! Failed to call GitHub Status API!"
      echo "ERROR:[${SEND_STATUS_CMD}]"
      # Not going to fail the script on this yet...
    fi
  fi
}
################################################################################
#### Function Reports ##########################################################
Reports() {
  echo ""
  echo "----------------------------------------------"
  echo "----------------------------------------------"
  echo "Generated reports:"
  echo "----------------------------------------------"
  echo "----------------------------------------------"
  echo ""

  ###################################
  # Prints output report if enabled #
  ###################################
  if [ -z "${FORMAT_REPORT}" ] ; then
    echo "Reports generated in folder ${REPORT_OUTPUT_FOLDER}"
  fi

  ################################
  # Prints for warnings if found #
  ################################
  for TEST in "${WARNING_ARRAY_TEST[@]}"; do
    echo -e "${NC}${F[Y]}WARN!${NC} Expected file to compare with was not found for ${TEST}${NC}"
  done

}
################################################################################
#### Function Footer ###########################################################
Footer() {
  echo ""
  echo "----------------------------------------------"
  echo "----------------------------------------------"
  echo "The script has completed"
  echo "----------------------------------------------"
  echo "----------------------------------------------"
  echo ""

  ####################################################
  # Need to clean up the lanuage array of duplicates #
  ####################################################
  mapfile -t UNIQUE_LINTED_ARRAY < <(echo "${LINTED_LANGUAGES_ARRAY[@]}" | tr ' ' '\n' | sort -u | tr '\n' ' ')

  ##############################
  # Prints for errors if found #
  ##############################
  for LANGUAGE in "${LANGUAGE_ARRAY[@]}"; do
    ###########################
    # Build the error counter #
    ###########################
    ERROR_COUNTER="ERRORS_FOUND_${LANGUAGE}"

    ##################
    # Print if not 0 #
    ##################
    if [ "${!ERROR_COUNTER}" -ne 0 ]; then
      # We found errors in the language
      ###################
      # Print the goods #
      ###################
      echo -e "${NC}${B[R]}${F[W]}ERRORS FOUND${NC} in ${LANGUAGE}:[${!ERROR_COUNTER}]${NC}"

      #########################################
      # Create status API for Failed language #
      #########################################
      CallStatusAPI "${LANGUAGE}" "error"
    ######################################
    # Check if we validated the langauge #
    ######################################
    elif [ "${!ERROR_COUNTER}" -eq 0 ] && [[ "${UNIQUE_LINTED_ARRAY[*]}" =~ ${LANGUAGE} ]]; then
      # No errors found when linting the language
      CallStatusAPI "${LANGUAGE}" "success"
    fi
  done

  ##################################
  # Exit with 0 if errors disabled #
  ##################################
  if [ "${DISABLE_ERRORS}" == "true" ]; then
    echo -e "${NC}${F[Y]}WARN!${NC} Exiting with exit code:[0] as:[DISABLE_ERRORS] was set to:[${DISABLE_ERRORS}]${NC}"
    exit 0
  fi

  ###############################
  # Exit with 1 if errors found #
  ###############################
<<<<<<< HEAD
  elif  [ "${ERRORS_FOUND_ANSIBLE}" -ne 0 ] ||
    [ "${ERRORS_FOUND_ARM}" -ne 0 ] ||
    [ "${ERRORS_FOUND_BASH}" -ne 0 ] ||
    [ "${ERRORS_FOUND_CFN}" -ne 0 ] ||
    [ "${ERRORS_FOUND_CLOJURE}" -ne 0 ] ||
    [ "${ERRORS_FOUND_COFFEESCRIPT}" -ne 0 ] ||
    [ "${ERRORS_FOUND_CSS}" -ne 0 ] ||
    [ "${ERRORS_FOUND_DART}" -ne 0 ] ||
    [ "${ERRORS_FOUND_DOCKER}" -ne 0 ] ||
    [ "${ERRORS_FOUND_ENV}" -ne 0 ] ||
    [ "${ERRORS_FOUND_GO}" -ne 0 ] ||
    [ "$ERRORS_FOUND_GROOVY" -ne 0 ] ||
    [ "${ERRORS_FOUND_HTML}" -ne 0 ] ||
    [ "${ERRORS_FOUND_JAVASCRIPT_ES}" -ne 0 ] ||
    [ "${ERRORS_FOUND_JAVASCRIPT_STANDARD}" -ne 0 ] ||
    [ "${ERRORS_FOUND_JSON}" -ne 0 ] ||
    [ "${ERRORS_FOUND_JSX}" -ne 0 ] ||
    [ "${ERRORS_FOUND_KOTLIN}" -ne 0 ] ||
    [ "${ERRORS_FOUND_MARKDOWN}" -ne 0 ] ||
    [ "${ERRORS_FOUND_OPENAPI}" -ne 0 ] ||
    [ "${ERRORS_FOUND_PERL}" -ne 0 ] ||
    [ "${ERRORS_FOUND_PHP}" -ne 0 ] ||
    [ "${ERRORS_FOUND_POWERSHELL}" -ne 0 ] ||
    [ "${ERRORS_FOUND_PROTOBUF}" -ne 0 ] ||
    [ "${ERRORS_FOUND_PYTHON}" -ne 0 ] ||
    [ "${ERRORS_FOUND_RAKU}" -ne 0 ] ||
    [ "${ERRORS_FOUND_RUBY}" -ne 0 ] ||
    [ "${ERRORS_FOUND_STATES}" -ne 0 ] ||
    [ "${ERRORS_FOUND_TERRAFORM}" -ne 0 ] ||
    [ "${ERRORS_FOUND_TSX}" -ne 0 ] ||
    [ "${ERRORS_FOUND_TYPESCRIPT_ES}" -ne 0 ] ||
    [ "${ERRORS_FOUND_TYPESCRIPT_STANDARD}" -ne 0 ] ||
    [ "${ERRORS_FOUND_XML}" -ne 0 ] ||
    [ "${ERRORS_FOUND_YML}" -ne 0 ]; then
    # Failed exit
    echo -e "${NC}${F[R]}Exiting with errors found!${NC}"
    exit 1
  else
    #################
    # Footer prints #
    #################
    echo ""
    echo -e "${NC}${F[G]}All file(s) linted successfully with no errors detected${NC}"
    echo "----------------------------------------------"
    echo ""
    # Successful exit
    exit 0
  fi
=======
  # Loop through all languages
  for LANGUAGE in "${LANGUAGE_ARRAY[@]}"; do
    # build the variable
    ERRORS_FOUND_LANGUAGE="ERRORS_FOUND_${LANGUAGE}"
    # Check if error was found
    if [ "${!ERRORS_FOUND_LANGUAGE}" -ne 0 ]; then
      # Failed exit
      echo -e "${NC}${F[R]}Exiting with errors found!${NC}"
      exit 1
    fi
  done

  ########################
  # Footer prints Exit 0 #
  ########################
  echo ""
  echo -e "${NC}${F[G]}All file(s) linted successfully with no errors detected${NC}"
  echo "----------------------------------------------"
  echo ""
  # Successful exit
  exit 0
>>>>>>> 98ae902c
}

################################################################################
############################### MAIN ###########################################
################################################################################

##########
# Header #
##########
Header

##############################################################
# check flag for validating the report folder does not exist #
##############################################################
if [ -n "${OUTPUT_FORMAT}" ]; then
  if [ -d "${REPORT_OUTPUT_FOLDER}" ] ; then
    echo "ERROR! Found ${REPORT_OUTPUT_FOLDER}"
    echo "Please remove the folder and try again."
    exit 1
  fi
fi

#######################
# Get GitHub Env Vars #
#######################
# Need to pull in all the GitHub variables
# needed to connect back and update checks
GetGitHubVars

#########################################
# Get the languages we need to validate #
#########################################
GetValidationInfo

########################
# Get the linter rules #
########################
# Get YML rules
GetLinterRules "YAML"
# Get Markdown rules
GetLinterRules "MARKDOWN"
# Get Python rules
GetLinterRules "PYTHON"
# Get Ruby rules
GetLinterRules "RUBY"
# Get Coffeescript rules
GetLinterRules "COFFEESCRIPT"
# Get Ansible rules
GetLinterRules "ANSIBLE"
# Get JavaScript rules
GetLinterRules "JAVASCRIPT"
# Get TypeScript rules
GetLinterRules "TYPESCRIPT"
# Get Golang rules
GetLinterRules "GO"
# Get Groovy rules
GetLinterRules "GROOVY"
# Get Docker rules
GetLinterRules "DOCKER"
# Get Terraform rules
GetLinterRules "TERRAFORM"
# Get PowerShell rules
GetLinterRules "POWERSHELL"
# Get ARM rules
GetLinterRules "ARM"
# Get CSS rules
GetLinterRules "CSS"
# Get CLOUDFORMATION rules
GetLinterRules "CLOUDFORMATION"
# Get DART rules
GetLinterRules "DART"
# Get HTML rules
GetLinterRules "HTML"

#################################
# Check if were in verbose mode #
#################################
if [[ ${ACTIONS_RUNNER_DEBUG} == "true" ]]; then
  ##################################
  # Get and print all version info #
  ##################################
  GetLinterVersions
fi

###########################################
# Check to see if this is a test case run #
###########################################
if [[ ${TEST_CASE_RUN} != "false" ]]; then

  #############################################
  # Set the multi status to off for test runs #
  #############################################
  MULTI_STATUS='false'

  ###########################
  # Run only the test cases #
  ###########################
  # Code will exit from inside this loop
  RunTestCases
fi

#############################################
# check flag for validation of all codebase #
#############################################
if [ "${VALIDATE_ALL_CODEBASE}" == "false" ]; then
  ########################################
  # Get list of files changed if env set #
  ########################################
  BuildFileList
fi

###############
# YML LINTING #
###############
if [ "${VALIDATE_YAML}" == "true" ]; then
  ######################
  # Lint the Yml Files #
  ######################
  # LintCodebase "FILE_TYPE" "LINTER_NAME" "LINTER_CMD" "FILE_TYPES_REGEX" "FILE_ARRAY"
  LintCodebase "YML" "yamllint" "yamllint -c ${YAML_LINTER_RULES}" ".*\.\(yml\|yaml\)\$" "${FILE_ARRAY_YML[@]}"
fi

################
# JSON LINTING #
################
if [ "${VALIDATE_JSON}" == "true" ]; then
  #######################
  # Lint the json files #
  #######################
  # LintCodebase "FILE_TYPE" "LINTER_NAME" "LINTER_CMD" "FILE_TYPES_REGEX" "FILE_ARRAY"
  LintCodebase "JSON" "jsonlint" "jsonlint" ".*\.\(json\)\$" "${FILE_ARRAY_JSON[@]}"
fi

###############
# XML LINTING #
###############
if [ "${VALIDATE_XML}" == "true" ]; then
  ######################
  # Lint the XML Files #
  ######################
  # LintCodebase "FILE_TYPE" "LINTER_NAME" "LINTER_CMD" "FILE_TYPES_REGEX" "FILE_ARRAY"
  LintCodebase "XML" "xmllint" "xmllint" ".*\.\(xml\)\$" "${FILE_ARRAY_XML[@]}"
fi

####################
# MARKDOWN LINTING #
####################
if [ "${VALIDATE_MARKDOWN}" == "true" ]; then
  ###########################
  # Lint the Markdown Files #
  ###########################
  # LintCodebase "FILE_TYPE" "LINTER_NAME" "LINTER_CMD" "FILE_TYPES_REGEX" "FILE_ARRAY"
  LintCodebase "MARKDOWN" "markdownlint" "markdownlint -c ${MARKDOWN_LINTER_RULES}" ".*\.\(md\)\$" "${FILE_ARRAY_MARKDOWN[@]}"
fi

################
# BASH LINTING #
################
if [ "${VALIDATE_BASH}" == "true" ]; then
  #######################
  # Lint the bash files #
  #######################
  # LintCodebase "FILE_TYPE" "LINTER_NAME" "LINTER_CMD" "FILE_TYPES_REGEX" "FILE_ARRAY"
  LintCodebase "BASH" "shellcheck" "shellcheck --color" ".*\.\(sh\|bash\|dash\|ksh\)\$" "${FILE_ARRAY_BASH[@]}"
fi

##################
# PYTHON LINTING #
##################
if [ "${VALIDATE_PYTHON}" == "true" ]; then
  #########################
  # Lint the python files #
  #########################
  # LintCodebase "FILE_TYPE" "LINTER_NAME" "LINTER_CMD" "FILE_TYPES_REGEX" "FILE_ARRAY"
  LintCodebase "PYTHON" "pylint" "pylint --rcfile ${PYTHON_LINTER_RULES}" ".*\.\(py\)\$" "${FILE_ARRAY_PYTHON[@]}"
fi

##########################
# CLOUDFORMATION LINTING #
##########################
if [ "${VALIDATE_CLOUDFORMATION}" == "true" ]; then
  # If we are validating all codebase we need to build file list because not every yml/json file is an CLOUDFORMATION file
  if [ "${VALIDATE_ALL_CODEBASE}" == "true" ]; then
    ###############################################################################
    # Set the file seperator to newline to allow for grabbing objects with spaces #
    ###############################################################################
    IFS=$'\n'

    mapfile -t LIST_FILES < <(find "${GITHUB_WORKSPACE}" -type f -regex ".*\.\(yml\|yaml\|json\)\$" 2>&1)
    for FILE in "${LIST_FILES[@]}"; do
      if DetectCloudFormationFile "${FILE}"; then
        FILE_ARRAY_CLOUDFORMATION+=("${FILE}")
      fi
    done

    ###########################
    # Set IFS back to default #
    ###########################
    IFS="${DEFAULT_IFS}"
  fi

  #################################
  # Lint the CloudFormation files #
  #################################
  # LintCodebase "FILE_TYPE" "LINTER_NAME" "LINTER_CMD" "FILE_TYPES_REGEX" "FILE_ARRAY"
  LintCodebase "CLOUDFORMATION" "cfn-lint" "cfn-lint --config-file ${CLOUDFORMATION_LINTER_RULES}" "disabledfileext" "${FILE_ARRAY_CLOUDFORMATION[@]}"
fi

################
# PERL LINTING #
################
if [ "${VALIDATE_PERL}" == "true" ]; then
  #######################
  # Lint the perl files #
  #######################
  # LintCodebase "FILE_TYPE" "LINTER_NAME" "LINTER_CMD" "FILE_TYPES_REGEX" "FILE_ARRAY"
  LintCodebase "PERL" "perl" "perl -Mstrict -cw" ".*\.\(pl\)\$" "${FILE_ARRAY_PERL[@]}"
fi

################
# RAKU LINTING #
################
if [ "${VALIDATE_RAKU}" == "true" ]; then
  #######################
  # Lint the raku files #
  #######################
    echo "${GITHUB_WORKSPACE}/META6.json"
    if [ -e "${GITHUB_WORKSPACE}/META6.json" ]; then
        cd "${GITHUB_WORKSPACE}" &&  zef install --deps-only --/test .
    fi
  # LintCodebase "FILE_TYPE" "LINTER_NAME" "LINTER_CMD" "FILE_TYPES_REGEX" "FILE_ARRAY"
  LintCodebase "RAKU" "raku" "raku -I ${GITHUB_WORKSPACE}/lib -c" ".*\.\(raku\|rakumod\|rakutest\|pm6\|pl6\|p6\)\$" "${FILE_ARRAY_RAKU[@]}"
fi

################
# PHP LINTING #
################
if [ "${VALIDATE_PHP}" == "true" ]; then
  #######################
  # Lint the PHP files #
  #######################
  # LintCodebase "FILE_TYPE" "LINTER_NAME" "LINTER_CMD" "FILE_TYPES_REGEX" "FILE_ARRAY"
  LintCodebase "PHP" "php" "php -l" ".*\.\(php\)\$" "${FILE_ARRAY_PHP[@]}"
fi

################
# RUBY LINTING #
################
if [ "${VALIDATE_RUBY}" == "true" ]; then
  #######################
  # Lint the ruby files #
  #######################
  # LintCodebase "FILE_TYPE" "LINTER_NAME" "LINTER_CMD" "FILE_TYPES_REGEX" "FILE_ARRAY"
  LintCodebase "RUBY" "rubocop" "rubocop -c ${RUBY_LINTER_RULES} --force-exclusion" ".*\.\(rb\)\$" "${FILE_ARRAY_RUBY[@]}"
fi

########################
# COFFEESCRIPT LINTING #
########################
if [ "${VALIDATE_COFFEE}" == "true" ]; then
  #########################
  # Lint the coffee files #
  #########################
  # LintCodebase "FILE_TYPE" "LINTER_NAME" "LINTER_CMD" "FILE_TYPES_REGEX" "FILE_ARRAY"
  LintCodebase "COFFEESCRIPT" "coffeelint" "coffeelint -f ${COFFEESCRIPT_LINTER_RULES}" ".*\.\(coffee\)\$" "${FILE_ARRAY_COFFEESCRIPT[@]}"
fi

##################
# GOLANG LINTING #
##################
if [ "${VALIDATE_GO}" == "true" ]; then
  #########################
  # Lint the golang files #
  #########################
  # LintCodebase "FILE_TYPE" "LINTER_NAME" "LINTER_CMD" "FILE_TYPES_REGEX" "FILE_ARRAY"
  LintCodebase "GO" "golangci-lint" "golangci-lint run -c ${GO_LINTER_RULES}" ".*\.\(go\)\$" "${FILE_ARRAY_GO[@]}"
fi

##################
# GROOVY LINTING #
##################
if [ "$VALIDATE_GROOVY" == "true" ]; then
  #########################
  # Lint the groovy files #
  #########################
  # LintCodebase "FILE_TYPE" "LINTER_NAME" "LINTER_CMD" "FILE_TYPES_REGEX" "FILE_ARRAY"
  LintCodebase "GROOVY" "npm-groovy-lint" "npm-groovy-lint -c $GROOVY_LINTER_RULES -s" ".*\.\(groovy\|jenkinsfile\|gradle\)\$" "${FILE_ARRAY_GROOVY[@]}"
fi

#####################
# TERRAFORM LINTING #
#####################
if [ "${VALIDATE_TERRAFORM}" == "true" ]; then
  ############################
  # Lint the Terraform files #
  ############################
  # LintCodebase "FILE_TYPE" "LINTER_NAME" "LINTER_CMD" "FILE_TYPES_REGEX" "FILE_ARRAY"
  LintCodebase "TERRAFORM" "tflint" "tflint -c ${TERRAFORM_LINTER_RULES}" ".*\.\(tf\)\$" "${FILE_ARRAY_TERRAFORM[@]}"
fi

###################
# ANSIBLE LINTING #
###################
if [ "${VALIDATE_ANSIBLE}" == "true" ]; then
  ##########################
  # Lint the Ansible files #
  ##########################
  # Due to the nature of how we want to validate Ansible, we cannot use the
  # standard loop, since it looks for an ansible folder, excludes certain
  # files, and looks for additional changes, it should be an outlier
  LintAnsibleFiles "${ANSIBLE_LINTER_RULES}" # Passing rules but not needed, dont want to exclude unused var
fi

######################
# JAVASCRIPT LINTING #
######################
if [ "${VALIDATE_JAVASCRIPT_ES}" == "true" ]; then
  #############################
  # Lint the Javascript files #
  #############################
  # LintCodebase "FILE_TYPE" "LINTER_NAME" "LINTER_CMD" "FILE_TYPES_REGEX" "FILE_ARRAY"
  LintCodebase "JAVASCRIPT_ES" "eslint" "eslint --no-eslintrc -c ${JAVASCRIPT_LINTER_RULES}" ".*\.\(js\)\$" "${FILE_ARRAY_JAVASCRIPT_ES[@]}"
fi

######################
# JAVASCRIPT LINTING #
######################
if [ "${VALIDATE_JAVASCRIPT_STANDARD}" == "true" ]; then
  #################################
  # Get Javascript standard rules #
  #################################
  GetStandardRules "javascript"
  #############################
  # Lint the Javascript files #
  #############################
  # LintCodebase "FILE_TYPE" "LINTER_NAME" "LINTER_CMD" "FILE_TYPES_REGEX" "FILE_ARRAY"
  LintCodebase "JAVASCRIPT_STANDARD" "standard" "standard ${JAVASCRIPT_STANDARD_LINTER_RULES}" ".*\.\(js\)\$" "${FILE_ARRAY_JAVASCRIPT_STANDARD[@]}"
fi

######################
# JSX LINTING        #
######################
if [ "${VALIDATE_JSX}" == "true" ]; then
  #############################
  # Lint the JSX files        #
  #############################
  # LintCodebase "FILE_TYPE" "LINTER_NAME" "LINTER_CMD" "FILE_TYPES_REGEX" "FILE_ARRAY"
  LintCodebase "JSX" "eslint" "eslint --no-eslintrc -c ${JAVASCRIPT_LINTER_RULES}" ".*\.\(jsx\)\$" "${FILE_ARRAY_JSX[@]}"
fi

######################
# TSX LINTING        #
######################
if [ "${VALIDATE_TSX}" == "true" ]; then
  #############################
  # Lint the TSX files        #
  #############################
  LintCodebase "TSX" "eslint" "eslint --no-eslintrc -c ${TYPESCRIPT_LINTER_RULES}" ".*\.\(tsx\)\$" "${FILE_ARRAY_TSX[@]}"
fi

######################
# TYPESCRIPT LINTING #
######################
if [ "${VALIDATE_TYPESCRIPT_ES}" == "true" ]; then
  #############################
  # Lint the Typescript files #
  #############################
  LintCodebase "TYPESCRIPT_ES" "eslint" "eslint --no-eslintrc -c ${TYPESCRIPT_LINTER_RULES}" ".*\.\(ts\)\$" "${FILE_ARRAY_TYPESCRIPT_ES[@]}"
fi

######################
# TYPESCRIPT LINTING #
######################
if [ "${VALIDATE_TYPESCRIPT_STANDARD}" == "true" ]; then
  #################################
  # Get Typescript standard rules #
  #################################
  GetStandardRules "typescript"
  #############################
  # Lint the Typescript files #
  #############################
  LintCodebase "TYPESCRIPT_STANDARD" "standard" "standard --parser @typescript-eslint/parser --plugin @typescript-eslint/eslint-plugin ${TYPESCRIPT_STANDARD_LINTER_RULES}" ".*\.\(ts\)\$" "${FILE_ARRAY_TYPESCRIPT_STANDARD[@]}"
fi

###############
# CSS LINTING #
###############
if [ "${VALIDATE_CSS}" == "true" ]; then
  #################################
  # Get CSS standard rules #
  #################################
  GetStandardRules "stylelint"
  #############################
  # Lint the CSS files #
  #############################
  LintCodebase "CSS" "stylelint" "stylelint --config ${CSS_LINTER_RULES}" ".*\.\(css\)\$" "${FILE_ARRAY_CSS[@]}"
fi

###############
# ENV LINTING #
###############
if [ "${VALIDATE_ENV}" == "true" ]; then
  #######################
  # Lint the env files #
  #######################
  # LintCodebase "FILE_TYPE" "LINTER_NAME" "LINTER_CMD" "FILE_TYPES_REGEX" "FILE_ARRAY"
  LintCodebase "ENV" "dotenv-linter" "dotenv-linter" ".*\.\(env\).*\$" "${FILE_ARRAY_ENV[@]}"
fi

##################
# KOTLIN LINTING #
##################
if [ "${VALIDATE_KOTLIN}" == "true" ]; then
  #######################
  # Lint the Kotlin files #
  #######################
  # LintCodebase "FILE_TYPE" "LINTER_NAME" "LINTER_CMD" "FILE_TYPES_REGEX" "FILE_ARRAY"
  LintCodebase "KOTLIN" "ktlint" "ktlint" ".*\.\(kt\|kts\)\$" "${FILE_ARRAY_KOTLIN[@]}"
fi

########################
# EDITORCONFIG LINTING #
########################
if [ "${VALIDATE_EDITORCONFIG}" == "true" ]; then
  ####################################
  # Lint the files with editorconfig #
  ####################################
  # LintCodebase "FILE_TYPE" "LINTER_NAME" "LINTER_CMD" "FILE_TYPES_REGEX" "FILE_ARRAY"
  LintCodebase "EDITORCONFIG" "editorconfig-checker" "editorconfig-checker" "^.*$" "${FILE_ARRAY_ENV[@]}"
fi

##################
# DART LINTING #
##################
if [ "${VALIDATE_DART}" == "true" ]; then
  #######################
  # Lint the Dart files #
  #######################
  # LintCodebase "FILE_TYPE" "LINTER_NAME" "LINTER_CMD" "FILE_TYPES_REGEX" "FILE_ARRAY"
  LintCodebase "DART" "dart" "dartanalyzer --fatal-infos --fatal-warnings --options ${DART_LINTER_RULES}" ".*\.\(dart\)\$" "${FILE_ARRAY_DART[@]}"
fi

##################
# DOCKER LINTING #
##################
if [ "${VALIDATE_DOCKER}" == "true" ]; then
  #########################
  # Lint the docker files #
  #########################
  # LintCodebase "FILE_TYPE" "LINTER_NAME" "LINTER_CMD" "FILE_TYPES_REGEX" "FILE_ARRAY"
  # NOTE: dockerfilelint's "-c" option expects the folder *containing* the DOCKER_LINTER_RULES file
  LintCodebase "DOCKER" "dockerfilelint" "dockerfilelint -c $(dirname ${DOCKER_LINTER_RULES})" ".*\(Dockerfile\)\$" "${FILE_ARRAY_DOCKER[@]}"
fi

###################
# CLOJURE LINTING #
###################
if [ "${VALIDATE_CLOJURE}" == "true" ]; then
  #################################
  # Get Clojure standard rules #
  #################################
  GetStandardRules "clj-kondo"
  #########################
  # Lint the Clojure files #
  #########################
  LintCodebase "CLOJURE" "clj-kondo" "clj-kondo --config ${CLOJURE_LINTER_RULES} --lint" ".*\.\(clj\|cljs\|cljc\|edn\)\$" "${FILE_ARRAY_CLOJURE[@]}"
fi

##################
# PROTOBUF LINTING #
##################
if [ "${VALIDATE_PROTOBUF}" == "true" ]; then
  #######################
  # Lint the Protocol Buffers files #
  #######################
  # LintCodebase "FILE_TYPE" "LINTER_NAME" "LINTER_CMD" "FILE_TYPES_REGEX" "FILE_ARRAY"
  LintCodebase "PROTOBUF" "protolint" "protolint lint --config_path ${PROTOBUF_LINTER_RULES}" ".*\.\(proto\)\$" "${FILE_ARRAY_PROTOBUF[@]}"
fi

######################
# POWERSHELL LINTING #
######################
if [ "${VALIDATE_POWERSHELL}" == "true" ]; then
  ###############################################################
  # For POWERSHELL, ensure PSScriptAnalyzer module is available #
  ###############################################################
  ValidatePowershellModules

  #############################
  # Lint the powershell files #
  #############################
  # LintCodebase "FILE_TYPE" "LINTER_NAME" "LINTER_CMD" "FILE_TYPES_REGEX" "FILE_ARRAY"
  LintCodebase "POWERSHELL" "pwsh" "Invoke-ScriptAnalyzer -EnableExit -Settings ${POWERSHELL_LINTER_RULES} -Path" ".*\.\(ps1\|psm1\|psd1\|ps1xml\|pssc\|psrc\|cdxml\)\$" "${FILE_ARRAY_POWERSHELL[@]}"
fi

########################
# ARM Template LINTING #
########################
if [ "${VALIDATE_ARM}" == "true" ]; then
  # If we are validating all codebase we need to build file list because not every json file is an ARM file
  if [ "${VALIDATE_ALL_CODEBASE}" == "true" ]; then
    ###############################################################################
    # Set the file seperator to newline to allow for grabbing objects with spaces #
    ###############################################################################
    IFS=$'\n'

    mapfile -t LIST_FILES < <(find "${GITHUB_WORKSPACE}" -type f -regex ".*\.\(json\)\$" 2>&1)
    for FILE in "${LIST_FILES[@]}"; do
      if DetectARMFile "${FILE}"; then
        FILE_ARRAY_ARM+=("${FILE}")
      fi
    done

    ###########################
    # Set IFS back to default #
    ###########################
    IFS="${DEFAULT_IFS}"
  fi

  ###############################
  # Lint the ARM Template files #
  ###############################
  # LintCodebase "FILE_TYPE" "LINTER_NAME" "LINTER_CMD" "FILE_TYPES_REGEX" "FILE_ARRAY"
  LintCodebase "ARM" "arm-ttk" "Import-Module ${ARM_TTK_PSD1} ; \${config} = \$(Import-PowerShellDataFile -Path ${ARM_LINTER_RULES}) ; Test-AzTemplate @config -TemplatePath" "disabledfileext" "${FILE_ARRAY_ARM[@]}"
fi

###################
# OPENAPI LINTING #
###################
if [ "${VALIDATE_OPENAPI}" == "true" ]; then
  # If we are validating all codebase we need to build file list because not every yml/json file is an OpenAPI file
  if [ "${VALIDATE_ALL_CODEBASE}" == "true" ]; then
    ###############################################################################
    # Set the file seperator to newline to allow for grabbing objects with spaces #
    ###############################################################################
    IFS=$'\n'

    mapfile -t LIST_FILES < <(find "${GITHUB_WORKSPACE}" -type f -regex ".*\.\(yml\|yaml\|json\)\$" 2>&1)
    for FILE in "${LIST_FILES[@]}"; do
      if DetectOpenAPIFile "${FILE}"; then
        FILE_ARRAY_OPENAPI+=("${FILE}")
      fi
    done

    ###########################
    # Set IFS back to default #
    ###########################
    IFS="${DEFAULT_IFS}"
  fi

  ##########################
  # Lint the OpenAPI files #
  ##########################
  # LintCodebase "FILE_TYPE" "LINTER_NAME" "LINTER_CMD" "FILE_TYPES_REGEX" "FILE_ARRAY"
  LintCodebase "OPENAPI" "spectral" "spectral lint -r ${OPENAPI_LINTER_RULES}" "disabledfileext" "${FILE_ARRAY_OPENAPI[@]}"
fi

################
# HTML LINTING #
################
if [ "${VALIDATE_HTML}" == "true" ]; then
  #################################
  # Get HTML standard rules #
  #################################
  GetStandardRules "htmlhint"
  #############################
  # Lint the HTML files #
  #############################
  LintCodebase "HTML" "htmlhint" "htmlhint --config ${HTML_LINTER_RULES}" ".*\.\(html\)\$" "${FILE_ARRAY_HTML[@]}"
fi

######################
# AWS STATES LINTING #
######################
if [ "${VALIDATE_STATES}" == "true" ]; then
  # If we are validating all codebase we need to build file list because not every json file is an aws states file
  if [ "${VALIDATE_ALL_CODEBASE}" == "true" ]; then
    ###############################################################################
    # Set the file seperator to newline to allow for grabbing objects with spaces #
    ###############################################################################
    IFS=$'\n'

    mapfile -t LIST_FILES < <(find "${GITHUB_WORKSPACE}" -type f -regex ".*\.\(json\)\$" 2>&1)
    for FILE in "${LIST_FILES[@]}"; do
      if DetectAWSStatesFIle "${FILE}"; then
        FILE_ARRAY_STATES+=("${FILE}")
      fi
    done

    ###########################
    # Set IFS back to default #
    ###########################
    IFS="${DEFAULT_IFS}"
  fi

  #########################
  # Lint the STATES files #
  #########################
  LintCodebase "STATES" "asl-validator" "asl-validator --json-path" "disabledfileext" "${FILE_ARRAY_STATES[@]}"
fi

###########
# Reports #
###########
Reports

##########
# Footer #
##########
Footer<|MERGE_RESOLUTION|>--- conflicted
+++ resolved
@@ -48,16 +48,11 @@
 DOCKER_FILE_NAME='.dockerfilelintrc'                                                  # Name of the file
 DOCKER_LINTER_RULES="${DEFAULT_RULES_LOCATION}/${DOCKER_FILE_NAME}"                   # Path to the Docker lint rules
 # Golang Vars
-<<<<<<< HEAD
-GO_FILE_NAME='.golangci.yml'                                                # Name of the file
-GO_LINTER_RULES="${DEFAULT_RULES_LOCATION}/${GO_FILE_NAME}"                 # Path to the Go lint rules
-# Groovy Vars
-GROOVY_FILE_NAME='.groovylintrc.json'                                       # Name of the file
-GROOVY_LINTER_RULES="${DEFAULT_RULES_LOCATION}/${GROOVY_FILE_NAME}"         # Path to the Groovy lint rules
-=======
 GO_FILE_NAME='.golangci.yml'                                                          # Name of the file
 GO_LINTER_RULES="${DEFAULT_RULES_LOCATION}/${GO_FILE_NAME}"                           # Path to the Go lint rules
->>>>>>> 98ae902c
+# Groovy Vars
+GROOVY_FILE_NAME='.groovylintrc.json'                                                 # Name of the file
+GROOVY_LINTER_RULES="${DEFAULT_RULES_LOCATION}/${GROOVY_FILE_NAME}"                   # Path to the Groovy lint rules
 # HTML Vars
 HTML_FILE_NAME='.htmlhintrc'                                                          # Name of the file
 HTML_LINTER_RULES="${DEFAULT_RULES_LOCATION}/${HTML_FILE_NAME}"                       # Path to the CSS lint rules
@@ -109,13 +104,8 @@
 #############################
 # Language array for prints #
 #############################
-<<<<<<< HEAD
-LANGUAGE_ARRAY=('ANSIBLE' 'ARM' 'BASH' 'CFN' 'CLOJURE' 'COFFEESCRIPT'
+LANGUAGE_ARRAY=('ANSIBLE' 'ARM' 'BASH' 'CLOUDFORMATION' 'CLOJURE' 'COFFEESCRIPT'
   'CSS' 'DART' 'DOCKER' 'ENV' 'GO' 'GROOVY' 'HTML' 'JAVASCRIPT_ES'
-=======
-LANGUAGE_ARRAY=('ANSIBLE' 'ARM' 'BASH' 'CLOUDFORMATION' 'CLOJURE' 'COFFEESCRIPT'
-  'CSS' 'DART' 'DOCKER' 'ENV' 'GO' 'HTML' 'JAVASCRIPT_ES'
->>>>>>> 98ae902c
   'JAVASCRIPT_STANDARD' 'JSON' 'JSX' 'KOTLIN' 'MARKDOWN' 'OPENAPI'
   'PERL' 'PHP' 'POWERSHELL' 'PROTOBUF' 'PYTHON'
   'RAKU' 'RUBY' 'STATES' 'TERRAFORM' 'TSX' 'TYPESCRIPT_ES'
@@ -256,42 +246,6 @@
 ############
 # Counters #
 ############
-<<<<<<< HEAD
-ERRORS_FOUND_ANSIBLE=0             # Count of errors found
-ERRORS_FOUND_ARM=0                 # Count of errors found
-ERRORS_FOUND_BASH=0                # Count of errors found
-ERRORS_FOUND_CFN=0                 # Count of errors found
-ERRORS_FOUND_CLOJURE=0             # Count of errors found
-ERRORS_FOUND_CSS=0                 # Count of errors found
-ERRORS_FOUND_COFFEESCRIPT=0        # Count of errors found
-ERRORS_FOUND_DART=0                # Count of errors found
-ERRORS_FOUND_DOCKER=0              # Count of errors found
-ERRORS_FOUND_ENV=0                 # Count of errors found
-ERRORS_FOUND_GO=0                  # Count of errors found
-ERRORS_FOUND_GROOVY=0              # Count of errors found
-ERRORS_FOUND_HTML=0                # Count of errors found
-ERRORS_FOUND_JAVASCRIPT_STANDARD=0 # Count of errors found
-ERRORS_FOUND_JAVASCRIPT_ES=0       # Count of errors found
-ERRORS_FOUND_JSON=0                # Count of errors found
-ERRORS_FOUND_JSX=0                 # Count of errors found
-ERRORS_FOUND_KOTLIN=0              # Count of errors found
-ERRORS_FOUND_MARKDOWN=0            # Count of errors found
-ERRORS_FOUND_OPENAPI=0             # Count of errors found
-ERRORS_FOUND_PERL=0                # Count of errors found
-ERRORS_FOUND_PHP=0                 # Count of errors found
-ERRORS_FOUND_POWERSHELL=0          # Count of errors found
-ERRORS_FOUND_PROTOBUF=0            # Count of errors found
-ERRORS_FOUND_PYTHON=0              # Count of errors found
-ERRORS_FOUND_RAKU=0                # Count of errors found
-ERRORS_FOUND_RUBY=0                # Count of errors found
-ERRORS_FOUND_STATES=0              # Count of errors found
-ERRORS_FOUND_TERRAFORM=0           # Count of errors found
-ERRORS_FOUND_TSX=0                 # Count of errors found
-ERRORS_FOUND_TYPESCRIPT_STANDARD=0 # Count of errors found
-ERRORS_FOUND_TYPESCRIPT_ES=0       # Count of errors found
-ERRORS_FOUND_XML=0                 # Count of errors found
-ERRORS_FOUND_YML=0                 # Count of errors found
-=======
 ERRORS_FOUND_ANSIBLE=0                  # Count of errors found
 export ERRORS_FOUND_ANSIBLE             # Workaround SC2034
 ERRORS_FOUND_ARM=0                      # Count of errors found
@@ -314,6 +268,8 @@
 export ERRORS_FOUND_ENV                 # Workaround SC2034
 ERRORS_FOUND_GO=0                       # Count of errors found
 export ERRORS_FOUND_GO                  # Workaround SC2034
+ERRORS_FOUND_GROOVY=0                   # Count of errors found
+export ERRORS_FOUND_GROOVY              # Workaround SC2034
 ERRORS_FOUND_HTML=0                     # Count of errors found
 export ERRORS_FOUND_HTML                # Workaround SC2034
 ERRORS_FOUND_JAVASCRIPT_STANDARD=0      # Count of errors found
@@ -358,7 +314,6 @@
 export ERRORS_FOUND_XML                 # Workaround SC2034
 ERRORS_FOUND_YML=0                      # Count of errors found
 export ERRORS_FOUND_YML                 # Workaround SC2034
->>>>>>> 98ae902c
 
 ################################################################################
 ########################## FUNCTIONS BELOW #####################################
@@ -1061,56 +1016,6 @@
   ###############################
   # Exit with 1 if errors found #
   ###############################
-<<<<<<< HEAD
-  elif  [ "${ERRORS_FOUND_ANSIBLE}" -ne 0 ] ||
-    [ "${ERRORS_FOUND_ARM}" -ne 0 ] ||
-    [ "${ERRORS_FOUND_BASH}" -ne 0 ] ||
-    [ "${ERRORS_FOUND_CFN}" -ne 0 ] ||
-    [ "${ERRORS_FOUND_CLOJURE}" -ne 0 ] ||
-    [ "${ERRORS_FOUND_COFFEESCRIPT}" -ne 0 ] ||
-    [ "${ERRORS_FOUND_CSS}" -ne 0 ] ||
-    [ "${ERRORS_FOUND_DART}" -ne 0 ] ||
-    [ "${ERRORS_FOUND_DOCKER}" -ne 0 ] ||
-    [ "${ERRORS_FOUND_ENV}" -ne 0 ] ||
-    [ "${ERRORS_FOUND_GO}" -ne 0 ] ||
-    [ "$ERRORS_FOUND_GROOVY" -ne 0 ] ||
-    [ "${ERRORS_FOUND_HTML}" -ne 0 ] ||
-    [ "${ERRORS_FOUND_JAVASCRIPT_ES}" -ne 0 ] ||
-    [ "${ERRORS_FOUND_JAVASCRIPT_STANDARD}" -ne 0 ] ||
-    [ "${ERRORS_FOUND_JSON}" -ne 0 ] ||
-    [ "${ERRORS_FOUND_JSX}" -ne 0 ] ||
-    [ "${ERRORS_FOUND_KOTLIN}" -ne 0 ] ||
-    [ "${ERRORS_FOUND_MARKDOWN}" -ne 0 ] ||
-    [ "${ERRORS_FOUND_OPENAPI}" -ne 0 ] ||
-    [ "${ERRORS_FOUND_PERL}" -ne 0 ] ||
-    [ "${ERRORS_FOUND_PHP}" -ne 0 ] ||
-    [ "${ERRORS_FOUND_POWERSHELL}" -ne 0 ] ||
-    [ "${ERRORS_FOUND_PROTOBUF}" -ne 0 ] ||
-    [ "${ERRORS_FOUND_PYTHON}" -ne 0 ] ||
-    [ "${ERRORS_FOUND_RAKU}" -ne 0 ] ||
-    [ "${ERRORS_FOUND_RUBY}" -ne 0 ] ||
-    [ "${ERRORS_FOUND_STATES}" -ne 0 ] ||
-    [ "${ERRORS_FOUND_TERRAFORM}" -ne 0 ] ||
-    [ "${ERRORS_FOUND_TSX}" -ne 0 ] ||
-    [ "${ERRORS_FOUND_TYPESCRIPT_ES}" -ne 0 ] ||
-    [ "${ERRORS_FOUND_TYPESCRIPT_STANDARD}" -ne 0 ] ||
-    [ "${ERRORS_FOUND_XML}" -ne 0 ] ||
-    [ "${ERRORS_FOUND_YML}" -ne 0 ]; then
-    # Failed exit
-    echo -e "${NC}${F[R]}Exiting with errors found!${NC}"
-    exit 1
-  else
-    #################
-    # Footer prints #
-    #################
-    echo ""
-    echo -e "${NC}${F[G]}All file(s) linted successfully with no errors detected${NC}"
-    echo "----------------------------------------------"
-    echo ""
-    # Successful exit
-    exit 0
-  fi
-=======
   # Loop through all languages
   for LANGUAGE in "${LANGUAGE_ARRAY[@]}"; do
     # build the variable
@@ -1132,7 +1037,6 @@
   echo ""
   # Successful exit
   exit 0
->>>>>>> 98ae902c
 }
 
 ################################################################################
