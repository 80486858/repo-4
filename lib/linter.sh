#!/usr/bin/env bash

################################################################################
################################################################################
########### Super-Linter (Lint all the code) @admiralawkbar ####################
################################################################################
################################################################################

#########################
# Source Function Files #
#########################
# shellcheck source=/dev/null
source /action/lib/log.sh # Source the function script(s)
# shellcheck source=/dev/null
source /action/lib/buildFileList.sh # Source the function script(s)
# shellcheck source=/dev/null
source /action/lib/validation.sh # Source the function script(s)
# shellcheck source=/dev/null
source /action/lib/worker.sh # Source the function script(s)

###########
# GLOBALS #
###########
# Default Vars
DEFAULT_RULES_LOCATION='/action/lib/.automation' # Default rules files location
GITHUB_API_URL='https://api.github.com'          # GitHub API root url
# Ansible Vars
ANSIBLE_FILE_NAME='.ansible-lint.yml'                                 # Name of the file
ANSIBLE_LINTER_RULES="${DEFAULT_RULES_LOCATION}/${ANSIBLE_FILE_NAME}" # Path to the Ansible lint rules
# Azure Resource Manager Vars
ARM_FILE_NAME='.arm-ttk.psd1'                                 # Name of the file
ARM_LINTER_RULES="${DEFAULT_RULES_LOCATION}/${ARM_FILE_NAME}" # Path to the ARM lint rules
# Cloudformation Vars
CLOUDFORMATION_FILE_NAME='.cfnlintrc.yml'                                           # Name of the file
CLOUDFORMATION_LINTER_RULES="${DEFAULT_RULES_LOCATION}/${CLOUDFORMATION_FILE_NAME}" # Path to the cloudformation lint rules
# Clojure Vars
CLOJURE_FILE_NAME='.clj-kondo/config.edn'                             # Name of the file
CLOJURE_LINTER_RULES="${DEFAULT_RULES_LOCATION}/${CLOJURE_FILE_NAME}" # Path to the Clojure lint rules
# Coffee Vars
COFFEE_FILE_NAME='.coffee-lint.json'                                      # Name of the file
COFFEESCRIPT_LINTER_RULES="${DEFAULT_RULES_LOCATION}/${COFFEE_FILE_NAME}" # Path to the coffeescript lint rules
# CSS Vars
CSS_FILE_NAME='.stylelintrc.json'                             # Name of the file
CSS_LINTER_RULES="${DEFAULT_RULES_LOCATION}/${CSS_FILE_NAME}" # Path to the CSS lint rules
# Dart Vars
DART_FILE_NAME='analysis_options.yaml'                          # Name of the file
DART_LINTER_RULES="${DEFAULT_RULES_LOCATION}/${DART_FILE_NAME}" # Path to the DART lint rules
# Docker Vars
DOCKER_FILE_NAME='.dockerfilelintrc'                                # Name of the file
DOCKER_LINTER_RULES="${DEFAULT_RULES_LOCATION}/${DOCKER_FILE_NAME}" # Path to the Docker lint rules
# Golang Vars
GO_FILE_NAME='.golangci.yml'                                # Name of the file
GO_LINTER_RULES="${DEFAULT_RULES_LOCATION}/${GO_FILE_NAME}" # Path to the Go lint rules
# Groovy Vars
GROOVY_FILE_NAME='.groovylintrc.json'                               # Name of the file
GROOVY_LINTER_RULES="${DEFAULT_RULES_LOCATION}/${GROOVY_FILE_NAME}" # Path to the Groovy lint rules
# HTML Vars
HTML_FILE_NAME='.htmlhintrc'                                    # Name of the file
HTML_LINTER_RULES="${DEFAULT_RULES_LOCATION}/${HTML_FILE_NAME}" # Path to the CSS lint rules
# Javascript Vars
JAVASCRIPT_FILE_NAME="${JAVASCRIPT_ES_CONFIG_FILE:-.eslintrc.yml}"          # Name of the file
JAVASCRIPT_LINTER_RULES="${DEFAULT_RULES_LOCATION}/${JAVASCRIPT_FILE_NAME}" # Path to the Javascript lint rules
JAVASCRIPT_STANDARD_LINTER_RULES=''                                         # ENV string to pass when running js standard
# Default linter path
LINTER_RULES_PATH="${LINTER_RULES_PATH:-.github/linters}" # Linter Path Directory
# Lua Vars
LUA_FILE_NAME='.luacheckrc'                                   # Name of the file
LUA_LINTER_RULES="${DEFAULT_RULES_LOCATION}/${LUA_FILE_NAME}" # Path to the Lua lint rules
# MD Vars
MARKDOWN_FILE_NAME='.markdown-lint.yml'                                 # Name of the file
MARKDOWN_LINTER_RULES="${DEFAULT_RULES_LOCATION}/${MARKDOWN_FILE_NAME}" # Path to the markdown lint rules
# OpenAPI Vars
<<<<<<< HEAD
OPENAPI_FILE_NAME='.openapirc.yml'                                                    # Name of the file
OPENAPI_LINTER_RULES="${DEFAULT_RULES_LOCATION}/${OPENAPI_FILE_NAME}"                 # Path to the OpenAPI lint rules
# PHPCS Vars
PHP_PHPCS_FILE_NAME='phpcs.xml'                                                       # Name of the file
PHP_PHPCS_LINTER_RULES="${DEFAULT_RULES_LOCATION}/${PHP_PHPCS_FILE_NAME}"             # Path to the PHP CodeSniffer lint rules
# Psalm Vars
PHP_PSALM_FILE_NAME='psalm.xml'                                                       # Name of the file
PHP_PSALM_LINTER_RULES="${DEFAULT_RULES_LOCATION}/${PHP_PSALM_FILE_NAME}"             # Path to the Psalm lint rules
=======
OPENAPI_FILE_NAME='.openapirc.yml'                                    # Name of the file
OPENAPI_LINTER_RULES="${DEFAULT_RULES_LOCATION}/${OPENAPI_FILE_NAME}" # Path to the OpenAPI lint rules
# PHPCS Vars
PHP_PHPCS_FILE_NAME='phpcs.xml'                                           # Name of the file
PHP_PHPCS_LINTER_RULES="${DEFAULT_RULES_LOCATION}/${PHP_PHPCS_FILE_NAME}" # Path to the PHP CodeSniffer lint rules
# Psalm Vars
PHP_PSALM_FILE_NAME='psalm.xml'                                           # Name of the file
PHP_PSALM_LINTER_RULES="${DEFAULT_RULES_LOCATION}/${PHP_PSALM_FILE_NAME}" # Path to the Psalm lint rules
# PHP Vars
PHPSTAN_FILE_NAME='phpstan.neon'                                # Name of the file
PHPSTAN_LINTER_RULES="${GITHUB_WORKSPACE}/${PHPSTAN_FILE_NAME}" # Path to the PHPStan lint rules in the repository
if [ ! -f "$PHPSTAN_LINTER_RULES" ]; then
  PHPSTAN_LINTER_RULES="${DEFAULT_RULES_LOCATION}/${PHPSTAN_FILE_NAME}" # Path to the PHPStan lint rules
fi
>>>>>>> 12a064d4
# Powershell Vars
POWERSHELL_FILE_NAME='.powershell-psscriptanalyzer.psd1'                    # Name of the file
POWERSHELL_LINTER_RULES="${DEFAULT_RULES_LOCATION}/${POWERSHELL_FILE_NAME}" # Path to the Powershell lint rules
# Protocol Buffers Vars
PROTOBUF_FILE_NAME='.protolintrc.yml'                                   # Name of the file
PROTOBUF_LINTER_RULES="${DEFAULT_RULES_LOCATION}/${PROTOBUF_FILE_NAME}" # Path to the Protocol Buffers lint rules
# Python Vars
PYTHON_PYLINT_FILE_NAME="${PYTHON_PYLINT_CONFIG_FILE:-.python-lint}"              # Name of the file
PYTHON_PYLINT_LINTER_RULES="${DEFAULT_RULES_LOCATION}/${PYTHON_PYLINT_FILE_NAME}" # Path to the python lint rules
PYTHON_FLAKE8_FILE_NAME="${PYTHON_FLAKE8_CONFIG_FILE:-.flake8}"                   # Name of the file
PYTHON_FLAKE8_LINTER_RULES="${DEFAULT_RULES_LOCATION}/${PYTHON_FLAKE8_FILE_NAME}" # Path to the python lint rules
# Ruby Vars
RUBY_FILE_NAME="${RUBY_CONFIG_FILE:-.ruby-lint.yml}"            # Name of the file
RUBY_LINTER_RULES="${DEFAULT_RULES_LOCATION}/${RUBY_FILE_NAME}" # Path to the ruby lint rules
# Terraform Vars
TERRAFORM_FILE_NAME='.tflint.hcl'                                         # Name of the file
TERRAFORM_LINTER_RULES="${DEFAULT_RULES_LOCATION}/${TERRAFORM_FILE_NAME}" # Path to the Terraform lint rules
# Typescript Vars
TYPESCRIPT_FILE_NAME="${TYPESCRIPT_ES_CONFIG_FILE:-.eslintrc.yml}"          # Name of the file
TYPESCRIPT_LINTER_RULES="${DEFAULT_RULES_LOCATION}/${TYPESCRIPT_FILE_NAME}" # Path to the Typescript lint rules
TYPESCRIPT_STANDARD_LINTER_RULES=''                                         # ENV string to pass when running js standard
# YAML Vars
YAML_FILE_NAME="${YAML_CONFIG_FILE:-.yaml-lint.yml}"            # Name of the file
YAML_LINTER_RULES="${DEFAULT_RULES_LOCATION}/${YAML_FILE_NAME}" # Path to the yaml lint rules

#######################################
# Linter array for information prints #
#######################################
LINTER_ARRAY=('ansible-lint' 'arm-ttk' 'asl-validator' 'cfn-lint' 'clj-kondo' 'coffeelint'
  'dart' 'dockerfilelint' 'dotenv-linter' 'eslint' 'flake8' 'golangci-lint' 'htmlhint'
  'jsonlint' 'ktlint' 'lua' 'markdownlint' 'npm-groovy-lint' 'perl' 'protolint' 'pwsh'
  'pylint' 'raku' 'rubocop' 'shellcheck' 'spectral' 'standard' 'stylelint' 'terrascan'
  'tflint' 'xmllint' 'yamllint')

#############################
# Language array for prints #
#############################
LANGUAGE_ARRAY=('ANSIBLE' 'ARM' 'BASH' 'CLOUDFORMATION' 'CLOJURE' 'COFFEESCRIPT' 'CSS'
  'DART' 'DOCKER' 'ENV' 'GO' 'GROOVY' 'HTML' 'JAVASCRIPT_ES' 'JAVASCRIPT_STANDARD'
  'JSON' 'JSX' 'KOTLIN' 'LUA' 'MARKDOWN' 'OPENAPI' 'PERL' 'PHP' 'PHP_BUILTIN' 'PHP_PHPCS'
  'PHP_PSALM' 'PHP_PHPSTAN' 'POWERSHELL' 'PROTOBUF' 'PYTHON_PYLINT' 'PYTHON_FLAKE8'
  'RAKU' 'RUBY' 'STATES' 'TERRAFORM' 'TERRAFORM_TERRASCAN' 'TSX' 'TYPESCRIPT_ES'
  'TYPESCRIPT_STANDARD' 'XML' 'YAML')

############################################
# Array for all languages that were linted #
############################################
LINTED_LANGUAGES_ARRAY=() # Will be filled at run time with all languages that were linted

###################
# GitHub ENV Vars #
###################
ANSIBLE_DIRECTORY="${ANSIBLE_DIRECTORY}"                             # Ansible Directory
DEFAULT_BRANCH="${DEFAULT_BRANCH:-master}"                           # Default Git Branch to use (master by default)
DISABLE_ERRORS="${DISABLE_ERRORS}"                                   # Boolean to enable warning-only output without throwing errors
GITHUB_EVENT_PATH="${GITHUB_EVENT_PATH}"                             # Github Event Path
GITHUB_REPOSITORY="${GITHUB_REPOSITORY}"                             # GitHub Org/Repo passed from system
GITHUB_RUN_ID="${GITHUB_RUN_ID}"                                     # GitHub RUn ID to point to logs
GITHUB_SHA="${GITHUB_SHA}"                                           # GitHub sha from the commit
GITHUB_TOKEN="${GITHUB_TOKEN}"                                       # GitHub Token passed from environment
GITHUB_WORKSPACE="${GITHUB_WORKSPACE}"                               # Github Workspace
LOG_FILE="${LOG_FILE:-super-linter.log}"                             # Default log file name (located in GITHUB_WORKSPACE folder)
LOG_LEVEL="${LOG_LEVEL:-VERBOSE}"                                    # Default log level (VERBOSE, DEBUG, TRACE)
MULTI_STATUS="${MULTI_STATUS:-true}"                                 # Multiple status are created for each check ran
TEST_CASE_RUN="${TEST_CASE_RUN}"                                     # Boolean to validate only test cases
VALIDATE_ALL_CODEBASE="${VALIDATE_ALL_CODEBASE}"                     # Boolean to validate all files
VALIDATE_ANSIBLE="${VALIDATE_ANSIBLE}"                               # Boolean to validate language
VALIDATE_ARM="${VALIDATE_ARM}"                                       # Boolean to validate language
VALIDATE_BASH="${VALIDATE_BASH}"                                     # Boolean to validate language
VALIDATE_CLOUDFORMATION="${VALIDATE_CLOUDFORMATION}"                 # Boolean to validate language
VALIDATE_CLOJURE="${VALIDATE_CLOJURE}"                               # Boolean to validate language
VALIDATE_COFFEE="${VALIDATE_COFFEE}"                                 # Boolean to validate language
VALIDATE_CSS="${VALIDATE_CSS}"                                       # Boolean to validate language
VALIDATE_DART="${VALIDATE_DART}"                                     # Boolean to validate language
VALIDATE_DOCKER="${VALIDATE_DOCKER}"                                 # Boolean to validate language
VALIDATE_EDITORCONFIG="${VALIDATE_EDITORCONFIG}"                     # Boolean to validate files with editorconfig
VALIDATE_ENV="${VALIDATE_ENV}"                                       # Boolean to validate language
VALIDATE_GO="${VALIDATE_GO}"                                         # Boolean to validate language
VALIDATE_GROOVY="${VALIDATE_GROOVY}"                                 # Boolean to validate language
VALIDATE_HTML="${VALIDATE_HTML}"                                     # Boolean to validate language
VALIDATE_JAVASCRIPT_ES="${VALIDATE_JAVASCRIPT_ES}"                   # Boolean to validate language
VALIDATE_JAVASCRIPT_STANDARD="${VALIDATE_JAVASCRIPT_STANDARD}"       # Boolean to validate language
VALIDATE_JSON="${VALIDATE_JSON}"                                     # Boolean to validate language
VALIDATE_JSX="${VALIDATE_JSX}"                                       # Boolean to validate language
VALIDATE_KOTLIN="${VALIDATE_KOTLIN}"                                 # Boolean to validate language
VALIDATE_LUA="${VALIDATE_LUA}"                                       # Boolean to validate language
VALIDATE_MARKDOWN="${VALIDATE_MD:-}"                                 # Boolean to validate language
VALIDATE_OPENAPI="${VALIDATE_OPENAPI}"                               # Boolean to validate language
VALIDATE_PERL="${VALIDATE_PERL}"                                     # Boolean to validate language
VALIDATE_PHP="${VALIDATE_PHP}"                                       # Boolean to validate language
VALIDATE_PHP_BUILTIN="${VALIDATE_PHP_BUILTIN}"                       # Boolean to validate language
VALIDATE_PHP_PHPCS="${VALIDATE_PHP_PHPCS}"                           # Boolean to validate language
VALIDATE_PHP_PSALM="${VALIDATE_PHP_PSALM}"                           # Boolean to validate language
VALIDATE_PHP_PHPSTAN="${VALIDATE_PHP_PHPSTAN}"                       # Boolean to validate language
VALIDATE_POWERSHELL="${VALIDATE_POWERSHELL}"                         # Boolean to validate language
VALIDATE_PYTHON_PYLINT="${VALIDATE_PYTHON:-$VALIDATE_PYTHON_PYLINT}" # Boolean to validate language
VALIDATE_PYTHON_FLAKE8="${VALIDATE_PYTHON_FLAKE8}"                   # Boolean to validate language
VALIDATE_RAKU="${VALIDATE_RAKU}"                                     # Boolean to validate language
VALIDATE_RUBY="${VALIDATE_RUBY}"                                     # Boolean to validate language
VALIDATE_STATES="${VALIDATE_STATES}"                                 # Boolean to validate language
VALIDATE_TERRAFORM="${VALIDATE_TERRAFORM}"                           # Boolean to validate language
VALIDATE_TERRAFORM_TERRASCAN="${VALIDATE_TERRAFORM_TERRASCAN}"       # Boolean to validate language
VALIDATE_TSX="${VALIDATE_TSX}"                                       # Boolean to validate language
VALIDATE_TYPESCRIPT_ES="${VALIDATE_TYPESCRIPT_ES}"                   # Boolean to validate language
VALIDATE_TYPESCRIPT_STANDARD="${VALIDATE_TYPESCRIPT_STANDARD}"       # Boolean to validate language
VALIDATE_XML="${VALIDATE_XML}"                                       # Boolean to validate language
VALIDATE_YAML="${VALIDATE_YAML}"                                     # Boolean to validate language

##############
# Debug Vars #
##############
RUN_LOCAL="${RUN_LOCAL}"                              # Boolean to see if we are running locally
ACTIONS_RUNNER_DEBUG="${ACTIONS_RUNNER_DEBUG:-false}" # Boolean to see even more info (debug)

############
# Log Vars #
############
if [[ ${ACTIONS_RUNNER_DEBUG} == true ]]; then LOG_LEVEL="DEBUG"; fi
# Boolean to see trace logs
LOG_TRACE=$(if [[ ${LOG_LEVEL} == "TRACE" ]]; then echo "true"; fi)
export LOG_TRACE
# Boolean to see debug logs
LOG_DEBUG=$(if [[ ${LOG_LEVEL} == "DEBUG" || ${LOG_LEVEL} == "TRACE" ]]; then echo "true"; fi)
export LOG_DEBUG
# Boolean to see verbose logs (info function)
LOG_VERBOSE=$(if [[ ${LOG_LEVEL} == "VERBOSE" || ${LOG_LEVEL} == "DEBUG" || ${LOG_LEVEL} == "TRACE" ]]; then echo "true"; fi)
export LOG_VERBOSE

################
# Default Vars #
################
DEFAULT_VALIDATE_ALL_CODEBASE='true'                # Default value for validate all files
DEFAULT_WORKSPACE="${DEFAULT_WORKSPACE:-/tmp/lint}" # Default workspace if running locally
DEFAULT_RUN_LOCAL='false'                           # Default value for debugging locally
DEFAULT_TEST_CASE_RUN='false'                       # Flag to tell code to run only test cases
DEFAULT_IFS="${IFS}"                                # Get the Default IFS for updating

###############################################################
# Default Vars that are called in Subs and need to be ignored #
###############################################################
DEFAULT_DISABLE_ERRORS='false'                          # Default to enabling errors
export DEFAULT_DISABLE_ERRORS                           # Workaround SC2034
RAW_FILE_ARRAY=()                                       # Array of all files that were changed
export RAW_FILE_ARRAY                                   # Workaround SC2034
READ_ONLY_CHANGE_FLAG=0                                 # Flag set to 1 if files changed are not txt or md
export READ_ONLY_CHANGE_FLAG                            # Workaround SC2034
TEST_CASE_FOLDER='.automation/test'                     # Folder for test cases we should always ignore
export TEST_CASE_FOLDER                                 # Workaround SC2034
DEFAULT_ANSIBLE_DIRECTORY="${GITHUB_WORKSPACE}/ansible" # Default Ansible Directory
export DEFAULT_ANSIBLE_DIRECTORY                        # Workaround SC2034
WARNING_ARRAY_TEST=()                                   # Array of warning linters that did not have an expected test result.
export WARNING_ARRAY_TEST                               # Workaround SC2034

##############
# Format     #
##############
OUTPUT_FORMAT="${OUTPUT_FORMAT}"                             # Output format to be generated. Default none
OUTPUT_FOLDER="${OUTPUT_FOLDER:-super-linter.report}"        # Folder where the reports are generated. Default super-linter.report
OUTPUT_DETAILS="${OUTPUT_DETAILS:-simpler}"                  # What level of details. (simpler or detailed). Default simpler
REPORT_OUTPUT_FOLDER="${DEFAULT_WORKSPACE}/${OUTPUT_FOLDER}" # Location for the report folder

##########################
# Array of changed files #
##########################
FILE_ARRAY_ARM=()                 # Array of files to check
FILE_ARRAY_BASH=()                # Array of files to check
FILE_ARRAY_CLOUDFORMATION=()      # Array of files to check
FILE_ARRAY_CLOJURE=()             # Array of files to check
FILE_ARRAY_COFFEESCRIPT=()        # Array of files to check
FILE_ARRAY_CSS=()                 # Array of files to check
FILE_ARRAY_DART=()                # Array of files to check
FILE_ARRAY_DOCKER=()              # Array of files to check
FILE_ARRAY_ENV=()                 # Array of files to check
FILE_ARRAY_GO=()                  # Array of files to check
FILE_ARRAY_GROOVY=()              # Array of files to check
FILE_ARRAY_HTML=()                # Array of files to check
FILE_ARRAY_JAVASCRIPT_ES=()       # Array of files to check
FILE_ARRAY_JAVASCRIPT_STANDARD=() # Array of files to check
FILE_ARRAY_JSON=()                # Array of files to check
FILE_ARRAY_JSX=()                 # Array of files to check
FILE_ARRAY_KOTLIN=()              # Array of files to check
FILE_ARRAY_LUA=()                 # Array of files to check
FILE_ARRAY_MARKDOWN=()            # Array of files to check
FILE_ARRAY_OPENAPI=()             # Array of files to check
FILE_ARRAY_PERL=()                # Array of files to check
FILE_ARRAY_PHP_BUILTIN=()         # Array of files to check
FILE_ARRAY_PHP_PHPCS=()           # Array of files to check
FILE_ARRAY_PHP_PSALM=()           # Array of files to check
FILE_ARRAY_PHP_PHPSTAN=()         # Array of files to check
FILE_ARRAY_POWERSHELL=()          # Array of files to check
FILE_ARRAY_PROTOBUF=()            # Array of files to check
FILE_ARRAY_PYTHON_PYLINT=()       # Array of files to check
FILE_ARRAY_PYTHON_FLAKE8=()       # Array of files to check
FILE_ARRAY_RAKU=()                # Array of files to check
FILE_ARRAY_RUBY=()                # Array of files to check
FILE_ARRAY_STATES=()              # Array of files to check
FILE_ARRAY_TERRAFORM=()           # Array of files to check
FILE_ARRAY_TSX=()                 # Array of files to check
FILE_ARRAY_TYPESCRIPT_ES=()       # Array of files to check
FILE_ARRAY_TYPESCRIPT_STANDARD=() # Array of files to check
FILE_ARRAY_XML=()                 # Array of files to check
FILE_ARRAY_YAML=()                # Array of files to check

############
# Counters #
############
ERRORS_FOUND_ANSIBLE=0                  # Count of errors found
export ERRORS_FOUND_ANSIBLE             # Workaround SC2034
ERRORS_FOUND_ARM=0                      # Count of errors found
export ERRORS_FOUND_ARM                 # Workaround SC2034
ERRORS_FOUND_BASH=0                     # Count of errors found
export ERRORS_FOUND_BASH                # Workaround SC2034
ERRORS_FOUND_CLOUDFORMATION=0           # Count of errors found
export ERRORS_FOUND_CLOUDFORMATION      # Workaround SC2034
ERRORS_FOUND_CLOJURE=0                  # Count of errors found
export ERRORS_FOUND_CLOJURE             # Workaround SC2034
ERRORS_FOUND_CSS=0                      # Count of errors found
export ERRORS_FOUND_CSS                 # Workaround SC2034
ERRORS_FOUND_COFFEESCRIPT=0             # Count of errors found
export ERRORS_FOUND_COFFEESCRIPT        # Workaround SC2034
ERRORS_FOUND_DART=0                     # Count of errors found
export ERRORS_FOUND_DART                # Workaround SC2034
ERRORS_FOUND_DOCKER=0                   # Count of errors found
export ERRORS_FOUND_DOCKER              # Workaround SC2034
ERRORS_FOUND_ENV=0                      # Count of errors found
export ERRORS_FOUND_ENV                 # Workaround SC2034
ERRORS_FOUND_GO=0                       # Count of errors found
export ERRORS_FOUND_GO                  # Workaround SC2034
ERRORS_FOUND_GROOVY=0                   # Count of errors found
export ERRORS_FOUND_GROOVY              # Workaround SC2034
ERRORS_FOUND_HTML=0                     # Count of errors found
export ERRORS_FOUND_HTML                # Workaround SC2034
ERRORS_FOUND_JAVASCRIPT_STANDARD=0      # Count of errors found
export ERRORS_FOUND_JAVASCRIPT_STANDARD # Workaround SC2034
ERRORS_FOUND_JAVASCRIPT_ES=0            # Count of errors found
export ERRORS_FOUND_JAVASCRIPT_ES       # Workaround SC2034
ERRORS_FOUND_JSON=0                     # Count of errors found
export ERRORS_FOUND_JSON                # Workaround SC2034
ERRORS_FOUND_JSX=0                      # Count of errors found
export ERRORS_FOUND_JSX                 # Workaround SC2034
ERRORS_FOUND_KOTLIN=0                   # Count of errors found
export ERRORS_FOUND_KOTLIN              # Workaround SC2034
ERRORS_FOUND_LUA=0                      # Count of errors found
export ERRORS_FOUND_LUA=0               # Workaround SC2034
ERRORS_FOUND_MARKDOWN=0                 # Count of errors found
export ERRORS_FOUND_MARKDOWN            # Workaround SC2034
ERRORS_FOUND_OPENAPI=0                  # Count of errors found
export ERRORS_FOUND_OPENAPI             # Workaround SC2034
ERRORS_FOUND_PERL=0                     # Count of errors found
export ERRORS_FOUND_PERL                # Workaround SC2034
ERRORS_FOUND_PHP=0                      # Count of errors found
export ERRORS_FOUND_PHP                 # Workaround SC2034
ERRORS_FOUND_PHP_BUILTIN=0              # Count of errors found
export ERRORS_FOUND_PHP_BUILTIN         # Workaround SC2034
ERRORS_FOUND_PHP_PHPCS=0                # Count of errors found
export ERRORS_FOUND_PHP_PHPCS           # Workaround SC2034
ERRORS_FOUND_PHP_PSALM=0                # Count of errors found
export ERRORS_FOUND_PHP_PSALM           # Workaround SC2034
ERRORS_FOUND_PHP_PHPSTAN=0              # Count of errors found
export ERRORS_FOUND_PHP_PHPSTAN         # Workaround SC2034
ERRORS_FOUND_POWERSHELL=0               # Count of errors found
export ERRORS_FOUND_POWERSHELL          # Workaround SC2034
ERRORS_FOUND_PROTOBUF=0                 # Count of errors found
export ERRORS_FOUND_PROTOBUF            # Workaround SC2034
ERRORS_FOUND_PYTHON_PYLINT=0            # Count of errors found
export ERRORS_FOUND_PYTHON_PYLINT       # Workaround SC2034
ERRORS_FOUND_PYTHON_FLAKE8=0            # Count of errors found
export ERRORS_FOUND_PYTHON_FLAKE8       # Workaround SC2034
ERRORS_FOUND_RAKU=0                     # Count of errors found
export ERRORS_FOUND_RAKU                # Workaround SC2034
ERRORS_FOUND_RUBY=0                     # Count of errors found
export ERRORS_FOUND_RUBY                # Workaround SC2034
ERRORS_FOUND_STATES=0                   # Count of errors found
export ERRORS_FOUND_STATES              # Workaround SC2034
ERRORS_FOUND_TERRAFORM=0                # Count of errors found
export ERRORS_FOUND_TERRAFORM           # Workaround SC2034
ERRORS_FOUND_TERRAFORM_TERRASCAN=0      # Count of errors found
export ERRORS_FOUND_TERRAFORM_TERRASCAN # Workaround SC2034
ERRORS_FOUND_TSX=0                      # Count of errors found
export ERRORS_FOUND_TSX                 # Workaround SC2034
ERRORS_FOUND_TYPESCRIPT_STANDARD=0      # Count of errors found
export ERRORS_FOUND_TYPESCRIPT_STANDARD # Workaround SC2034
ERRORS_FOUND_TYPESCRIPT_ES=0            # Count of errors found
export ERRORS_FOUND_TYPESCRIPT_ES       # Workaround SC2034
ERRORS_FOUND_XML=0                      # Count of errors found
export ERRORS_FOUND_XML                 # Workaround SC2034
ERRORS_FOUND_YAML=0                     # Count of errors found
export ERRORS_FOUND_YAML                # Workaround SC2034

################################################################################
########################## FUNCTIONS BELOW #####################################
################################################################################
################################################################################
#### Function Header ###########################################################
Header() {
  ###############################
  # Give them the possum action #
  ###############################
  /bin/bash /action/lib/possum.sh

  ##########
  # Prints #
  ##########
  info "---------------------------------------------"
  info "--- GitHub Actions Multi Language Linter ----"
  info "---------------------------------------------"
  info "---------------------------------------------"
  info "The Super-Linter source code can be found at:"
  info " - https://github.com/github/super-linter"
  info "---------------------------------------------"
}
################################################################################
#### Function GetLinterVersions ################################################
GetLinterVersions() {
  #########################
  # Print version headers #
  #########################
  debug "---------------------------------------------"
  debug "Linter Version Info:"

  ##########################################################
  # Go through the array of linters and print version info #
  ##########################################################
  for LINTER in "${LINTER_ARRAY[@]}"; do
    ####################
    # Get the versions #
    ####################
    if [[ ${LINTER} == "arm-ttk" ]]; then
      # Need specific command for ARM
      mapfile -t GET_VERSION_CMD < <(grep -iE 'version' "${ARM_TTK_PSD1}" | xargs 2>&1)
    elif [[ ${LINTER} == "protolint" ]]; then
      # Need specific command for Protolint
      mapfile -t GET_VERSION_CMD < <(echo "--version not supported")
    else
      # Standard version command
      mapfile -t GET_VERSION_CMD < <("${LINTER}" --version 2>&1)
    fi

    #######################
    # Load the error code #
    #######################
    ERROR_CODE=$?

    ##############################
    # Check the shell for errors #
    ##############################
    if [ ${ERROR_CODE} -ne 0 ] || [ -z "${GET_VERSION_CMD[*]}" ]; then
      warn "[${LINTER}]: Failed to get version info for:"
    else
      ##########################
      # Print the version info #
      ##########################
      debug "Successfully found version for ${F[W]}[${LINTER}]${F[B]}: ${F[W]}${GET_VERSION_CMD[*]}"
    fi
  done

  #########################
  # Print version footers #
  #########################
  debug "---------------------------------------------"
}
################################################################################
#### Function GetLinterRules ###################################################
GetLinterRules() {
  # Need to validate the rules files exist

  ################
  # Pull in vars #
  ################
  LANGUAGE_NAME="${1}" # Name of the language were looking for

  #######################################################
  # Need to create the variables for the real variables #
  #######################################################
  LANGUAGE_FILE_NAME="${LANGUAGE_NAME}_FILE_NAME"
  LANGUAGE_LINTER_RULES="${LANGUAGE_NAME}_LINTER_RULES"

  #####################################
  # Validate we have the linter rules #
  #####################################
  if [ -f "${GITHUB_WORKSPACE}/${LINTER_RULES_PATH}/${!LANGUAGE_FILE_NAME}" ]; then
    info "----------------------------------------------"
    info "User provided file:[${!LANGUAGE_FILE_NAME}], setting rules file..."

    ########################################
    # Update the path to the file location #
    ########################################
    eval "${LANGUAGE_LINTER_RULES}=${GITHUB_WORKSPACE}/${LINTER_RULES_PATH}/${!LANGUAGE_FILE_NAME}"
  else
    ########################################################
    # No user default provided, using the template default #
    ########################################################
    debug "  -> Codebase does NOT have file:[${LINTER_RULES_PATH}/${!LANGUAGE_FILE_NAME}], using Default rules at:[${!LANGUAGE_LINTER_RULES}]"
  fi
}
################################################################################
#### Function GetStandardRules #################################################
GetStandardRules() {
  ################
  # Pull In Vars #
  ################
  LINTER="${1}" # Type: javascript | typescript

  #########################################################################
  # Need to get the ENV vars from the linter rules to run in command line #
  #########################################################################
  # Copy orig IFS to var
  ORIG_IFS="${IFS}"
  # Set the IFS to newline
  IFS=$'\n'

  #########################################
  # Get list of all environment variables #
  #########################################
  # Only env vars that are marked as true
  GET_ENV_ARRAY=()
  if [[ ${LINTER} == "javascript" ]]; then
    mapfile -t GET_ENV_ARRAY < <(yq .env "${JAVASCRIPT_LINTER_RULES}" | grep true)
  elif [[ ${LINTER} == "typescript" ]]; then
    mapfile -t GET_ENV_ARRAY < <(yq .env "${TYPESCRIPT_LINTER_RULES}" | grep true)
  fi

  #######################
  # Load the error code #
  #######################
  ERROR_CODE=$?

  ##############################
  # Check the shell for errors #
  ##############################
  if [ ${ERROR_CODE} -ne 0 ]; then
    # ERROR
    error "Failed to gain list of ENV vars to load!"
    fatal "[${GET_ENV_ARRAY[*]}]"
  fi

  ##########################
  # Set IFS back to normal #
  ##########################
  # Set IFS back to Orig
  IFS="${ORIG_IFS}"

  ######################
  # Set the env string #
  ######################
  ENV_STRING=''

  #############################
  # Pull out the envs to load #
  #############################
  for ENV in "${GET_ENV_ARRAY[@]}"; do
    #############################
    # remove spaces from return #
    #############################
    ENV="$(echo -e "${ENV}" | tr -d '[:space:]')"
    ################################
    # Get the env to add to string #
    ################################
    ENV="$(echo "${ENV}" | cut -d'"' -f2)"
    debug "ENV:[${ENV}]"
    ENV_STRING+="--env ${ENV} "
  done

  #########################################
  # Remove trailing and ending whitespace #
  #########################################
  if [[ ${LINTER} == "javascript" ]]; then
    JAVASCRIPT_STANDARD_LINTER_RULES="$(echo -e "${ENV_STRING}" | sed -e 's/^[[:space:]]*//' -e 's/[[:space:]]*$//')"
  elif [[ ${LINTER} == "typescript" ]]; then
    TYPESCRIPT_STANDARD_LINTER_RULES="$(echo -e "${ENV_STRING}" | sed -e 's/^[[:space:]]*//' -e 's/[[:space:]]*$//')"
  fi
}
################################################################################
#### Function DetectOpenAPIFile ################################################
DetectOpenAPIFile() {
  ################
  # Pull in vars #
  ################
  FILE="${1}"

  ###############################
  # Check the file for keywords #
  ###############################
  grep -E '"openapi":|"swagger":|^openapi:|^swagger:' "${FILE}" > /dev/null

  #######################
  # Load the error code #
  #######################
  ERROR_CODE=$?

  ##############################
  # Check the shell for errors #
  ##############################
  if [ ${ERROR_CODE} -eq 0 ]; then
    ########################
    # Found string in file #
    ########################
    return 0
  else
    ###################
    # No string match #
    ###################
    return 1
  fi
}
################################################################################
#### Function DetectARMFile ####################################################
DetectARMFile() {
  ################
  # Pull in vars #
  ################
  FILE="${1}" # Name of the file/path we are validating

  ###############################
  # Check the file for keywords #
  ###############################
  grep -E 'schema.management.azure.com' "${FILE}" > /dev/null

  #######################
  # Load the error code #
  #######################
  ERROR_CODE=$?

  ##############################
  # Check the shell for errors #
  ##############################
  if [ ${ERROR_CODE} -eq 0 ]; then
    ########################
    # Found string in file #
    ########################
    return 0
  else
    ###################
    # No string match #
    ###################
    return 1
  fi
}
################################################################################
#### Function DetectCloudFormationFile #########################################
DetectCloudFormationFile() {
  ################
  # Pull in Vars #
  ################
  FILE="${1}" # File that we need to validate

  # https://docs.aws.amazon.com/AWSCloudFormation/latest/UserGuide/template-formats.html
  # AWSTemplateFormatVersion is optional
  #######################################
  # Check if file has AWS Template info #
  #######################################
  if grep -q 'AWSTemplateFormatVersion' "${FILE}" > /dev/null; then
    # Found it
    return 0
  fi

  #####################################
  # See if it contains AWS References #
  #####################################
  if grep -q -E '(AWS|Alexa|Custom)::' "${FILE}" > /dev/null; then
    # Found it
    return 0
  fi

  #####################################################
  # No identifiers of a CLOUDFORMATION template found #
  #####################################################
  return 1
}
################################################################################
#### Function DetectAWSStatesFIle ##############################################
DetectAWSStatesFIle() {
  ################
  # Pull in Vars #
  ################
  FILE="${1}" # File that we need to validate

  # https://states-language.net/spec.html#example
  ###############################
  # check if file has resources #
  ###############################
  if grep '"Resource": *"arn"*' "${FILE}"; then
    # Found it
    return 0
  fi

  #################################################
  # No identifiers of a AWS States Language found #
  #################################################
  return 1
}
################################################################################
#### Function GetGitHubVars ####################################################
GetGitHubVars() {
  ##########
  # Prints #
  ##########
  info "--------------------------------------------"
  info "Gathering GitHub information..."

  ###############################
  # Get the Run test cases flag #
  ###############################
  if [ -z "${TEST_CASE_RUN}" ]; then
    ##################################
    # No flag passed, set to default #
    ##################################
    TEST_CASE_RUN="${DEFAULT_TEST_CASE_RUN}"
  fi

  ###############################
  # Convert string to lowercase #
  ###############################
  TEST_CASE_RUN="${TEST_CASE_RUN,,}"

  ##########################
  # Get the run local flag #
  ##########################
  if [ -z "${RUN_LOCAL}" ]; then
    ##################################
    # No flag passed, set to default #
    ##################################
    RUN_LOCAL="${DEFAULT_RUN_LOCAL}"
  fi

  ###############################
  # Convert string to lowercase #
  ###############################
  RUN_LOCAL="${RUN_LOCAL,,}"

  #################################
  # Check if were running locally #
  #################################
  if [[ ${RUN_LOCAL} != "false" ]]; then
    ##########################################
    # We are running locally for a debug run #
    ##########################################
    info "NOTE: ENV VAR [RUN_LOCAL] has been set to:[true]"
    info "bypassing GitHub Actions variables..."

    ############################
    # Set the GITHUB_WORKSPACE #
    ############################
    if [ -z "${GITHUB_WORKSPACE}" ]; then
      GITHUB_WORKSPACE="${DEFAULT_WORKSPACE}"
    fi

    if [ ! -d "${GITHUB_WORKSPACE}" ]; then
      fatal "Provided volume is not a directory!"
    fi

    info "Linting all files in mapped directory:[${DEFAULT_WORKSPACE}]"

    # No need to touch or set the GITHUB_SHA
    # No need to touch or set the GITHUB_EVENT_PATH
    # No need to touch or set the GITHUB_ORG
    # No need to touch or set the GITHUB_REPO

    #################################
    # Set the VALIDATE_ALL_CODEBASE #
    #################################
    VALIDATE_ALL_CODEBASE="${DEFAULT_VALIDATE_ALL_CODEBASE}"
  else
    ############################
    # Validate we have a value #
    ############################
    if [ -z "${GITHUB_SHA}" ]; then
      error "Failed to get [GITHUB_SHA]!"
      fatal "[${GITHUB_SHA}]"
    else
      info "Successfully found:${F[W]}[GITHUB_SHA]${F[B]}, value:${F[W]}[${GITHUB_SHA}]"
    fi

    ############################
    # Validate we have a value #
    ############################
    if [ -z "${GITHUB_WORKSPACE}" ]; then
      error "Failed to get [GITHUB_WORKSPACE]!"
      fatal "[${GITHUB_WORKSPACE}]"
    else
      info "Successfully found:${F[W]}[GITHUB_WORKSPACE]${F[B]}, value:${F[W]}[${GITHUB_WORKSPACE}]"
    fi

    ############################
    # Validate we have a value #
    ############################
    if [ -z "${GITHUB_EVENT_PATH}" ]; then
      error "Failed to get [GITHUB_EVENT_PATH]!"
      fatal "[${GITHUB_EVENT_PATH}]"
    else
      info "Successfully found:${F[W]}[GITHUB_EVENT_PATH]${F[B]}, value:${F[W]}[${GITHUB_EVENT_PATH}]${F[B]}"
    fi

    ##################################################
    # Need to pull the GitHub Vars from the env file #
    ##################################################

    ######################
    # Get the GitHub Org #
    ######################
    GITHUB_ORG=$(jq -r '.repository.owner.login' < "${GITHUB_EVENT_PATH}")

    ############################
    # Validate we have a value #
    ############################
    if [ -z "${GITHUB_ORG}" ]; then
      error "Failed to get [GITHUB_ORG]!"
      fatal "[${GITHUB_ORG}]"
    else
      info "Successfully found:${F[W]}[GITHUB_ORG]${F[B]}, value:${F[W]}[${GITHUB_ORG}]"
    fi

    #######################
    # Get the GitHub Repo #
    #######################
    GITHUB_REPO=$(jq -r '.repository.name' < "${GITHUB_EVENT_PATH}")

    ############################
    # Validate we have a value #
    ############################
    if [ -z "${GITHUB_REPO}" ]; then
      error "Failed to get [GITHUB_REPO]!"
      fatal "[${GITHUB_REPO}]"
    else
      info "Successfully found:${F[W]}[GITHUB_REPO]${F[B]}, value:${F[W]}[${GITHUB_REPO}]"
    fi
  fi

  ############################
  # Validate we have a value #
  ############################
  if [ -z "${GITHUB_TOKEN}" ] && [[ ${RUN_LOCAL} == "false" ]]; then
    error "Failed to get [GITHUB_TOKEN]!"
    error "[${GITHUB_TOKEN}]"
    error "Please set a [GITHUB_TOKEN] from the main workflow environment to take advantage of multiple status reports!"

    ################################################################################
    # Need to set MULTI_STATUS to false as we cant hit API endpoints without token #
    ################################################################################
    MULTI_STATUS='false'
  else
    info "Successfully found:${F[W]}[GITHUB_TOKEN]"
  fi

  ###############################
  # Convert string to lowercase #
  ###############################
  MULTI_STATUS="${MULTI_STATUS,,}"

  #######################################################################
  # Check to see if the multi status is set, and we have a token to use #
  #######################################################################
  if [ "${MULTI_STATUS}" == "true" ] && [ -n "${GITHUB_TOKEN}" ]; then
    ############################
    # Validate we have a value #
    ############################
    if [ -z "${GITHUB_REPOSITORY}" ]; then
      error "Failed to get [GITHUB_REPOSITORY]!"
      fatal "[${GITHUB_REPOSITORY}]"
    else
      info "Successfully found:${F[W]}[GITHUB_REPOSITORY]${F[B]}, value:${F[W]}[${GITHUB_REPOSITORY}]"
    fi

    ############################
    # Validate we have a value #
    ############################
    if [ -z "${GITHUB_RUN_ID}" ]; then
      error "Failed to get [GITHUB_RUN_ID]!"
      fatal "[${GITHUB_RUN_ID}]"
    else
      info "Successfully found:${F[W]}[GITHUB_RUN_ID]${F[B]}, value:${F[W]}[${GITHUB_RUN_ID}]"
    fi
  fi
}
################################################################################
#### Function ValidatePowershellModules ########################################
function ValidatePowershellModules() {
  VALIDATE_PSSA_MODULE=$(pwsh -c "(Get-Module -Name PSScriptAnalyzer -ListAvailable | Select-Object -First 1).Name" 2>&1)
  # If module found, ensure Invoke-ScriptAnalyzer command is available
  if [[ ${VALIDATE_PSSA_MODULE} == "PSScriptAnalyzer" ]]; then
    VALIDATE_PSSA_CMD=$(pwsh -c "(Get-Command Invoke-ScriptAnalyzer | Select-Object -First 1).Name" 2>&1)
  else
    fatal "Failed to find module."
  fi

  #########################################
  # validate we found the script analyzer #
  #########################################
  if [[ ${VALIDATE_PSSA_CMD} != "Invoke-ScriptAnalyzer" ]]; then
    fatal "Failed to find module."
  fi

  #######################
  # Load the error code #
  #######################
  ERROR_CODE=$?

  ##############################
  # Check the shell for errors #
  ##############################
  if [ ${ERROR_CODE} -ne 0 ]; then
    # Failed
    error "Failed find module [PSScriptAnalyzer] for [${LINTER_NAME}] in system!"
    fatal "[PSSA_MODULE ${VALIDATE_PSSA_MODULE}] [PSSA_CMD ${VALIDATE_PSSA_CMD}]"
  else
    # Success
    debug "Successfully found module ${F[W]}[${VALIDATE_PSSA_MODULE}]${F[B]} in system"
    debug "Successfully found command ${F[W]}[${VALIDATE_PSSA_CMD}]${F[B]} in system"
  fi
}
################################################################################
#### Function CallStatusAPI ####################################################
CallStatusAPI() {
  ####################
  # Pull in the vars #
  ####################
  LANGUAGE="${1}" # langauge that was validated
  STATUS="${2}"   # success | error
  SUCCESS_MSG='No errors were found in the linting process'
  FAIL_MSG='Errors were detected, please view logs'
  MESSAGE='' # Message to send to status API

  ######################################
  # Check the status to create message #
  ######################################
  if [ "${STATUS}" == "success" ]; then
    # Success
    MESSAGE="${SUCCESS_MSG}"
  else
    # Failure
    MESSAGE="${FAIL_MSG}"
  fi

  ##########################################################
  # Check to see if were enabled for multi Status mesaages #
  ##########################################################
  if [ "${MULTI_STATUS}" == "true" ]; then
    ##############################################
    # Call the status API to create status check #
    ##############################################
    SEND_STATUS_CMD=$(curl -f -s -X POST \
      --url "${GITHUB_API_URL}/repos/${GITHUB_REPOSITORY}/statuses/${GITHUB_SHA}" \
      -H 'accept: application/vnd.github.v3+json' \
      -H "authorization: Bearer ${GITHUB_TOKEN}" \
      -H 'content-type: application/json' \
      -d "{ \"state\": \"${STATUS}\",
        \"target_url\": \"https://github.com/${GITHUB_REPOSITORY}/actions/runs/${GITHUB_RUN_ID}\",
        \"description\": \"${MESSAGE}\", \"context\": \"--> Linted: ${LANGUAGE}\"
      }" 2>&1)

    #######################
    # Load the error code #
    #######################
    ERROR_CODE=$?

    ##############################
    # Check the shell for errors #
    ##############################
    if [ "${ERROR_CODE}" -ne 0 ]; then
      # ERROR
      info "ERROR! Failed to call GitHub Status API!"
      info "ERROR:[${SEND_STATUS_CMD}]"
      # Not going to fail the script on this yet...
    fi
  fi
}
################################################################################
#### Function Reports ##########################################################
Reports() {
  info "----------------------------------------------"
  info "----------------------------------------------"
  info "Generated reports:"
  info "----------------------------------------------"
  info "----------------------------------------------"

  ###################################
  # Prints output report if enabled #
  ###################################
  if [ -z "${FORMAT_REPORT}" ]; then
    info "Reports generated in folder ${REPORT_OUTPUT_FOLDER}"
  fi

  ################################
  # Prints for warnings if found #
  ################################
  for TEST in "${WARNING_ARRAY_TEST[@]}"; do
    warn "Expected file to compare with was not found for ${TEST}"
  done

}
################################################################################
#### Function Footer ###########################################################
Footer() {
  info "----------------------------------------------"
  info "----------------------------------------------"
  info "The script has completed"
  info "----------------------------------------------"
  info "----------------------------------------------"

  ####################################################
  # Need to clean up the lanuage array of duplicates #
  ####################################################
  mapfile -t UNIQUE_LINTED_ARRAY < <(echo "${LINTED_LANGUAGES_ARRAY[@]}" | tr ' ' '\n' | sort -u | tr '\n' ' ')

  ##############################
  # Prints for errors if found #
  ##############################
  for LANGUAGE in "${LANGUAGE_ARRAY[@]}"; do
    ###########################
    # Build the error counter #
    ###########################
    ERROR_COUNTER="ERRORS_FOUND_${LANGUAGE}"

    ##################
    # Print if not 0 #
    ##################
    if [[ ${!ERROR_COUNTER} -ne 0 ]]; then
      # We found errors in the language
      ###################
      # Print the goods #
      ###################
      error "ERRORS FOUND${NC} in ${LANGUAGE}:[${!ERROR_COUNTER}]"

      #########################################
      # Create status API for Failed language #
      #########################################
      CallStatusAPI "${LANGUAGE}" "error"
    ######################################
    # Check if we validated the langauge #
    ######################################
    elif [[ ${!ERROR_COUNTER} -eq 0 ]] && [[ ${UNIQUE_LINTED_ARRAY[*]} =~ ${LANGUAGE} ]]; then
      # No errors found when linting the language
      CallStatusAPI "${LANGUAGE}" "success"
    fi
  done

  ##################################
  # Exit with 0 if errors disabled #
  ##################################
  if [ "${DISABLE_ERRORS}" == "true" ]; then
    warn "Exiting with exit code:[0] as:[DISABLE_ERRORS] was set to:[${DISABLE_ERRORS}]"
    exit 0
  fi

  ###############################
  # Exit with 1 if errors found #
  ###############################
  # Loop through all languages
  for LANGUAGE in "${LANGUAGE_ARRAY[@]}"; do
    # build the variable
    ERRORS_FOUND_LANGUAGE="ERRORS_FOUND_${LANGUAGE}"
    # Check if error was found
    if [[ ${!ERRORS_FOUND_LANGUAGE} -ne 0 ]]; then
      # Failed exit
      fatal "Exiting with errors found!"
    fi
  done

  ########################
  # Footer prints Exit 0 #
  ########################
  notice "All file(s) linted successfully with no errors detected"
  info "----------------------------------------------"
  # Successful exit
  exit 0
}

################################################################################
#### Function Cleanup ##########################################################
cleanup() {
  local -ri EXIT_CODE=$?

  sh -c "cat ${LOG_TEMP} >> ${GITHUB_WORKSPACE}/${LOG_FILE}" || true

  exit ${EXIT_CODE}
  trap - 0 1 2 3 6 14 15
}
trap 'cleanup' 0 1 2 3 6 14 15

################################################################################
############################### MAIN ###########################################
################################################################################

##########
# Header #
##########
Header

##############################################################
# check flag for validating the report folder does not exist #
##############################################################
if [ -n "${OUTPUT_FORMAT}" ]; then
  if [ -d "${REPORT_OUTPUT_FOLDER}" ]; then
    error "ERROR! Found ${REPORT_OUTPUT_FOLDER}"
    fatal "Please remove the folder and try again."
  fi
fi

#######################
# Get GitHub Env Vars #
#######################
# Need to pull in all the GitHub variables
# needed to connect back and update checks
GetGitHubVars

#########################################
# Get the languages we need to validate #
#########################################
GetValidationInfo

########################
# Get the linter rules #
########################
# Get Ansible rules
GetLinterRules "ANSIBLE"
# Get ARM rules
GetLinterRules "ARM"
# Get CLOUDFORMATION rules
GetLinterRules "CLOUDFORMATION"
# Get Coffeescript rules
GetLinterRules "COFFEESCRIPT"
# Get CSS rules
GetLinterRules "CSS"
# Get DART rules
GetLinterRules "DART"
# Get Docker rules
GetLinterRules "DOCKER"
# Get Golang rules
GetLinterRules "GO"
# Get Groovy rules
GetLinterRules "GROOVY"
# Get HTML rules
GetLinterRules "HTML"
# Get JavaScript rules
GetLinterRules "JAVASCRIPT"
# Get LUA rules
GetLinterRules "LUA"
# Get Markdown rules
GetLinterRules "MARKDOWN"
# Get PowerShell rules
GetLinterRules "POWERSHELL"
# Get Python pylint rules
GetLinterRules "PYTHON_PYLINT"
# Get Python flake8 rules
GetLinterRules "PYTHON_FLAKE8"
# Get Ruby rules
GetLinterRules "RUBY"
# Get Terraform rules
GetLinterRules "TERRAFORM"
# Get TypeScript rules
GetLinterRules "TYPESCRIPT"
# Get YAML rules
GetLinterRules "YAML"

##################################
# Get and print all version info #
##################################
GetLinterVersions

###########################################
# Check to see if this is a test case run #
###########################################
if [[ ${TEST_CASE_RUN} != "false" ]]; then

  #############################################
  # Set the multi status to off for test runs #
  #############################################
  MULTI_STATUS='false'

  ###########################
  # Run only the test cases #
  ###########################
  # Code will exit from inside this loop
  RunTestCases
fi

#############################################
# check flag for validation of all codebase #
#############################################
if [ "${VALIDATE_ALL_CODEBASE}" == "false" ]; then
  ########################################
  # Get list of files changed if env set #
  ########################################
  BuildFileList
fi

###################
# ANSIBLE LINTING #
###################
if [ "${VALIDATE_ANSIBLE}" == "true" ]; then
  ##########################
  # Lint the Ansible files #
  ##########################
  # Due to the nature of how we want to validate Ansible, we cannot use the
  # standard loop, since it looks for an ansible folder, excludes certain
  # files, and looks for additional changes, it should be an outlier
  LintAnsibleFiles "${ANSIBLE_LINTER_RULES}" # Passing rules but not needed, dont want to exclude unused var
fi

########################
# ARM Template LINTING #
########################
if [ "${VALIDATE_ARM}" == "true" ]; then
  # If we are validating all codebase we need to build file list because not every json file is an ARM file
  if [ "${VALIDATE_ALL_CODEBASE}" == "true" ]; then
    ###############################################################################
    # Set the file seperator to newline to allow for grabbing objects with spaces #
    ###############################################################################
    IFS=$'\n'

    mapfile -t LIST_FILES < <(find "${GITHUB_WORKSPACE}" -type f -regex ".*\.\(json\)\$" 2>&1)
    for FILE in "${LIST_FILES[@]}"; do
      if DetectARMFile "${FILE}"; then
        FILE_ARRAY_ARM+=("${FILE}")
      fi
    done

    ###########################
    # Set IFS back to default #
    ###########################
    IFS="${DEFAULT_IFS}"
  fi

  ###############################
  # Lint the ARM Template files #
  ###############################
  # LintCodebase "FILE_TYPE" "LINTER_NAME" "LINTER_CMD" "FILE_TYPES_REGEX" "FILE_ARRAY"
  LintCodebase "ARM" "arm-ttk" "Import-Module ${ARM_TTK_PSD1} ; \${config} = \$(Import-PowerShellDataFile -Path ${ARM_LINTER_RULES}) ; Test-AzTemplate @config -TemplatePath" "disabledfileext" "${FILE_ARRAY_ARM[@]}"
fi

################
# BASH LINTING #
################
if [ "${VALIDATE_BASH}" == "true" ]; then
  #######################
  # Lint the bash files #
  #######################
  # LintCodebase "FILE_TYPE" "LINTER_NAME" "LINTER_CMD" "FILE_TYPES_REGEX" "FILE_ARRAY"
  LintCodebase "BASH" "shellcheck" "shellcheck --color" ".*\.\(sh\|bash\|dash\|ksh\)\$" "${FILE_ARRAY_BASH[@]}"
fi

##########################
# CLOUDFORMATION LINTING #
##########################
if [ "${VALIDATE_CLOUDFORMATION}" == "true" ]; then
  # If we are validating all codebase we need to build file list because not every yml/json file is an CLOUDFORMATION file
  if [ "${VALIDATE_ALL_CODEBASE}" == "true" ]; then
    ###############################################################################
    # Set the file seperator to newline to allow for grabbing objects with spaces #
    ###############################################################################
    IFS=$'\n'

    mapfile -t LIST_FILES < <(find "${GITHUB_WORKSPACE}" -type f -regex ".*\.\(yml\|yaml\|json\)\$" 2>&1)
    for FILE in "${LIST_FILES[@]}"; do
      if DetectCloudFormationFile "${FILE}"; then
        FILE_ARRAY_CLOUDFORMATION+=("${FILE}")
      fi
    done

    ###########################
    # Set IFS back to default #
    ###########################
    IFS="${DEFAULT_IFS}"
  fi

  #################################
  # Lint the CloudFormation files #
  #################################
  # LintCodebase "FILE_TYPE" "LINTER_NAME" "LINTER_CMD" "FILE_TYPES_REGEX" "FILE_ARRAY"
  LintCodebase "CLOUDFORMATION" "cfn-lint" "cfn-lint --config-file ${CLOUDFORMATION_LINTER_RULES}" "disabledfileext" "${FILE_ARRAY_CLOUDFORMATION[@]}"
fi

###################
# CLOJURE LINTING #
###################
if [ "${VALIDATE_CLOJURE}" == "true" ]; then
  #################################
  # Get Clojure standard rules #
  #################################
  GetStandardRules "clj-kondo"
  #########################
  # Lint the Clojure files #
  #########################
  LintCodebase "CLOJURE" "clj-kondo" "clj-kondo --config ${CLOJURE_LINTER_RULES} --lint" ".*\.\(clj\|cljs\|cljc\|edn\)\$" "${FILE_ARRAY_CLOJURE[@]}"
fi

########################
# COFFEESCRIPT LINTING #
########################
if [ "${VALIDATE_COFFEE}" == "true" ]; then
  #########################
  # Lint the coffee files #
  #########################
  # LintCodebase "FILE_TYPE" "LINTER_NAME" "LINTER_CMD" "FILE_TYPES_REGEX" "FILE_ARRAY"
  LintCodebase "COFFEESCRIPT" "coffeelint" "coffeelint -f ${COFFEESCRIPT_LINTER_RULES}" ".*\.\(coffee\)\$" "${FILE_ARRAY_COFFEESCRIPT[@]}"
fi

###############
# CSS LINTING #
###############
if [ "${VALIDATE_CSS}" == "true" ]; then
  #################################
  # Get CSS standard rules #
  #################################
  GetStandardRules "stylelint"
  #############################
  # Lint the CSS files #
  #############################
  LintCodebase "CSS" "stylelint" "stylelint --config ${CSS_LINTER_RULES}" ".*\.\(css\)\$" "${FILE_ARRAY_CSS[@]}"
fi

################
# DART LINTING #
################
if [ "${VALIDATE_DART}" == "true" ]; then
  #######################
  # Lint the Dart files #
  #######################
  # LintCodebase "FILE_TYPE" "LINTER_NAME" "LINTER_CMD" "FILE_TYPES_REGEX" "FILE_ARRAY"
  LintCodebase "DART" "dart" "dartanalyzer --fatal-infos --fatal-warnings --options ${DART_LINTER_RULES}" ".*\.\(dart\)\$" "${FILE_ARRAY_DART[@]}"
fi

##################
# DOCKER LINTING #
##################
if [ "${VALIDATE_DOCKER}" == "true" ]; then
  #########################
  # Lint the docker files #
  #########################
  # LintCodebase "FILE_TYPE" "LINTER_NAME" "LINTER_CMD" "FILE_TYPES_REGEX" "FILE_ARRAY"
  # NOTE: dockerfilelint's "-c" option expects the folder *containing* the DOCKER_LINTER_RULES file
  LintCodebase "DOCKER" "dockerfilelint" "dockerfilelint -c $(dirname ${DOCKER_LINTER_RULES})" ".*\(Dockerfile\)\$" "${FILE_ARRAY_DOCKER[@]}"
fi

########################
# EDITORCONFIG LINTING #
########################
if [ "${VALIDATE_EDITORCONFIG}" == "true" ]; then
  ####################################
  # Lint the files with editorconfig #
  ####################################
  # LintCodebase "FILE_TYPE" "LINTER_NAME" "LINTER_CMD" "FILE_TYPES_REGEX" "FILE_ARRAY"
  LintCodebase "EDITORCONFIG" "editorconfig-checker" "editorconfig-checker" "^.*$" "${FILE_ARRAY_ENV[@]}"
fi

###############
# ENV LINTING #
###############
if [ "${VALIDATE_ENV}" == "true" ]; then
  #######################
  # Lint the env files #
  #######################
  # LintCodebase "FILE_TYPE" "LINTER_NAME" "LINTER_CMD" "FILE_TYPES_REGEX" "FILE_ARRAY"
  LintCodebase "ENV" "dotenv-linter" "dotenv-linter" ".*\.\(env\).*\$" "${FILE_ARRAY_ENV[@]}"
fi

##################
# GOLANG LINTING #
##################
if [ "${VALIDATE_GO}" == "true" ]; then
  #########################
  # Lint the golang files #
  #########################
  # LintCodebase "FILE_TYPE" "LINTER_NAME" "LINTER_CMD" "FILE_TYPES_REGEX" "FILE_ARRAY"
  LintCodebase "GO" "golangci-lint" "golangci-lint run -c ${GO_LINTER_RULES}" ".*\.\(go\)\$" "${FILE_ARRAY_GO[@]}"
fi

##################
# GROOVY LINTING #
##################
if [ "$VALIDATE_GROOVY" == "true" ]; then
  #########################
  # Lint the groovy files #
  #########################
  # LintCodebase "FILE_TYPE" "LINTER_NAME" "LINTER_CMD" "FILE_TYPES_REGEX" "FILE_ARRAY"
  LintCodebase "GROOVY" "npm-groovy-lint" "npm-groovy-lint -c $GROOVY_LINTER_RULES --failon error" ".*\.\(groovy\|jenkinsfile\|gradle\)\$" "${FILE_ARRAY_GROOVY[@]}"
fi

################
# HTML LINTING #
################
if [ "${VALIDATE_HTML}" == "true" ]; then
  ###########################
  # Get HTML standard rules #
  ###########################
  GetStandardRules "htmlhint"
  #######################
  # Lint the HTML files #
  #######################
  LintCodebase "HTML" "htmlhint" "htmlhint --config ${HTML_LINTER_RULES}" ".*\.\(html\)\$" "${FILE_ARRAY_HTML[@]}"
fi

######################
# JAVASCRIPT LINTING #
######################
if [ "${VALIDATE_JAVASCRIPT_ES}" == "true" ]; then
  #############################
  # Lint the Javascript files #
  #############################
  # LintCodebase "FILE_TYPE" "LINTER_NAME" "LINTER_CMD" "FILE_TYPES_REGEX" "FILE_ARRAY"
  LintCodebase "JAVASCRIPT_ES" "eslint" "eslint --no-eslintrc -c ${JAVASCRIPT_LINTER_RULES}" ".*\.\(js\)\$" "${FILE_ARRAY_JAVASCRIPT_ES[@]}"
fi

######################
# JAVASCRIPT LINTING #
######################
if [ "${VALIDATE_JAVASCRIPT_STANDARD}" == "true" ]; then
  #################################
  # Get Javascript standard rules #
  #################################
  GetStandardRules "javascript"
  #############################
  # Lint the Javascript files #
  #############################
  # LintCodebase "FILE_TYPE" "LINTER_NAME" "LINTER_CMD" "FILE_TYPES_REGEX" "FILE_ARRAY"
  LintCodebase "JAVASCRIPT_STANDARD" "standard" "standard ${JAVASCRIPT_STANDARD_LINTER_RULES}" ".*\.\(js\)\$" "${FILE_ARRAY_JAVASCRIPT_STANDARD[@]}"
fi

################
# JSON LINTING #
################
if [ "${VALIDATE_JSON}" == "true" ]; then
  #######################
  # Lint the json files #
  #######################
  # LintCodebase "FILE_TYPE" "LINTER_NAME" "LINTER_CMD" "FILE_TYPES_REGEX" "FILE_ARRAY"
  LintCodebase "JSON" "jsonlint" "jsonlint" ".*\.\(json\)\$" "${FILE_ARRAY_JSON[@]}"
fi

###############
# JSX LINTING #
###############
if [ "${VALIDATE_JSX}" == "true" ]; then
  ######################
  # Lint the JSX files #
  ######################
  # LintCodebase "FILE_TYPE" "LINTER_NAME" "LINTER_CMD" "FILE_TYPES_REGEX" "FILE_ARRAY"
  LintCodebase "JSX" "eslint" "eslint --no-eslintrc -c ${JAVASCRIPT_LINTER_RULES}" ".*\.\(jsx\)\$" "${FILE_ARRAY_JSX[@]}"
fi

##################
# KOTLIN LINTING #
##################
if [ "${VALIDATE_KOTLIN}" == "true" ]; then
  #######################
  # Lint the Kotlin files #
  #######################
  # LintCodebase "FILE_TYPE" "LINTER_NAME" "LINTER_CMD" "FILE_TYPES_REGEX" "FILE_ARRAY"
  LintCodebase "KOTLIN" "ktlint" "ktlint" ".*\.\(kt\|kts\)\$" "${FILE_ARRAY_KOTLIN[@]}"
fi

###############
# LUA LINTING #
###############
if [ "${VALIDATE_LUA}" == "true" ]; then
  ######################
  # Lint the Lua files #
  ######################
  # LintCodebase "FILE_TYPE" "LINTER_NAME" "LINTER_CMD" "FILE_TYPES_REGEX" "FILE_ARRAY"
  LintCodebase "LUA" "lua" "luacheck --config ${LUA_LINTER_RULES}" ".*\.\(lua\)\$" "${FILE_ARRAY_LUA[@]}"
fi

####################
# MARKDOWN LINTING #
####################
if [ "${VALIDATE_MARKDOWN}" == "true" ]; then
  ###########################
  # Lint the Markdown Files #
  ###########################
  # LintCodebase "FILE_TYPE" "LINTER_NAME" "LINTER_CMD" "FILE_TYPES_REGEX" "FILE_ARRAY"
  LintCodebase "MARKDOWN" "markdownlint" "markdownlint -c ${MARKDOWN_LINTER_RULES}" ".*\.\(md\)\$" "${FILE_ARRAY_MARKDOWN[@]}"
fi

###################
# OPENAPI LINTING #
###################
if [ "${VALIDATE_OPENAPI}" == "true" ]; then
  # If we are validating all codebase we need to build file list because not every yml/json file is an OpenAPI file
  if [ "${VALIDATE_ALL_CODEBASE}" == "true" ]; then
    ###############################################################################
    # Set the file seperator to newline to allow for grabbing objects with spaces #
    ###############################################################################
    IFS=$'\n'

    mapfile -t LIST_FILES < <(find "${GITHUB_WORKSPACE}" -type f -regex ".*\.\(yml\|yaml\|json\)\$" 2>&1)
    for FILE in "${LIST_FILES[@]}"; do
      if DetectOpenAPIFile "${FILE}"; then
        FILE_ARRAY_OPENAPI+=("${FILE}")
      fi
    done

    ###########################
    # Set IFS back to default #
    ###########################
    IFS="${DEFAULT_IFS}"
  fi

  ##########################
  # Lint the OpenAPI files #
  ##########################
  # LintCodebase "FILE_TYPE" "LINTER_NAME" "LINTER_CMD" "FILE_TYPES_REGEX" "FILE_ARRAY"
  LintCodebase "OPENAPI" "spectral" "spectral lint -r ${OPENAPI_LINTER_RULES}" "disabledfileext" "${FILE_ARRAY_OPENAPI[@]}"
fi

################
# PERL LINTING #
################
if [ "${VALIDATE_PERL}" == "true" ]; then
  #######################
  # Lint the perl files #
  #######################
  # LintCodebase "FILE_TYPE" "LINTER_NAME" "LINTER_CMD" "FILE_TYPES_REGEX" "FILE_ARRAY"
  LintCodebase "PERL" "perl" "perl -Mstrict -cw" ".*\.\(pl\)\$" "${FILE_ARRAY_PERL[@]}"
fi

################
# PHP LINTING #
################
if [ "${VALIDATE_PHP_BUILTIN}" == "true" ]; then
  ################################################
  # Lint the PHP files using built-in PHP linter #
  ################################################
  # LintCodebase "FILE_TYPE" "LINTER_NAME" "LINTER_CMD" "FILE_TYPES_REGEX" "FILE_ARRAY"
  LintCodebase "PHP_BUILTIN" "php" "php -l" ".*\.\(php\)\$" "${FILE_ARRAY_PHP_BUILTIN[@]}"
fi

if [ "${VALIDATE_PHP_PHPCS}" == "true" ]; then
  ############################################
  # Lint the PHP files using PHP CodeSniffer #
  ############################################
  # LintCodebase "FILE_TYPE" "LINTER_NAME" "LINTER_CMD" "FILE_TYPES_REGEX" "FILE_ARRAY"
  LintCodebase "PHP_PHPCS" "phpcs" "phpcs --standard=${PHP_PHPCS_LINTER_RULES}" ".*\.\(php\)\$" "${FILE_ARRAY_PHP_PHPCS[@]}"
fi

if [ "${VALIDATE_PHP_PSALM}" == "true" ]; then
  ##################################
  # Lint the PHP files using Psalm #
  ##################################
  # LintCodebase "FILE_TYPE" "LINTER_NAME" "LINTER_CMD" "FILE_TYPES_REGEX" "FILE_ARRAY"
  LintCodebase "PHP_PSALM" "psalm" "psalm --config=${PHP_PSALM_LINTER_RULES}" ".*\.\(php\)\$" "${FILE_ARRAY_PHP_PSALM[@]}"
<<<<<<< HEAD
=======
fi

###################
# PHPStan LINTING #
###################
if [ "${VALIDATE_PHP_PHPSTAN}" == "true" ]; then
  #######################
  # Lint the PHP files #
  #######################
  # LintCodebase "FILE_TYPE" "LINTER_NAME" "LINTER_CMD" "FILE_TYPES_REGEX" "FILE_ARRAY"
  LintCodebase "PHP_PHPSTAN" "phpstan" "phpstan analyse --no-progress --no-ansi -c ${PHPSTAN_LINTER_RULES}" ".*\.\(php\)\$" "${FILE_ARRAY_PHP_PHPSTAN[@]}"
>>>>>>> 12a064d4
fi

######################
# POWERSHELL LINTING #
######################
if [ "${VALIDATE_POWERSHELL}" == "true" ]; then
  ###############################################################
  # For POWERSHELL, ensure PSScriptAnalyzer module is available #
  ###############################################################
  ValidatePowershellModules

  #############################
  # Lint the powershell files #
  #############################
  # LintCodebase "FILE_TYPE" "LINTER_NAME" "LINTER_CMD" "FILE_TYPES_REGEX" "FILE_ARRAY"
  LintCodebase "POWERSHELL" "pwsh" "Invoke-ScriptAnalyzer -EnableExit -Settings ${POWERSHELL_LINTER_RULES} -Path" ".*\.\(ps1\|psm1\|psd1\|ps1xml\|pssc\|psrc\|cdxml\)\$" "${FILE_ARRAY_POWERSHELL[@]}"
fi

####################
# PROTOBUF LINTING #
####################
if [ "${VALIDATE_PROTOBUF}" == "true" ]; then
  #######################
  # Lint the Protocol Buffers files #
  #######################
  # LintCodebase "FILE_TYPE" "LINTER_NAME" "LINTER_CMD" "FILE_TYPES_REGEX" "FILE_ARRAY"
  LintCodebase "PROTOBUF" "protolint" "protolint lint --config_path ${PROTOBUF_LINTER_RULES}" ".*\.\(proto\)\$" "${FILE_ARRAY_PROTOBUF[@]}"
fi

##################
# PYTHON LINTING #
##################
if [ "${VALIDATE_PYTHON_PYLINT}" == "true" ]; then
  #########################
  # Lint the python files #
  #########################
  # LintCodebase "FILE_TYPE" "LINTER_NAME" "LINTER_CMD" "FILE_TYPES_REGEX" "FILE_ARRAY"
  LintCodebase "PYTHON_PYLINT" "pylint" "pylint --rcfile ${PYTHON_PYLINT_LINTER_RULES}" ".*\.\(py\)\$" "${FILE_ARRAY_PYTHON_PYLINT[@]}"
fi

##################
# PYTHON LINTING #
##################
if [ "${VALIDATE_PYTHON_FLAKE8}" == "true" ]; then
  #########################
  # Lint the python files #
  #########################
  # LintCodebase "FILE_TYPE" "LINTER_NAME" "LINTER_CMD" "FILE_TYPES_REGEX" "FILE_ARRAY"
  LintCodebase "PYTHON_FLAKE8" "flake8" "flake8 --config=${PYTHON_FLAKE8_LINTER_RULES}" ".*\.\(py\)\$" "${FILE_ARRAY_PYTHON_FLAKE8[@]}"
fi

################
# RAKU LINTING #
################
if [ "${VALIDATE_RAKU}" == "true" ]; then
  #######################
  # Lint the raku files #
  #######################
  info "${GITHUB_WORKSPACE}/META6.json"
  if [ -e "${GITHUB_WORKSPACE}/META6.json" ]; then
    cd "${GITHUB_WORKSPACE}" && zef install --deps-only --/test .
  fi
  # LintCodebase "FILE_TYPE" "LINTER_NAME" "LINTER_CMD" "FILE_TYPES_REGEX" "FILE_ARRAY"
  LintCodebase "RAKU" "raku" "raku -I ${GITHUB_WORKSPACE}/lib -c" ".*\.\(raku\|rakumod\|rakutest\|pm6\|pl6\|p6\)\$" "${FILE_ARRAY_RAKU[@]}"
fi

################
# RUBY LINTING #
################
if [ "${VALIDATE_RUBY}" == "true" ]; then
  #######################
  # Lint the ruby files #
  #######################
  # LintCodebase "FILE_TYPE" "LINTER_NAME" "LINTER_CMD" "FILE_TYPES_REGEX" "FILE_ARRAY"
  LintCodebase "RUBY" "rubocop" "rubocop -c ${RUBY_LINTER_RULES} --force-exclusion" ".*\.\(rb\)\$" "${FILE_ARRAY_RUBY[@]}"
fi

######################
# AWS STATES LINTING #
######################
if [ "${VALIDATE_STATES}" == "true" ]; then
  # If we are validating all codebase we need to build file list because not every json file is an aws states file
  if [ "${VALIDATE_ALL_CODEBASE}" == "true" ]; then
    ###############################################################################
    # Set the file seperator to newline to allow for grabbing objects with spaces #
    ###############################################################################
    IFS=$'\n'

    mapfile -t LIST_FILES < <(find "${GITHUB_WORKSPACE}" -type f -regex ".*\.\(json\)\$" 2>&1)
    for FILE in "${LIST_FILES[@]}"; do
      if DetectAWSStatesFIle "${FILE}"; then
        FILE_ARRAY_STATES+=("${FILE}")
      fi
    done

    ###########################
    # Set IFS back to default #
    ###########################
    IFS="${DEFAULT_IFS}"
  fi

  #########################
  # Lint the STATES files #
  #########################
  LintCodebase "STATES" "asl-validator" "asl-validator --json-path" "disabledfileext" "${FILE_ARRAY_STATES[@]}"
fi

#####################
# TERRAFORM LINTING #
#####################
if [ "${VALIDATE_TERRAFORM}" == "true" ]; then
  ############################
  # Lint the Terraform files #
  ############################
  # LintCodebase "FILE_TYPE" "LINTER_NAME" "LINTER_CMD" "FILE_TYPES_REGEX" "FILE_ARRAY"
  LintCodebase "TERRAFORM" "tflint" "tflint -c ${TERRAFORM_LINTER_RULES}" ".*\.\(tf\)\$" "${FILE_ARRAY_TERRAFORM[@]}"
fi

###############################
# TERRAFORM TERRASCAN LINTING #
###############################
if [ "${VALIDATE_TERRAFORM_TERRASCAN}" == "true" ]; then
  ############################
  # Lint the Terraform files #
  ############################
  # LintCodebase "FILE_TYPE" "LINTER_NAME" "LINTER_CMD" "FILE_TYPES_REGEX" "FILE_ARRAY"
  LintCodebase "TERRAFORM_TERRASCAN" "terrascan" "terrascan -f " ".*\.\(tf\)\$" "${FILE_ARRAY_TERRAFORM_TERRASCAN[@]}"
fi

###############
# TSX LINTING #
###############
if [ "${VALIDATE_TSX}" == "true" ]; then
  ######################
  # Lint the TSX files #
  ######################
  LintCodebase "TSX" "eslint" "eslint --no-eslintrc -c ${TYPESCRIPT_LINTER_RULES}" ".*\.\(tsx\)\$" "${FILE_ARRAY_TSX[@]}"
fi

######################
# TYPESCRIPT LINTING #
######################
if [ "${VALIDATE_TYPESCRIPT_ES}" == "true" ]; then
  #############################
  # Lint the Typescript files #
  #############################
  LintCodebase "TYPESCRIPT_ES" "eslint" "eslint --no-eslintrc -c ${TYPESCRIPT_LINTER_RULES}" ".*\.\(ts\)\$" "${FILE_ARRAY_TYPESCRIPT_ES[@]}"
fi

######################
# TYPESCRIPT LINTING #
######################
if [ "${VALIDATE_TYPESCRIPT_STANDARD}" == "true" ]; then
  #################################
  # Get Typescript standard rules #
  #################################
  GetStandardRules "typescript"
  #############################
  # Lint the Typescript files #
  #############################
  LintCodebase "TYPESCRIPT_STANDARD" "standard" "standard --parser @typescript-eslint/parser --plugin @typescript-eslint/eslint-plugin ${TYPESCRIPT_STANDARD_LINTER_RULES}" ".*\.\(ts\)\$" "${FILE_ARRAY_TYPESCRIPT_STANDARD[@]}"
fi

###############
# XML LINTING #
###############
if [ "${VALIDATE_XML}" == "true" ]; then
  ######################
  # Lint the XML Files #
  ######################
  # LintCodebase "FILE_TYPE" "LINTER_NAME" "LINTER_CMD" "FILE_TYPES_REGEX" "FILE_ARRAY"
  LintCodebase "XML" "xmllint" "xmllint" ".*\.\(xml\)\$" "${FILE_ARRAY_XML[@]}"
fi

###############
# YAML LINTING #
###############
if [ "${VALIDATE_YAML}" == "true" ]; then
  ######################
  # Lint the Yml Files #
  ######################
  # LintCodebase "FILE_TYPE" "LINTER_NAME" "LINTER_CMD" "FILE_TYPES_REGEX" "FILE_ARRAY"
  LintCodebase "YAML" "yamllint" "yamllint -c ${YAML_LINTER_RULES}" ".*\.\(yml\|yaml\)\$" "${FILE_ARRAY_YAML[@]}"
fi

###########
# Reports #
###########
Reports

##########
# Footer #
##########
Footer<|MERGE_RESOLUTION|>--- conflicted
+++ resolved
@@ -70,31 +70,26 @@
 MARKDOWN_FILE_NAME='.markdown-lint.yml'                                 # Name of the file
 MARKDOWN_LINTER_RULES="${DEFAULT_RULES_LOCATION}/${MARKDOWN_FILE_NAME}" # Path to the markdown lint rules
 # OpenAPI Vars
-<<<<<<< HEAD
-OPENAPI_FILE_NAME='.openapirc.yml'                                                    # Name of the file
-OPENAPI_LINTER_RULES="${DEFAULT_RULES_LOCATION}/${OPENAPI_FILE_NAME}"                 # Path to the OpenAPI lint rules
-# PHPCS Vars
-PHP_PHPCS_FILE_NAME='phpcs.xml'                                                       # Name of the file
-PHP_PHPCS_LINTER_RULES="${DEFAULT_RULES_LOCATION}/${PHP_PHPCS_FILE_NAME}"             # Path to the PHP CodeSniffer lint rules
-# Psalm Vars
-PHP_PSALM_FILE_NAME='psalm.xml'                                                       # Name of the file
-PHP_PSALM_LINTER_RULES="${DEFAULT_RULES_LOCATION}/${PHP_PSALM_FILE_NAME}"             # Path to the Psalm lint rules
-=======
 OPENAPI_FILE_NAME='.openapirc.yml'                                    # Name of the file
 OPENAPI_LINTER_RULES="${DEFAULT_RULES_LOCATION}/${OPENAPI_FILE_NAME}" # Path to the OpenAPI lint rules
 # PHPCS Vars
-PHP_PHPCS_FILE_NAME='phpcs.xml'                                           # Name of the file
-PHP_PHPCS_LINTER_RULES="${DEFAULT_RULES_LOCATION}/${PHP_PHPCS_FILE_NAME}" # Path to the PHP CodeSniffer lint rules
+PHP_PHPCS_FILE_NAME='phpcs.xml'                                     # Name of the file
+PHP_PHPCS_LINTER_RULES="${GITHUB_WORKSPACE}/${PHP_PHPCS_FILE_NAME}" # Path to the PHP CodeSniffer lint rules in the repository
+if [ ! -f "$PHP_PHPCS_LINTER_RULES" ]; then
+  PHP_PHPCS_LINTER_RULES="${DEFAULT_RULES_LOCATION}/${PHP_PHPCS_FILE_NAME}" # Path to the PHP CodeSniffer lint rules
+fi
+# PHPStan Vars
+PHP_PHPSTAN_FILE_NAME='phpstan.neon'                                    # Name of the file
+PHP_PHPSTAN_LINTER_RULES="${GITHUB_WORKSPACE}/${PHP_PHPSTAN_FILE_NAME}" # Path to the PHPStan lint rules in the repository
+if [ ! -f "$PHP_PHPSTAN_LINTER_RULES" ]; then
+  PHP_PHPSTAN_LINTER_RULES="${DEFAULT_RULES_LOCATION}/${PHP_PHPSTAN_FILE_NAME}" # Path to the PHPStan lint rules
+fi
 # Psalm Vars
-PHP_PSALM_FILE_NAME='psalm.xml'                                           # Name of the file
-PHP_PSALM_LINTER_RULES="${DEFAULT_RULES_LOCATION}/${PHP_PSALM_FILE_NAME}" # Path to the Psalm lint rules
-# PHP Vars
-PHPSTAN_FILE_NAME='phpstan.neon'                                # Name of the file
-PHPSTAN_LINTER_RULES="${GITHUB_WORKSPACE}/${PHPSTAN_FILE_NAME}" # Path to the PHPStan lint rules in the repository
-if [ ! -f "$PHPSTAN_LINTER_RULES" ]; then
-  PHPSTAN_LINTER_RULES="${DEFAULT_RULES_LOCATION}/${PHPSTAN_FILE_NAME}" # Path to the PHPStan lint rules
-fi
->>>>>>> 12a064d4
+PHP_PSALM_FILE_NAME='psalm.xml'                                     # Name of the file
+PHP_PSALM_LINTER_RULES="${GITHUB_WORKSPACE}/${PHP_PSALM_FILE_NAME}" # Path to the Psalm lint rules in the repository
+if [ ! -f "$PHP_PSALM_LINTER_RULES" ]; then
+  PHP_PSALM_LINTER_RULES="${DEFAULT_RULES_LOCATION}/${PHP_PSALM_FILE_NAME}" # Path to the Psalm lint rules
+fi
 # Powershell Vars
 POWERSHELL_FILE_NAME='.powershell-psscriptanalyzer.psd1'                    # Name of the file
 POWERSHELL_LINTER_RULES="${DEFAULT_RULES_LOCATION}/${POWERSHELL_FILE_NAME}" # Path to the Powershell lint rules
@@ -134,8 +129,8 @@
 #############################
 LANGUAGE_ARRAY=('ANSIBLE' 'ARM' 'BASH' 'CLOUDFORMATION' 'CLOJURE' 'COFFEESCRIPT' 'CSS'
   'DART' 'DOCKER' 'ENV' 'GO' 'GROOVY' 'HTML' 'JAVASCRIPT_ES' 'JAVASCRIPT_STANDARD'
-  'JSON' 'JSX' 'KOTLIN' 'LUA' 'MARKDOWN' 'OPENAPI' 'PERL' 'PHP' 'PHP_BUILTIN' 'PHP_PHPCS'
-  'PHP_PSALM' 'PHP_PHPSTAN' 'POWERSHELL' 'PROTOBUF' 'PYTHON_PYLINT' 'PYTHON_FLAKE8'
+  'JSON' 'JSX' 'KOTLIN' 'LUA' 'MARKDOWN' 'OPENAPI' 'PERL' 'PHP_BUILTIN' 'PHP_PHPCS'
+  'PHP_PHPSTAN' 'PHP_PSALM' 'POWERSHELL' 'PROTOBUF' 'PYTHON_PYLINT' 'PYTHON_FLAKE8'
   'RAKU' 'RUBY' 'STATES' 'TERRAFORM' 'TERRAFORM_TERRASCAN' 'TSX' 'TYPESCRIPT_ES'
   'TYPESCRIPT_STANDARD' 'XML' 'YAML')
 
@@ -184,11 +179,10 @@
 VALIDATE_MARKDOWN="${VALIDATE_MD:-}"                                 # Boolean to validate language
 VALIDATE_OPENAPI="${VALIDATE_OPENAPI}"                               # Boolean to validate language
 VALIDATE_PERL="${VALIDATE_PERL}"                                     # Boolean to validate language
-VALIDATE_PHP="${VALIDATE_PHP}"                                       # Boolean to validate language
 VALIDATE_PHP_BUILTIN="${VALIDATE_PHP_BUILTIN}"                       # Boolean to validate language
 VALIDATE_PHP_PHPCS="${VALIDATE_PHP_PHPCS}"                           # Boolean to validate language
+VALIDATE_PHP_PHPSTAN="${VALIDATE_PHP_PHPSTAN}"                       # Boolean to validate language
 VALIDATE_PHP_PSALM="${VALIDATE_PHP_PSALM}"                           # Boolean to validate language
-VALIDATE_PHP_PHPSTAN="${VALIDATE_PHP_PHPSTAN}"                       # Boolean to validate language
 VALIDATE_POWERSHELL="${VALIDATE_POWERSHELL}"                         # Boolean to validate language
 VALIDATE_PYTHON_PYLINT="${VALIDATE_PYTHON:-$VALIDATE_PYTHON_PYLINT}" # Boolean to validate language
 VALIDATE_PYTHON_FLAKE8="${VALIDATE_PYTHON_FLAKE8}"                   # Boolean to validate language
@@ -282,8 +276,8 @@
 FILE_ARRAY_PERL=()                # Array of files to check
 FILE_ARRAY_PHP_BUILTIN=()         # Array of files to check
 FILE_ARRAY_PHP_PHPCS=()           # Array of files to check
+FILE_ARRAY_PHP_PHPSTAN=()         # Array of files to check
 FILE_ARRAY_PHP_PSALM=()           # Array of files to check
-FILE_ARRAY_PHP_PHPSTAN=()         # Array of files to check
 FILE_ARRAY_POWERSHELL=()          # Array of files to check
 FILE_ARRAY_PROTOBUF=()            # Array of files to check
 FILE_ARRAY_PYTHON_PYLINT=()       # Array of files to check
@@ -345,16 +339,14 @@
 export ERRORS_FOUND_OPENAPI             # Workaround SC2034
 ERRORS_FOUND_PERL=0                     # Count of errors found
 export ERRORS_FOUND_PERL                # Workaround SC2034
-ERRORS_FOUND_PHP=0                      # Count of errors found
-export ERRORS_FOUND_PHP                 # Workaround SC2034
 ERRORS_FOUND_PHP_BUILTIN=0              # Count of errors found
 export ERRORS_FOUND_PHP_BUILTIN         # Workaround SC2034
 ERRORS_FOUND_PHP_PHPCS=0                # Count of errors found
 export ERRORS_FOUND_PHP_PHPCS           # Workaround SC2034
+ERRORS_FOUND_PHP_PHPSTAN=0              # Count of errors found
+export ERRORS_FOUND_PHP_PHPSTAN         # Workaround SC2034
 ERRORS_FOUND_PHP_PSALM=0                # Count of errors found
 export ERRORS_FOUND_PHP_PSALM           # Workaround SC2034
-ERRORS_FOUND_PHP_PHPSTAN=0              # Count of errors found
-export ERRORS_FOUND_PHP_PHPSTAN         # Workaround SC2034
 ERRORS_FOUND_POWERSHELL=0               # Count of errors found
 export ERRORS_FOUND_POWERSHELL          # Workaround SC2034
 ERRORS_FOUND_PROTOBUF=0                 # Count of errors found
@@ -1529,26 +1521,20 @@
   LintCodebase "PHP_PHPCS" "phpcs" "phpcs --standard=${PHP_PHPCS_LINTER_RULES}" ".*\.\(php\)\$" "${FILE_ARRAY_PHP_PHPCS[@]}"
 fi
 
+if [ "${VALIDATE_PHP_PHPSTAN}" == "true" ]; then
+  #######################
+  # Lint the PHP files using PHPStan #
+  #######################
+  # LintCodebase "FILE_TYPE" "LINTER_NAME" "LINTER_CMD" "FILE_TYPES_REGEX" "FILE_ARRAY"
+  LintCodebase "PHP_PHPSTAN" "phpstan" "phpstan analyse --no-progress --no-ansi -c ${PHPSTAN_LINTER_RULES}" ".*\.\(php\)\$" "${FILE_ARRAY_PHP_PHPSTAN[@]}"
+fi
+
 if [ "${VALIDATE_PHP_PSALM}" == "true" ]; then
   ##################################
   # Lint the PHP files using Psalm #
   ##################################
   # LintCodebase "FILE_TYPE" "LINTER_NAME" "LINTER_CMD" "FILE_TYPES_REGEX" "FILE_ARRAY"
   LintCodebase "PHP_PSALM" "psalm" "psalm --config=${PHP_PSALM_LINTER_RULES}" ".*\.\(php\)\$" "${FILE_ARRAY_PHP_PSALM[@]}"
-<<<<<<< HEAD
-=======
-fi
-
-###################
-# PHPStan LINTING #
-###################
-if [ "${VALIDATE_PHP_PHPSTAN}" == "true" ]; then
-  #######################
-  # Lint the PHP files #
-  #######################
-  # LintCodebase "FILE_TYPE" "LINTER_NAME" "LINTER_CMD" "FILE_TYPES_REGEX" "FILE_ARRAY"
-  LintCodebase "PHP_PHPSTAN" "phpstan" "phpstan analyse --no-progress --no-ansi -c ${PHPSTAN_LINTER_RULES}" ".*\.\(php\)\$" "${FILE_ARRAY_PHP_PHPSTAN[@]}"
->>>>>>> 12a064d4
 fi
 
 ######################
