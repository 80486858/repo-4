#!/usr/bin/env bash

################################################################################
################################################################################
########### Super-Linter (Lint all the code) @admiralawkbar ####################
################################################################################
################################################################################

#########################
# Source Function Files #
#########################
# shellcheck source=/dev/null
source /action/lib/termColors.sh      # Source the function script(s)
# shellcheck source=/dev/null
source /action/lib/buildFileList.sh   # Source the function script(s)
# shellcheck source=/dev/null
source /action/lib/validation.sh      # Source the function script(s)
# shellcheck source=/dev/null
source /action/lib/worker.sh          # Source the function script(s)

###########
# GLOBALS #
###########
# Default Vars
DEFAULT_RULES_LOCATION='/action/lib/.automation'                    # Default rules files location
LINTER_RULES_PATH="${LINTER_RULES_PATH:-.github/linters}"           # Linter Path Directory
# YAML Vars
YAML_FILE_NAME='.yaml-lint.yml'                                     # Name of the file
YAML_LINTER_RULES="$DEFAULT_RULES_LOCATION/$YAML_FILE_NAME"         # Path to the yaml lint rules
# MD Vars
MD_FILE_NAME='.markdown-lint.yml'                                   # Name of the file
MD_LINTER_RULES="$DEFAULT_RULES_LOCATION/$MD_FILE_NAME"             # Path to the markdown lint rules
# Python Vars
PYTHON_FILE_NAME='.python-lint'                                     # Name of the file
PYTHON_LINTER_RULES="$DEFAULT_RULES_LOCATION/$PYTHON_FILE_NAME"     # Path to the python lint rules
# Cloudformation Vars
CFN_FILE_NAME='.cfnlintrc.yml'                                      # Name of the file
CFN_LINTER_RULES="$DEFAULT_RULES_LOCATION/$CFN_FILE_NAME"           # Path to the python lint rules
# Ruby Vars
RUBY_FILE_NAME="${RUBY_CONFIG_FILE:-.ruby-lint.yml}"                # Name of the file
RUBY_LINTER_RULES="$DEFAULT_RULES_LOCATION/$RUBY_FILE_NAME"         # Path to the ruby lint rules
# Coffee Vars
COFFEESCRIPT_FILE_NAME='.coffee-lint.json'                                  # Name of the file
COFFEESCRIPT_LINTER_RULES="$DEFAULT_RULES_LOCATION/$COFFEESCRIPT_FILE_NAME" # Path to the coffeescript lint rules
# Javascript Vars
JAVASCRIPT_FILE_NAME="${JAVASCRIPT_ES_CONFIG_FILE:-.eslintrc.yml}"      # Name of the file
JAVASCRIPT_LINTER_RULES="$DEFAULT_RULES_LOCATION/$JAVASCRIPT_FILE_NAME" # Path to the Javascript lint rules
JAVASCRIPT_STANDARD_LINTER_RULES=''                                     # ENV string to pass when running js standard
# Typescript Vars
TYPESCRIPT_FILE_NAME="${TYPESCRIPT_ES_CONFIG_FILE:-.eslintrc.yml}"      # Name of the file
TYPESCRIPT_LINTER_RULES="$DEFAULT_RULES_LOCATION/$TYPESCRIPT_FILE_NAME" # Path to the Typescript lint rules
TYPESCRIPT_STANDARD_LINTER_RULES=''                                     # ENV string to pass when running js standard
# Ansible Vars
ANSIBLE_FILE_NAME='.ansible-lint.yml'                               # Name of the file
ANSIBLE_LINTER_RULES="$DEFAULT_RULES_LOCATION/$ANSIBLE_FILE_NAME"   # Path to the Ansible lint rules
# Docker Vars
DOCKER_FILE_NAME='.dockerfilelintrc'                                # Name of the file
DOCKER_LINTER_RULES="$DEFAULT_RULES_LOCATION/$DOCKER_FILE_NAME"     # Path to the Docker lint rules
# Golang Vars
GO_FILE_NAME='.golangci.yml'                                        # Name of the file
GO_LINTER_RULES="$DEFAULT_RULES_LOCATION/$GO_FILE_NAME"             # Path to the Go lint rules
# Terraform Vars
TERRAFORM_FILE_NAME='.tflint.hcl'                                        # Name of the file
TERRAFORM_LINTER_RULES="$DEFAULT_RULES_LOCATION/$TERRAFORM_FILE_NAME"    # Path to the Terraform lint rules
# Powershell Vars
POWERSHELL_FILE_NAME='.powershell-psscriptanalyzer.psd1'                   # Name of the file
POWERSHELL_LINTER_RULES="$DEFAULT_RULES_LOCATION/$POWERSHELL_FILE_NAME"    # Path to the Powershell lint rules
# CSS Vars
CSS_FILE_NAME='.stylelintrc.json'                                   # Name of the file
CSS_LINTER_RULES="$DEFAULT_RULES_LOCATION/$CSS_FILE_NAME"           # Path to the CSS lint rules
# OpenAPI Vars
OPENAPI_FILE_NAME='.openapirc.yml'                                   # Name of the file
OPENAPI_LINTER_RULES="$DEFAULT_RULES_LOCATION/$OPENAPI_FILE_NAME"   # Path to the OpenAPI lint rules
# Protocol Buffers Vars
PROTOBUF_FILE_NAME='.protolintrc.yml'                                   # Name of the file
PROTOBUF_LINTER_RULES="$DEFAULT_RULES_LOCATION/$PROTOBUF_FILE_NAME"   # Path to the Protocol Buffers lint rules
# Clojure Vars
CLOJURE_FILE_NAME='.clj-kondo/config.edn'
CLOJURE_LINTER_RULES="$DEFAULT_RULES_LOCATION/$CLOJURE_FILE_NAME"

#######################################
# Linter array for information prints #
#######################################
LINTER_ARRAY=("jsonlint" "yamllint" "xmllint" "markdownlint" "shellcheck"
  "pylint" "perl" "rubocop" "coffeelint" "eslint" "standard"
  "ansible-lint" "/dockerfilelint/bin/dockerfilelint" "golangci-lint" "tflint"
  "stylelint" "dotenv-linter" "pwsh" "ktlint" "protolint" "clj-kondo"
  "spectral" "cfn-lint")

#############################
# Language array for prints #
#############################
LANGUAGE_ARRAY=('YML' 'JSON' 'XML' 'MARKDOWN' 'BASH' 'PERL' 'PHP' 'RUBY' 'PYTHON'
  'COFFEESCRIPT' 'ANSIBLE' 'JAVASCRIPT_STANDARD' 'JAVASCRIPT_ES'
  'TYPESCRIPT_STANDARD' 'TYPESCRIPT_ES' 'DOCKER' 'GO' 'TERRAFORM'
  'CSS' 'ENV' 'POWERSHELL' 'KOTLIN' 'PROTOBUF' 'CLOJURE' 'OPENAPI' 'CFN')

###################
# GitHub ENV Vars #
###################
GITHUB_SHA="${GITHUB_SHA}"                            # GitHub sha from the commit
GITHUB_EVENT_PATH="${GITHUB_EVENT_PATH}"              # Github Event Path
GITHUB_WORKSPACE="${GITHUB_WORKSPACE}"                # Github Workspace
DEFAULT_BRANCH="${DEFAULT_BRANCH:-master}"            # Default Git Branch to use (master by default)
ANSIBLE_DIRECTORY="${ANSIBLE_DIRECTORY}"              # Ansible Directory
VALIDATE_ALL_CODEBASE="${VALIDATE_ALL_CODEBASE}"      # Boolean to validate all files
VALIDATE_YAML="${VALIDATE_YAML}"                      # Boolean to validate language
VALIDATE_JSON="${VALIDATE_JSON}"                      # Boolean to validate language
VALIDATE_XML="${VALIDATE_XML}"                        # Boolean to validate language
VALIDATE_MD="${VALIDATE_MD}"                          # Boolean to validate language
VALIDATE_BASH="${VALIDATE_BASH}"                      # Boolean to validate language
VALIDATE_PERL="${VALIDATE_PERL}"                      # Boolean to validate language
VALIDATE_PHP="${VALIDATE_PHP}"                        # Boolean to validate language
VALIDATE_PYTHON="${VALIDATE_PYTHON}"                  # Boolean to validate language
VALIDATE_CLOUDFORMATION="${VALIDATE_CLOUDFORMATION}"  # Boolean to validate language
VALIDATE_RUBY="${VALIDATE_RUBY}"                      # Boolean to validate language
VALIDATE_COFFEE="${VALIDATE_COFFEE}"                  # Boolean to validate language
VALIDATE_ANSIBLE="${VALIDATE_ANSIBLE}"                # Boolean to validate language
VALIDATE_JAVASCRIPT_ES="${VALIDATE_JAVASCRIPT_ES}"              # Boolean to validate language
VALIDATE_JAVASCRIPT_STANDARD="${VALIDATE_JAVASCRIPT_STANDARD}"  # Boolean to validate language
VALIDATE_TYPESCRIPT_ES="${VALIDATE_TYPESCRIPT_ES}"              # Boolean to validate language
VALIDATE_TYPESCRIPT_STANDARD="${VALIDATE_TYPESCRIPT_STANDARD}"  # Boolean to validate language
VALIDATE_DOCKER="${VALIDATE_DOCKER}"                  # Boolean to validate language
VALIDATE_GO="${VALIDATE_GO}"                          # Boolean to validate language
VALIDATE_CSS="${VALIDATE_CSS}"                        # Boolean to validate language
VALIDATE_ENV="${VALIDATE_ENV}"                        # Boolean to validate language
VALIDATE_CLOJURE="${VALIDATE_CLOJURE}"                # Boolean to validate language
VALIDATE_TERRAFORM="${VALIDATE_TERRAFORM}"            # Boolean to validate language
VALIDATE_POWERSHELL="${VALIDATE_POWERSHELL}"          # Boolean to validate language
VALIDATE_KOTLIN="${VALIDATE_KOTLIN}"                  # Boolean to validate language
VALIDATE_OPENAPI="${VALIDATE_OPENAPI}"                # Boolean to validate language
TEST_CASE_RUN="${TEST_CASE_RUN}"                      # Boolean to validate only test cases
DISABLE_ERRORS="${DISABLE_ERRORS}"                    # Boolean to enable warning-only output without throwing errors

##############
# Debug Vars #
##############
RUN_LOCAL="${RUN_LOCAL}"                                # Boolean to see if we are running locally
ACTIONS_RUNNER_DEBUG="${ACTIONS_RUNNER_DEBUG:-false}"   # Boolean to see even more info (debug)

################
# Default Vars #
################
DEFAULT_VALIDATE_ALL_CODEBASE='true'                    # Default value for validate all files
DEFAULT_WORKSPACE="${DEFAULT_WORKSPACE:-/tmp/lint}"     # Default workspace if running locally
DEFAULT_RUN_LOCAL='false'             # Default value for debugging locally
DEFAULT_TEST_CASE_RUN='false'         # Flag to tell code to run only test cases
DEFAULT_IFS="$IFS"                    # Get the Default IFS for updating

###############################################################
# Default Vars that are called in Subs and need to be ignored #
###############################################################
DEFAULT_DISABLE_ERRORS='false'        # Default to enabling errors
echo "${DEFAULT_DISABLE_ERRORS}" > /dev/null 2>&1 || true # Workaround SC2034
RAW_FILE_ARRAY=()                     # Array of all files that were changed
echo "${RAW_FILE_ARRAY[*]}" > /dev/null 2>&1 || true # Workaround SC2034
READ_ONLY_CHANGE_FLAG=0               # Flag set to 1 if files changed are not txt or md
echo "${READ_ONLY_CHANGE_FLAG}" > /dev/null 2>&1 || true # Workaround SC2034
TEST_CASE_FOLDER='.automation/test'   # Folder for test cases we should always ignore
echo "${TEST_CASE_FOLDER}" > /dev/null 2>&1 || true # Workaround SC2034
DEFAULT_ANSIBLE_DIRECTORY="$GITHUB_WORKSPACE/ansible"   # Default Ansible Directory
echo "${DEFAULT_ANSIBLE_DIRECTORY}" > /dev/null 2>&1 || true # Workaround SC2034

##########################
# Array of changed files #
##########################
FILE_ARRAY_YML=()                   # Array of files to check
FILE_ARRAY_JSON=()                  # Array of files to check
FILE_ARRAY_XML=()                   # Array of files to check
FILE_ARRAY_MD=()                    # Array of files to check
FILE_ARRAY_BASH=()                  # Array of files to check
FILE_ARRAY_PERL=()                  # Array of files to check
FILE_ARRAY_PHP=()                   # Array of files to check
FILE_ARRAY_RUBY=()                  # Array of files to check
FILE_ARRAY_PYTHON=()                # Array of files to check
FILE_ARRAY_CFN=()                   # Array of files to check
FILE_ARRAY_COFFEESCRIPT=()          # Array of files to check
FILE_ARRAY_JAVASCRIPT_ES=()         # Array of files to check
FILE_ARRAY_JAVASCRIPT_STANDARD=()   # Array of files to check
FILE_ARRAY_TYPESCRIPT_ES=()         # Array of files to check
FILE_ARRAY_TYPESCRIPT_STANDARD=()   # Array of files to check
FILE_ARRAY_DOCKER=()                # Array of files to check
FILE_ARRAY_GO=()                    # Array of files to check
FILE_ARRAY_TERRAFORM=()             # Array of files to check
FILE_ARRAY_POWERSHELL=()            # Array of files to check
FILE_ARRAY_CSS=()                   # Array of files to check
FILE_ARRAY_ENV=()                   # Array of files to check
FILE_ARRAY_CLOJURE=()               # Array of files to check
FILE_ARRAY_KOTLIN=()                # Array of files to check
FILE_ARRAY_PROTOBUF=()              # Array of files to check
FILE_ARRAY_OPENAPI=()               # Array of files to check

############
# Counters #
############
ERRORS_FOUND_YML=0                  # Count of errors found
ERRORS_FOUND_JSON=0                 # Count of errors found
ERRORS_FOUND_XML=0                  # Count of errors found
ERRORS_FOUND_MARKDOWN=0             # Count of errors found
ERRORS_FOUND_BASH=0                 # Count of errors found
ERRORS_FOUND_PERL=0                 # Count of errors found
ERRORS_FOUND_PHP=0                  # Count of errors found
ERRORS_FOUND_RUBY=0                 # Count of errors found
ERRORS_FOUND_PYTHON=0               # Count of errors found
ERRORS_FOUND_CFN=0                  # Count of errors found
ERRORS_FOUND_COFFEESCRIPT=0         # Count of errors found
ERRORS_FOUND_ANSIBLE=0              # Count of errors found
ERRORS_FOUND_JAVASCRIPT_STANDARD=0  # Count of errors found
ERRORS_FOUND_JAVASCRIPT_ES=0        # Count of errors found
ERRORS_FOUND_TYPESCRIPT_STANDARD=0  # Count of errors found
ERRORS_FOUND_TYPESCRIPT_ES=0        # Count of errors found
ERRORS_FOUND_DOCKER=0               # Count of errors found
ERRORS_FOUND_GO=0                   # Count of errors found
ERRORS_FOUND_TERRAFORM=0            # Count of errors found
ERRORS_FOUND_POWERSHELL=0           # Count of errors found
ERRORS_FOUND_CSS=0                  # Count of errors found
ERRORS_FOUND_ENV=0                  # Count of errors found
ERRORS_FOUND_CLOJURE=0              # Count of errors found
ERRORS_FOUND_KOTLIN=0               # Count of errors found
ERRORS_FOUND_PROTOBUF=0             # Count of errors found
ERRORS_FOUND_OPENAPI=0              # Count of errors found

################################################################################
########################## FUNCTIONS BELOW #####################################
################################################################################
################################################################################
#### Function Header ###########################################################
Header()
{
  ###############################
  # Give them the possum action #
  ###############################
  /bin/bash /action/lib/possum.sh

  ##########
  # Prints #
  ##########
  echo ""
  echo "---------------------------------------------"
  echo "--- GitHub Actions Multi Language Linter ----"
  echo "---------------------------------------------"
  echo ""
  echo "---------------------------------------------"
  echo "The Super-Linter source code can be found at:"
  echo " - https://github.com/github/super-linter"
  echo "---------------------------------------------"
}
################################################################################
#### Function GetLinterVersions ################################################
GetLinterVersions()
{
  #########################
  # Print version headers #
  #########################
  echo ""
  echo "---------------------------------------------"
  echo "Linter Version Info:"
  echo "---------------------------------------------"
  echo ""

  ##########################################################
  # Go through the array of linters and print version info #
  ##########################################################
  for LINTER in "${LINTER_ARRAY[@]}"
  do
    echo "---------------------------------------------"
    echo "[$LINTER]:"
    ###################
    # Get the version #
    ###################
    mapfile -t GET_VERSION_CMD < <("$LINTER" --version 2>&1)

    #######################
    # Load the error code #
    #######################
    ERROR_CODE=$?

    ##############################
    # Check the shell for errors #
    ##############################
    if [ $ERROR_CODE -ne 0 ] || [ -z "${GET_VERSION_CMD[*]}" ]; then
      echo -e "${NC}${F[Y]}WARN!${NC} Failed to get version info for:[$LINTER]${NC}"
      echo "---------------------------------------------"
    else
      ##########################
      # Print the version info #
      ##########################
      echo "${GET_VERSION_CMD[*]}"
      echo "---------------------------------------------"
    fi
  done
}
################################################################################
#### Function GetLinterRules ###################################################
GetLinterRules()
{
  # Need to validate the rules files exist

  ################
  # Pull in vars #
  ################
  LANGUAGE_NAME="$1"  # Name of the language were looking for

  #######################################################
  # Need to create the variables for the real variables #
  #######################################################
  LANGUAGE_FILE_NAME="${LANGUAGE_NAME}_FILE_NAME"
  LANGUAGE_LINTER_RULES="${LANGUAGE_NAME}_LINTER_RULES"

  #####################################
  # Validate we have the linter rules #
  #####################################
  if [ -f "$GITHUB_WORKSPACE/$LINTER_RULES_PATH/${!LANGUAGE_FILE_NAME}" ]; then
    echo "----------------------------------------------"
    echo "User provided file:[${!LANGUAGE_FILE_NAME}], setting rules file..."

<<<<<<< HEAD
    ##############################
    # Check the shell for errors #
    ##############################
    if [ $ERROR_CODE -ne 0 ]; then
      echo -e "${NC}${B[R]}${F[W]}ERROR!${NC} Failed to set file:[$FILE_NAME] as default!${NC}"
      echo -e "${NC}${B[R]}${F[W]}ERROR:${NC}[$CP_CMD]${NC}"
      exit 1
    fi
=======
    ########################################
    # Update the path to the file location #
    ########################################
    declare "${LANGUAGE_LINTER_RULES}=$GITHUB_WORKSPACE/$LINTER_RULES_PATH/${!LANGUAGE_FILE_NAME}"
>>>>>>> 97e64a47
  else
    ########################################################
    # No user default provided, using the template default #
    ########################################################
    if [[ "$ACTIONS_RUNNER_DEBUG" == "true" ]]; then
      echo "  -> Codebase does NOT have file:[$LINTER_RULES_PATH/${!LANGUAGE_FILE_NAME}], using Default rules at:[${!LANGUAGE_LINTER_RULES}]"
    fi
  fi
}
################################################################################
#### Function GetStandardRules #################################################
GetStandardRules()
{
  ################
  # Pull In Vars #
  ################
  LINTER="$1" # Type: javascript | typescript

  #########################################################################
  # Need to get the ENV vars from the linter rules to run in command line #
  #########################################################################
  # Copy orig IFS to var
  ORIG_IFS="$IFS"
  # Set the IFS to newline
  IFS=$'\n'

  #########################################
  # Get list of all environment variables #
  #########################################
  # Only env vars that are marked as true
  GET_ENV_ARRAY=()
  if [[ "$LINTER" == "javascript" ]]; then
    mapfile -t GET_ENV_ARRAY < <(yq .env "$JAVASCRIPT_LINTER_RULES" | grep true)
  elif [[ "$LINTER" == "typescript" ]]; then
    mapfile -t GET_ENV_ARRAY < <(yq .env "$TYPESCRIPT_LINTER_RULES" | grep true)
  fi

  #######################
  # Load the error code #
  #######################
  ERROR_CODE=$?

  ##############################
  # Check the shell for errors #
  ##############################
  if [ $ERROR_CODE -ne 0 ]; then
    # ERROR
    echo -e "${NC}${B[R]}${F[W]}ERROR!${NC} Failed to gain list of ENV vars to load!${NC}"
    echo -e "${NC}${B[R]}${F[W]}ERROR:${NC}[${GET_ENV_ARRAY[*]}]${NC}"
    exit 1
  fi

  ##########################
  # Set IFS back to normal #
  ##########################
  # Set IFS back to Orig
  IFS="$ORIG_IFS"

  ######################
  # Set the env string #
  ######################
  ENV_STRING=''

  #############################
  # Pull out the envs to load #
  #############################
  for ENV in "${GET_ENV_ARRAY[@]}"
  do
    #############################
    # remove spaces from return #
    #############################
    ENV="$(echo -e "${ENV}" | tr -d '[:space:]')"
    ################################
    # Get the env to add to string #
    ################################
    ENV="$(echo "${ENV}" | cut -d'"' -f2)"
    # echo "ENV:[$ENV]"
    ENV_STRING+="--env ${ENV} "
  done

  #########################################
  # Remove trailing and ending whitespace #
  #########################################
  if [[ "$LINTER" == "javascript" ]]; then
    JAVASCRIPT_STANDARD_LINTER_RULES="$(echo -e "${ENV_STRING}" | sed -e 's/^[[:space:]]*//' -e 's/[[:space:]]*$//')"
  elif [[ "$LINTER" == "typescript" ]]; then
    TYPESCRIPT_STANDARD_LINTER_RULES="$(echo -e "${ENV_STRING}" | sed -e 's/^[[:space:]]*//' -e 's/[[:space:]]*$//')"
  fi
}
################################################################################
#### Function DetectOpenAPIFile ################################################
DetectOpenAPIFile()
{
  ################
  # Pull in vars #
  ################
  FILE="$1"

  ###############################
  # Check the file for keywords #
  ###############################
  grep -E '"openapi":|"swagger":|^openapi:|^swagger:' "$FILE" > /dev/null

  #######################
  # Load the error code #
  #######################
  ERROR_CODE=$?

  ##############################
  # Check the shell for errors #
  ##############################
  if [ $ERROR_CODE -eq 0 ]; then
    ########################
    # Found string in file #
    ########################
	  return 0
  else
    ###################
    # No string match #
    ###################
	  return 1
  fi
}
################################################################################
#### Function DetectCloudFormationFile #########################################
DetectCloudFormationFile()
{
  ################
  # Pull in Vars #
  ################
  FILE="$1" # File that we need to validate

  # https://docs.aws.amazon.com/AWSCloudFormation/latest/UserGuide/template-formats.html
  # AWSTemplateFormatVersion is optional
  #######################################
  # Check if file has AWS Template info #
  #######################################
  if grep 'AWSTemplateFormatVersion' "$FILE" > /dev/null; then
    # Found it
    return 0
  fi

  ###################################################
  # Check if file has AWSTemplateFormatVersion info #
  ###################################################
  if shyaml --quiet get-type AWSTemplateFormatVersion > /dev/null < "$FILE"; then
    # Found it
    return 0
  fi

  ###############################
  # check if file has resources #
  ###############################
  if jq -e 'has("Resources")' > /dev/null 2>&1 < "$FILE"; then
    # Check if AWS Alexa or custom
    if jq ".Resources[].Type" 2>/dev/null | grep -q -E "(AWS|Alexa|Custom)" < "$FILE"; then
      # Found it
      return 0
    fi
  fi

  ################################
  # See if it contains resources #
  ################################
  if shyaml values-0 Resources 2> /dev/null | grep -q -E "Type: (AWS|Alexa|Custom)" < "$FILE"; then
    # Found it
    return 0
  fi

  ##########################################
  # No identifiers of a CFN template found #
  ##########################################
  return 1
}

################################################################################
#### Function GetGitHubVars ####################################################
GetGitHubVars()
{
  ##########
  # Prints #
  ##########
  echo "--------------------------------------------"
  echo "Gathering GitHub information..."

  ###############################
  # Get the Run test cases flag #
  ###############################
  if [ -z "$TEST_CASE_RUN" ]; then
    ##################################
    # No flag passed, set to default #
    ##################################
    TEST_CASE_RUN="$DEFAULT_TEST_CASE_RUN"
  fi

  ###############################
  # Convert string to lowercase #
  ###############################
  TEST_CASE_RUN=$(echo "$TEST_CASE_RUN" | awk '{print tolower($0)}')

  ##########################
  # Get the run local flag #
  ##########################
  if [ -z "$RUN_LOCAL" ]; then
    ##################################
    # No flag passed, set to default #
    ##################################
    RUN_LOCAL="$DEFAULT_RUN_LOCAL"
  fi

  ###############################
  # Convert string to lowercase #
  ###############################
  RUN_LOCAL=$(echo "$RUN_LOCAL" | awk '{print tolower($0)}')

  #################################
  # Check if were running locally #
  #################################
  if [[ "$RUN_LOCAL" != "false" ]]; then
    ##########################################
    # We are running locally for a debug run #
    ##########################################
    echo "NOTE: ENV VAR [RUN_LOCAL] has been set to:[true]"
    echo "bypassing GitHub Actions variables..."

    ############################
    # Set the GITHUB_WORKSPACE #
    ############################
    if [ -z "$GITHUB_WORKSPACE" ]; then
      GITHUB_WORKSPACE="$DEFAULT_WORKSPACE"
    fi

    echo "Linting all files in mapped directory:[$DEFAULT_WORKSPACE]"

    # No need to touch or set the GITHUB_SHA
    # No need to touch or set the GITHUB_EVENT_PATH
    # No need to touch or set the GITHUB_ORG
    # No need to touch or set the GITHUB_REPO


    #################################
    # Set the VALIDATE_ALL_CODEBASE #
    #################################
    VALIDATE_ALL_CODEBASE="$DEFAULT_VALIDATE_ALL_CODEBASE"
  else
    ############################
    # Validate we have a value #
    ############################
    if [ -z "$GITHUB_SHA" ]; then
      echo -e "${NC}${B[R]}${F[W]}ERROR!${NC} Failed to get [GITHUB_SHA]!${NC}"
      echo -e "${NC}${B[R]}${F[W]}ERROR:${NC}[$GITHUB_SHA]${NC}"
      exit 1
    else
      echo -e "${NC}${F[B]}Successfully found:${F[W]}[GITHUB_SHA]${F[B]}, value:${F[W]}[$GITHUB_SHA]${NC}"
    fi

    ############################
    # Validate we have a value #
    ############################
    if [ -z "$GITHUB_WORKSPACE" ]; then
      echo -e "${NC}${B[R]}${F[W]}ERROR!${NC} Failed to get [GITHUB_WORKSPACE]!${NC}"
      echo -e "${NC}${B[R]}${F[W]}ERROR:${NC}[$GITHUB_WORKSPACE]${NC}"
      exit 1
    else
      echo -e "${NC}${F[B]}Successfully found:${F[W]}[GITHUB_WORKSPACE]${F[B]}, value:${F[W]}[$GITHUB_WORKSPACE]${NC}"
    fi

    ############################
    # Validate we have a value #
    ############################
    if [ -z "$GITHUB_EVENT_PATH" ]; then
      echo -e "${NC}${B[R]}${F[W]}ERROR!${NC} Failed to get [GITHUB_EVENT_PATH]!${NC}"
      echo -e "${NC}${B[R]}${F[W]}ERROR:${NC}[$GITHUB_EVENT_PATH]${NC}"
      exit 1
    else
      echo -e "${NC}${F[B]}Successfully found:${F[W]}[GITHUB_EVENT_PATH]${F[B]}, value:${F[W]}[$GITHUB_EVENT_PATH]${F[B]}${NC}"
    fi

    ##################################################
    # Need to pull the GitHub Vars from the env file #
    ##################################################

    ######################
    # Get the GitHub Org #
    ######################
    GITHUB_ORG=$(jq -r '.repository.owner.login' < "$GITHUB_EVENT_PATH" )

    ############################
    # Validate we have a value #
    ############################
    if [ -z "$GITHUB_ORG" ]; then
      echo -e "${NC}${B[R]}${F[W]}ERROR!${NC} Failed to get [GITHUB_ORG]!${NC}"
      echo -e "${NC}${B[R]}${F[W]}ERROR:${NC}[$GITHUB_ORG]${NC}"
      exit 1
    else
      echo -e "${NC}${F[B]}Successfully found:${F[W]}[GITHUB_ORG]${F[B]}, value:${F[W]}[$GITHUB_ORG]${NC}"
    fi

    #######################
    # Get the GitHub Repo #
    #######################
    GITHUB_REPO=$(jq -r '.repository.name' < "$GITHUB_EVENT_PATH" )

    ############################
    # Validate we have a value #
    ############################
    if [ -z "$GITHUB_REPO" ]; then
      echo -e "${NC}${B[R]}${F[W]}ERROR!${NC} Failed to get [GITHUB_REPO]!${NC}"
      echo -e "${NC}${B[R]}${F[W]}ERROR:${NC}[$GITHUB_REPO]${NC}"
      exit 1
    else
      echo -e "${NC}${F[B]}Successfully found:${F[W]}[GITHUB_REPO]${F[B]}, value:${F[W]}[$GITHUB_REPO]${NC}"
    fi
  fi
}
################################################################################
#### Function ValidatePowershellModules ########################################
function ValidatePowershellModules()
{
  VALIDATE_PSSA_MODULE=$(pwsh -c "(Get-Module -Name PSScriptAnalyzer -ListAvailable | Select-Object -First 1).Name" 2>&1)
  # If module found, ensure Invoke-ScriptAnalyzer command is available
  if [[ "$VALIDATE_PSSA_MODULE" == "PSScriptAnalyzer" ]]; then
    VALIDATE_PSSA_CMD=$(pwsh -c "(Get-Command Invoke-ScriptAnalyzer | Select-Object -First 1).Name" 2>&1)
  else
    # Failed to find module
    exit 1
  fi

  #########################################
  # validate we found the script analyzer #
  #########################################
  if [[ "$VALIDATE_PSSA_CMD" != "Invoke-ScriptAnalyzer" ]]; then
    # Failed to find module
    exit 1
  fi

  #######################
  # Load the error code #
  #######################
  ERROR_CODE=$?

  ##############################
  # Check the shell for errors #
  ##############################
  if [ $ERROR_CODE -ne 0 ]; then
    # Failed
    echo -e "${NC}${B[R]}${F[W]}ERROR!${NC} Failed find module [PSScriptAnalyzer] for [$LINTER_NAME] in system!${NC}"
    echo -e "${NC}${B[R]}${F[W]}ERROR:${NC}[PSSA_MODULE $VALIDATE_PSSA_MODULE] [PSSA_CMD $VALIDATE_PSSA_CMD]${NC}"
    exit 1
  else
    # Success
    if [[ "$ACTIONS_RUNNER_DEBUG" == "true" ]]; then
      echo -e "${NC}${F[B]}Successfully found module ${F[W]}[$VALIDATE_PSSA_MODULE]${F[B]} in system${NC}"
      echo -e "${NC}${F[B]}Successfully found command ${F[W]}[$VALIDATE_PSSA_CMD]${F[B]} in system${NC}"
    fi
  fi
}
################################################################################
#### Function Footer ###########################################################
Footer()
{
  echo ""
  echo "----------------------------------------------"
  echo "----------------------------------------------"
  echo "The script has completed"
  echo "----------------------------------------------"
  echo "----------------------------------------------"
  echo ""

  ##############################
  # Prints for errors if found #
  ##############################
  for LANGUAGE in "${LANGUAGE_ARRAY[@]}"
  do
    ###########################
    # Build the error counter #
    ###########################
    ERROR_COUNTER="ERRORS_FOUND_$LANGUAGE"

    ##################
    # Print if not 0 #
    ##################
    if [ "${!ERROR_COUNTER}" -ne 0 ]; then
      # Print the goods
      echo -e "${NC}${B[R]}${F[W]}ERRORS FOUND${NC} in $LANGUAGE:[${!ERROR_COUNTER}]${NC}"
    fi
  done

  ##################################
  # Exit with 0 if errors disabled #
  ##################################
  if [ "$DISABLE_ERRORS" == "true" ]; then
    echo -e "${NC}${F[Y]}WARN!${NC} Exiting with exit code:[0] as:[DISABLE_ERRORS] was set to:[$DISABLE_ERRORS]${NC}"
    exit 0
  ###############################
  # Exit with 1 if errors found #
  ###############################
  elif [ "$ERRORS_FOUND_YML" -ne 0 ] || \
     [ "$ERRORS_FOUND_JSON" -ne 0 ] || \
     [ "$ERRORS_FOUND_XML" -ne 0 ] || \
     [ "$ERRORS_FOUND_MARKDOWN" -ne 0 ] || \
     [ "$ERRORS_FOUND_BASH" -ne 0 ] || \
     [ "$ERRORS_FOUND_PERL" -ne 0 ] || \
     [ "$ERRORS_FOUND_PHP" -ne 0 ] || \
     [ "$ERRORS_FOUND_PYTHON" -ne 0 ] || \
     [ "$ERRORS_FOUND_COFFEESCRIPT" -ne 0 ] || \
     [ "$ERRORS_FOUND_ANSIBLE" -ne 0 ] || \
     [ "$ERRORS_FOUND_JAVASCRIPT_ES" -ne 0 ] || \
     [ "$ERRORS_FOUND_JAVASCRIPT_STANDARD" -ne 0 ] || \
     [ "$ERRORS_FOUND_TYPESCRIPT_ES" -ne 0 ] || \
     [ "$ERRORS_FOUND_TYPESCRIPT_STANDARD" -ne 0 ] || \
     [ "$ERRORS_FOUND_DOCKER" -ne 0 ] || \
     [ "$ERRORS_FOUND_GO" -ne 0 ] || \
     [ "$ERRORS_FOUND_TERRAFORM" -ne 0 ] || \
     [ "$ERRORS_FOUND_POWERSHELL" -ne 0 ] || \
     [ "$ERRORS_FOUND_RUBY" -ne 0 ] || \
     [ "$ERRORS_FOUND_CSS" -ne 0 ] || \
     [ "$ERRORS_FOUND_CFN" -ne 0 ] || \
     [ "$ERRORS_FOUND_ENV" -ne 0 ] || \
     [ "$ERRORS_FOUND_OPENAPI" -ne 0 ] || \
     [ "$ERRORS_FOUND_PROTOBUF" -ne 0 ] || \
     [ "$ERRORS_FOUND_CLOJURE" -ne 0 ] || \
     [ "$ERRORS_FOUND_KOTLIN" -ne 0 ]; then
    # Failed exit
    echo -e "${NC}${F[R]}Exiting with errors found!${NC}"
    exit 1
  else
    #################
    # Footer prints #
    #################
    echo ""
    echo -e "${NC}${F[G]}All file(s) linted successfully with no errors detected${NC}"
    echo "----------------------------------------------"
    echo ""
    # Successful exit
    exit 0
  fi
}
################################################################################
############################### MAIN ###########################################
################################################################################

##########
# Header #
##########
Header

#######################
# Get GitHub Env Vars #
#######################
# Need to pull in all the GitHub variables
# needed to connect back and update checks
GetGitHubVars

#########################################
# Get the languages we need to validate #
#########################################
GetValidationInfo

########################
# Get the linter rules #
########################
# Get YML rules
GetLinterRules "YAML"
# Get Markdown rules
GetLinterRules "MD"
# Get Python rules
GetLinterRules "PYTHON"
# Get Ruby rules
GetLinterRules "RUBY"
# Get Coffeescript rules
GetLinterRules "COFFEESCRIPT"
# Get Ansible rules
GetLinterRules "ANSIBLE"
# Get JavaScript rules
GetLinterRules "JAVASCRIPT"
# Get TypeScript rules
GetLinterRules "TYPESCRIPT"
# Get Golang rules
GetLinterRules "GO"
# Get Docker rules
GetLinterRules "DOCKER"
# Get Terraform rules
GetLinterRules "TERRAFORM"
# Get PowerShell rules
GetLinterRules "POWERSHELL"
# Get CSS rules
GetLinterRules "CSS"
# Get CFN rules
GetLinterRules "CFN"

#################################
# Check if were in verbose mode #
#################################
if [[ "$ACTIONS_RUNNER_DEBUG" == "true" ]]; then
  ##################################
  # Get and print all version info #
  ##################################
  GetLinterVersions
fi

###########################################
# Check to see if this is a test case run #
###########################################
if [[ "$TEST_CASE_RUN" != "false" ]]; then
  ###########################
  # Run only the test cases #
  ###########################
  # Code will exit from inside this loop
  RunTestCases
fi

#############################################
# check flag for validation of all codebase #
#############################################
if [ "$VALIDATE_ALL_CODEBASE" == "false" ]; then
  ########################################
  # Get list of files changed if env set #
  ########################################
  BuildFileList
fi

###############
# YML LINTING #
###############
if [ "$VALIDATE_YAML" == "true" ]; then
  ######################
  # Lint the Yml Files #
  ######################
  # LintCodebase "FILE_TYPE" "LINTER_NAME" "LINTER_CMD" "FILE_TYPES_REGEX" "FILE_ARRAY"
  LintCodebase "YML" "yamllint" "yamllint -c $YAML_LINTER_RULES" ".*\.\(yml\|yaml\)\$" "${FILE_ARRAY_YML[@]}"
fi

################
# JSON LINTING #
################
if [ "$VALIDATE_JSON" == "true" ]; then
  #######################
  # Lint the json files #
  #######################
  # LintCodebase "FILE_TYPE" "LINTER_NAME" "LINTER_CMD" "FILE_TYPES_REGEX" "FILE_ARRAY"
  LintCodebase "JSON" "jsonlint" "jsonlint" ".*\.\(json\)\$" "${FILE_ARRAY_JSON[@]}"
fi

###############
# XML LINTING #
###############
if [ "$VALIDATE_XML" == "true" ]; then
  ######################
  # Lint the XML Files #
  ######################
  # LintCodebase "FILE_TYPE" "LINTER_NAME" "LINTER_CMD" "FILE_TYPES_REGEX" "FILE_ARRAY"
  LintCodebase "XML" "xmllint" "xmllint" ".*\.\(xml\)\$" "${FILE_ARRAY_XML[@]}"
fi

####################
# MARKDOWN LINTING #
####################
if [ "$VALIDATE_MD" == "true" ]; then
  ###########################
  # Lint the Markdown Files #
  ###########################
  # LintCodebase "FILE_TYPE" "LINTER_NAME" "LINTER_CMD" "FILE_TYPES_REGEX" "FILE_ARRAY"
  LintCodebase "MARKDOWN" "markdownlint" "markdownlint -c $MD_LINTER_RULES" ".*\.\(md\)\$" "${FILE_ARRAY_MD[@]}"
fi

################
# BASH LINTING #
################
if [ "$VALIDATE_BASH" == "true" ]; then
  #######################
  # Lint the bash files #
  #######################
  # LintCodebase "FILE_TYPE" "LINTER_NAME" "LINTER_CMD" "FILE_TYPES_REGEX" "FILE_ARRAY"
  LintCodebase "BASH" "shellcheck" "shellcheck" ".*\.\(sh\)\$" "${FILE_ARRAY_BASH[@]}"
fi

##################
# PYTHON LINTING #
##################
if [ "$VALIDATE_PYTHON" == "true" ]; then
  #########################
  # Lint the python files #
  #########################
  # LintCodebase "FILE_TYPE" "LINTER_NAME" "LINTER_CMD" "FILE_TYPES_REGEX" "FILE_ARRAY"
  LintCodebase "PYTHON" "pylint" "pylint --rcfile $PYTHON_LINTER_RULES" ".*\.\(py\)\$" "${FILE_ARRAY_PYTHON[@]}"
fi

###############
# CFN LINTING #
###############
if [ "$VALIDATE_CLOUDFORMATION" == "true" ]; then
  #################################
  # Lint the CloudFormation files #
  #################################
  # LintCodebase "FILE_TYPE" "LINTER_NAME" "LINTER_CMD" "FILE_TYPES_REGEX" "FILE_ARRAY"
  LintCodebase "CFN" "cfn-lint" "cfn-lint --config-file $CFN_LINTER_RULES" ".*\.\(json\|yml\|yaml\)\$" "${FILE_ARRAY_CFN[@]}"
fi

################
# PERL LINTING #
################
if [ "$VALIDATE_PERL" == "true" ]; then
  #######################
  # Lint the perl files #
  #######################
  # LintCodebase "FILE_TYPE" "LINTER_NAME" "LINTER_CMD" "FILE_TYPES_REGEX" "FILE_ARRAY"
  LintCodebase "PERL" "perl" "perl -Mstrict -cw" ".*\.\(pl\)\$" "${FILE_ARRAY_PERL[@]}"
fi

################
# PHP LINTING #
################
if [ "$VALIDATE_PHP" == "true" ]; then
  #######################
  # Lint the PHP files #
  #######################
  # LintCodebase "FILE_TYPE" "LINTER_NAME" "LINTER_CMD" "FILE_TYPES_REGEX" "FILE_ARRAY"
  LintCodebase "PHP" "php" "php -l" ".*\.\(php\)\$" "${FILE_ARRAY_PHP[@]}"
fi

################
# RUBY LINTING #
################
if [ "$VALIDATE_RUBY" == "true" ]; then
  #######################
  # Lint the ruby files #
  #######################
  # LintCodebase "FILE_TYPE" "LINTER_NAME" "LINTER_CMD" "FILE_TYPES_REGEX" "FILE_ARRAY"
  LintCodebase "RUBY" "rubocop" "rubocop -c $RUBY_LINTER_RULES" ".*\.\(rb\)\$" "${FILE_ARRAY_RUBY[@]}"
fi

########################
# COFFEESCRIPT LINTING #
########################
if [ "$VALIDATE_COFFEE" == "true" ]; then
  #########################
  # Lint the coffee files #
  #########################
  # LintCodebase "FILE_TYPE" "LINTER_NAME" "LINTER_CMD" "FILE_TYPES_REGEX" "FILE_ARRAY"
  LintCodebase "COFFEESCRIPT" "coffeelint" "coffeelint -f $COFFEESCRIPT_LINTER_RULES" ".*\.\(coffee\)\$" "${FILE_ARRAY_COFFEESCRIPT[@]}"
fi

##################
# GOLANG LINTING #
##################
if [ "$VALIDATE_GO" == "true" ]; then
  #########################
  # Lint the golang files #
  #########################
  # LintCodebase "FILE_TYPE" "LINTER_NAME" "LINTER_CMD" "FILE_TYPES_REGEX" "FILE_ARRAY"
  LintCodebase "GO" "golangci-lint" "golangci-lint run -c $GO_LINTER_RULES" ".*\.\(go\)\$" "${FILE_ARRAY_GO[@]}"
fi

#####################
# TERRAFORM LINTING #
#####################
if [ "$VALIDATE_TERRAFORM" == "true" ]; then
  ############################
  # Lint the Terraform files #
  ############################
  # LintCodebase "FILE_TYPE" "LINTER_NAME" "LINTER_CMD" "FILE_TYPES_REGEX" "FILE_ARRAY"
  LintCodebase "TERRAFORM" "tflint" "tflint -c $TERRAFORM_LINTER_RULES" ".*\.\(tf\)\$" "${FILE_ARRAY_TERRAFORM[@]}"
fi

###################
# ANSIBLE LINTING #
###################
if [ "$VALIDATE_ANSIBLE" == "true" ]; then
  ##########################
  # Lint the Ansible files #
  ##########################
  # Due to the nature of how we want to validate Ansible, we cannot use the
  # standard loop, since it looks for an ansible folder, excludes certain
  # files, and looks for additional changes, it should be an outlier
  LintAnsibleFiles "$ANSIBLE_LINTER_RULES" # Passing rules but not needed, dont want to exclude unused var
fi

######################
# JAVASCRIPT LINTING #
######################
if [ "$VALIDATE_JAVASCRIPT_ES" == "true" ]; then
  #############################
  # Lint the Javascript files #
  #############################
  # LintCodebase "FILE_TYPE" "LINTER_NAME" "LINTER_CMD" "FILE_TYPES_REGEX" "FILE_ARRAY"
  LintCodebase "JAVASCRIPT_ES" "eslint" "eslint --no-eslintrc -c $JAVASCRIPT_LINTER_RULES" ".*\.\(js\)\$" "${FILE_ARRAY_JAVASCRIPT_ES[@]}"
fi

######################
# JAVASCRIPT LINTING #
######################
if [ "$VALIDATE_JAVASCRIPT_STANDARD" == "true" ]; then
  #################################
  # Get Javascript standard rules #
  #################################
  GetStandardRules "javascript"
  #############################
  # Lint the Javascript files #
  #############################
  # LintCodebase "FILE_TYPE" "LINTER_NAME" "LINTER_CMD" "FILE_TYPES_REGEX" "FILE_ARRAY"
  LintCodebase "JAVASCRIPT_STANDARD" "standard" "standard $JAVASCRIPT_STANDARD_LINTER_RULES" ".*\.\(js\)\$" "${FILE_ARRAY_JAVASCRIPT_STANDARD[@]}"
fi

######################
# TYPESCRIPT LINTING #
######################
if [ "$VALIDATE_TYPESCRIPT_ES" == "true" ]; then
  #############################
  # Lint the Typescript files #
  #############################
  LintCodebase "TYPESCRIPT_ES" "eslint" "eslint --no-eslintrc -c $TYPESCRIPT_LINTER_RULES" ".*\.\(ts\)\$" "${FILE_ARRAY_TYPESCRIPT_ES[@]}"
fi

######################
# TYPESCRIPT LINTING #
######################
if [ "$VALIDATE_TYPESCRIPT_STANDARD" == "true" ]; then
  #################################
  # Get Typescript standard rules #
  #################################
  GetStandardRules "typescript"
  #############################
  # Lint the Typescript files #
  #############################
  LintCodebase "TYPESCRIPT_STANDARD" "standard" "standard --parser @typescript-eslint/parser --plugin @typescript-eslint/eslint-plugin $TYPESCRIPT_STANDARD_LINTER_RULES" ".*\.\(ts\)\$" "${FILE_ARRAY_TYPESCRIPT_STANDARD[@]}"
fi

###############
# CSS LINTING #
###############
if [ "$VALIDATE_CSS" == "true" ]; then
  #################################
  # Get CSS standard rules #
  #################################
  GetStandardRules "stylelint"
  #############################
  # Lint the CSS files #
  #############################
  LintCodebase "CSS" "stylelint" "stylelint --config $CSS_LINTER_RULES" ".*\.\(css\)\$" "${FILE_ARRAY_CSS[@]}"
fi

###############
# ENV LINTING #
###############
if [ "$VALIDATE_ENV" == "true" ]; then
  #######################
  # Lint the env files #
  #######################
  # LintCodebase "FILE_TYPE" "LINTER_NAME" "LINTER_CMD" "FILE_TYPES_REGEX" "FILE_ARRAY"
  LintCodebase "ENV" "dotenv-linter" "dotenv-linter" ".*\.\(env\).*\$" "${FILE_ARRAY_ENV[@]}"
fi

##################
# KOTLIN LINTING #
##################
if [ "$VALIDATE_KOTLIN" == "true" ]; then
  #######################
  # Lint the Kotlin files #
  #######################
  # LintCodebase "FILE_TYPE" "LINTER_NAME" "LINTER_CMD" "FILE_TYPES_REGEX" "FILE_ARRAY"
  LintCodebase "KOTLIN" "ktlint" "ktlint" ".*\.\(kt\|kts\)\$" "${FILE_ARRAY_KOTLIN[@]}"
fi

##################
# DOCKER LINTING #
##################
if [ "$VALIDATE_DOCKER" == "true" ]; then
  #########################
  # Lint the docker files #
  #########################
  # LintCodebase "FILE_TYPE" "LINTER_NAME" "LINTER_CMD" "FILE_TYPES_REGEX" "FILE_ARRAY"
  LintCodebase "DOCKER" "/dockerfilelint/bin/dockerfilelint" "/dockerfilelint/bin/dockerfilelint -c $DOCKER_LINTER_RULES" ".*\(Dockerfile\)\$" "${FILE_ARRAY_DOCKER[@]}"
fi

###################
# CLOJURE LINTING #
###################
if [ "$VALIDATE_CLOJURE" == "true" ]; then
  #################################
  # Get Clojure standard rules #
  #################################
  GetStandardRules "clj-kondo"
  #########################
  # Lint the Clojure files #
  #########################
  LintCodebase "CLOJURE" "clj-kondo" "clj-kondo --config $CLOJURE_LINTER_RULES --lint" ".*\.\(clj\|cljs\|cljc\|edn\)\$" "${FILE_ARRAY_CLOJURE[@]}"
fi

##################
# PROTOBUF LINTING #
##################
if [ "$VALIDATE_PROTOBUF" == "true" ]; then
  #######################
  # Lint the Protocol Buffers files #
  #######################
  # LintCodebase "FILE_TYPE" "LINTER_NAME" "LINTER_CMD" "FILE_TYPES_REGEX" "FILE_ARRAY"
  LintCodebase "PROTOBUF" "protolint" "protolint lint --config_path $PROTOBUF_LINTER_RULES" ".*\.\(proto\)\$" "${FILE_ARRAY_PROTOBUF[@]}"
fi

######################
# POWERSHELL LINTING #
######################
if [ "$VALIDATE_POWERSHELL" == "true" ]; then
  ###############################################################
  # For POWERSHELL, ensure PSScriptAnalyzer module is available #
  ###############################################################
  ValidatePowershellModules

  #############################
  # Lint the powershell files #
  #############################
  # LintCodebase "FILE_TYPE" "LINTER_NAME" "LINTER_CMD" "FILE_TYPES_REGEX" "FILE_ARRAY"
  LintCodebase "POWERSHELL" "pwsh" "Invoke-ScriptAnalyzer -EnableExit -Settings $POWERSHELL_LINTER_RULES -Path" ".*\.\(ps1\|psm1\|psd1\|ps1xml\|pssc\|psrc\|cdxml\)\$" "${FILE_ARRAY_POWERSHELL[@]}"
fi

###################
# OPENAPI LINTING #
###################
if [ "$VALIDATE_OPENAPI" == "true" ]; then
  # If we are validating all codebase we need to build file list because not every yml/json file is an OpenAPI file
  if [ "$VALIDATE_ALL_CODEBASE" == "true" ]; then
    ###############################################################################
    # Set the file seperator to newline to allow for grabbing objects with spaces #
    ###############################################################################
    IFS=$'\n'

    mapfile -t LIST_FILES < <(find "$GITHUB_WORKSPACE" -type f -regex ".*\.\(yml\|yaml\|json\)\$" 2>&1)
    for FILE in "${LIST_FILES[@]}"
    do
      if DetectOpenAPIFile "$FILE"; then
        FILE_ARRAY_OPENAPI+=("$FILE")
      fi
    done

    ###########################
    # Set IFS back to default #
    ###########################
    IFS="$DEFAULT_IFS"
  fi

  ##########################
  # Lint the OpenAPI files #
  ##########################
  # LintCodebase "FILE_TYPE" "LINTER_NAME" "LINTER_CMD" "FILE_TYPES_REGEX" "FILE_ARRAY"
  LintCodebase "OPENAPI" "spectral" "spectral lint -r $OPENAPI_LINTER_RULES" "disabledfileext" "${FILE_ARRAY_OPENAPI[@]}"
fi

##########
# Footer #
##########
Footer<|MERGE_RESOLUTION|>--- conflicted
+++ resolved
@@ -314,21 +314,10 @@
     echo "----------------------------------------------"
     echo "User provided file:[${!LANGUAGE_FILE_NAME}], setting rules file..."
 
-<<<<<<< HEAD
-    ##############################
-    # Check the shell for errors #
-    ##############################
-    if [ $ERROR_CODE -ne 0 ]; then
-      echo -e "${NC}${B[R]}${F[W]}ERROR!${NC} Failed to set file:[$FILE_NAME] as default!${NC}"
-      echo -e "${NC}${B[R]}${F[W]}ERROR:${NC}[$CP_CMD]${NC}"
-      exit 1
-    fi
-=======
     ########################################
     # Update the path to the file location #
     ########################################
     declare "${LANGUAGE_LINTER_RULES}=$GITHUB_WORKSPACE/$LINTER_RULES_PATH/${!LANGUAGE_FILE_NAME}"
->>>>>>> 97e64a47
   else
     ########################################################
     # No user default provided, using the template default #
