--- conflicted
+++ resolved
@@ -1203,17 +1203,11 @@
   LintCodebase "PYTHON" "pylint" "pylint --rcfile ${PYTHON_LINTER_RULES}" ".*\.\(py\)\$" "${FILE_ARRAY_PYTHON[@]}"
 fi
 
-<<<<<<< HEAD
 ##########################
 # CLOUDFORMATION LINTING #
 ##########################
 if [ "${VALIDATE_CLOUDFORMATION}" == "true" ]; then
-=======
-###############
-# CFN LINTING #
-###############
-if [ "${VALIDATE_CFN}" == "true" ]; then
-  # If we are validating all codebase we need to build file list because not every yml/json file is an CFN file
+  # If we are validating all codebase we need to build file list because not every yml/json file is an CLOUDFORMATION file
   if [ "${VALIDATE_ALL_CODEBASE}" == "true" ]; then
     ###############################################################################
     # Set the file seperator to newline to allow for grabbing objects with spaces #
@@ -1223,7 +1217,7 @@
     mapfile -t LIST_FILES < <(find "${GITHUB_WORKSPACE}" -type f -regex ".*\.\(yml\|yaml\|json\)\$" 2>&1)
     for FILE in "${LIST_FILES[@]}"; do
       if DetectCloudFormationFile "${FILE}"; then
-        FILE_ARRAY_CFN+=("${FILE}")
+        FILE_ARRAY_CLOUDFORMATION+=("${FILE}")
       fi
     done
 
@@ -1233,16 +1227,11 @@
     IFS="${DEFAULT_IFS}"
   fi
 
->>>>>>> 15ff461d
   #################################
   # Lint the CloudFormation files #
   #################################
   # LintCodebase "FILE_TYPE" "LINTER_NAME" "LINTER_CMD" "FILE_TYPES_REGEX" "FILE_ARRAY"
-<<<<<<< HEAD
-  LintCodebase "CLOUDFORMATION" "cfn-lint" "cfn-lint --config-file ${CLOUDFORMATION_LINTER_RULES}" ".*\.\(json\|yml\|yaml\)\$" "${FILE_ARRAY_CLOUDFORMATION[@]}"
-=======
-  LintCodebase "CFN" "cfn-lint" "cfn-lint --config-file ${CFN_LINTER_RULES}" "disabledfileext" "${FILE_ARRAY_CFN[@]}"
->>>>>>> 15ff461d
+  LintCodebase "CLOUDFORMATION" "cfn-lint" "cfn-lint --config-file ${CLOUDFORMATION_LINTER_RULES}" "disabledfileext" "${FILE_ARRAY_CLOUDFORMATION[@]}"
 fi
 
 ################
