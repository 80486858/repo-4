#!/usr/bin/env bash

################################################################################
################################################################################
########### Super-Linter (Lint all the code) @admiralawkbar ####################
################################################################################
################################################################################

#########################
# Source Function Files #
#########################
# shellcheck source=/dev/null
source /action/lib/termColors.sh # Source the function script(s)
# shellcheck source=/dev/null
source /action/lib/buildFileList.sh # Source the function script(s)
# shellcheck source=/dev/null
source /action/lib/validation.sh # Source the function script(s)
# shellcheck source=/dev/null
source /action/lib/worker.sh # Source the function script(s)

###########
# GLOBALS #
###########
# Default Vars
DEFAULT_RULES_LOCATION='/action/lib/.automation'                        # Default rules files location
LINTER_RULES_PATH="${LINTER_RULES_PATH:-.github/linters}"               # Linter Path Directory
# YAML Vars
YAML_FILE_NAME='.yaml-lint.yml'                                         # Name of the file
YAML_LINTER_RULES="${DEFAULT_RULES_LOCATION}/${YAML_FILE_NAME}"             # Path to the yaml lint rules
# MD Vars
MARKDOWN_FILE_NAME='.markdown-lint.yml'                                 # Name of the file
MARKDOWN_LINTER_RULES="${DEFAULT_RULES_LOCATION}/${MARKDOWN_FILE_NAME}"     # Path to the markdown lint rules
# Python Vars
PYTHON_FILE_NAME='.python-lint'                                         # Name of the file
PYTHON_LINTER_RULES="${DEFAULT_RULES_LOCATION}/${PYTHON_FILE_NAME}"         # Path to the python lint rules
# Cloudformation Vars
CFN_FILE_NAME='.cfnlintrc.yml'                                          # Name of the file
CFN_LINTER_RULES="${DEFAULT_RULES_LOCATION}/${CFN_FILE_NAME}"               # Path to the cloudformation lint rules
# Ruby Vars
RUBY_FILE_NAME="${RUBY_CONFIG_FILE:-.ruby-lint.yml}"                    # Name of the file
RUBY_LINTER_RULES="${DEFAULT_RULES_LOCATION}/${RUBY_FILE_NAME}"             # Path to the ruby lint rules
# Coffee Vars
COFFEE_FILE_NAME='.coffee-lint.json'                                    # Name of the file
COFFEESCRIPT_LINTER_RULES="${DEFAULT_RULES_LOCATION}/${COFFEE_FILE_NAME}"   # Path to the coffeescript lint rules
# Javascript Vars
JAVASCRIPT_FILE_NAME="${JAVASCRIPT_ES_CONFIG_FILE:-.eslintrc.yml}"      # Name of the file
JAVASCRIPT_LINTER_RULES="${DEFAULT_RULES_LOCATION}/${JAVASCRIPT_FILE_NAME}" # Path to the Javascript lint rules
JAVASCRIPT_STANDARD_LINTER_RULES=''                                     # ENV string to pass when running js standard
# Typescript Vars
TYPESCRIPT_FILE_NAME="${TYPESCRIPT_ES_CONFIG_FILE:-.eslintrc.yml}"      # Name of the file
TYPESCRIPT_LINTER_RULES="${DEFAULT_RULES_LOCATION}/${TYPESCRIPT_FILE_NAME}" # Path to the Typescript lint rules
TYPESCRIPT_STANDARD_LINTER_RULES=''                                     # ENV string to pass when running js standard
# Ansible Vars
ANSIBLE_FILE_NAME='.ansible-lint.yml'                                   # Name of the file
ANSIBLE_LINTER_RULES="${DEFAULT_RULES_LOCATION}/${ANSIBLE_FILE_NAME}"       # Path to the Ansible lint rules
# Docker Vars
DOCKER_FILE_NAME='.dockerfilelintrc'                                    # Name of the file
DOCKER_LINTER_RULES="${DEFAULT_RULES_LOCATION}/${DOCKER_FILE_NAME}"         # Path to the Docker lint rules
# Golang Vars
GO_FILE_NAME='.golangci.yml'                                            # Name of the file
GO_LINTER_RULES="${DEFAULT_RULES_LOCATION}/${GO_FILE_NAME}"                 # Path to the Go lint rules
# Terraform Vars
TERRAFORM_FILE_NAME='.tflint.hcl'                                       # Name of the file
TERRAFORM_LINTER_RULES="${DEFAULT_RULES_LOCATION}/${TERRAFORM_FILE_NAME}"   # Path to the Terraform lint rules
# Powershell Vars
POWERSHELL_FILE_NAME='.powershell-psscriptanalyzer.psd1'                # Name of the file
POWERSHELL_LINTER_RULES="${DEFAULT_RULES_LOCATION}/${POWERSHELL_FILE_NAME}" # Path to the Powershell lint rules
# Azure Resource Manager Vars
ARM_FILE_NAME='.arm-ttk.psd1'                                           # Name of the file
ARM_LINTER_RULES="${DEFAULT_RULES_LOCATION}/${ARM_FILE_NAME}"               # Path to the ARM lint rules
# CSS Vars
CSS_FILE_NAME='.stylelintrc.json'                                       # Name of the file
CSS_LINTER_RULES="${DEFAULT_RULES_LOCATION}/${CSS_FILE_NAME}"               # Path to the CSS lint rules
# OpenAPI Vars
OPENAPI_FILE_NAME='.openapirc.yml'                                      # Name of the file
OPENAPI_LINTER_RULES="${DEFAULT_RULES_LOCATION}/${OPENAPI_FILE_NAME}"       # Path to the OpenAPI lint rules
# Protocol Buffers Vars
PROTOBUF_FILE_NAME='.protolintrc.yml'                                   # Name of the file
PROTOBUF_LINTER_RULES="${DEFAULT_RULES_LOCATION}/${PROTOBUF_FILE_NAME}"     # Path to the Protocol Buffers lint rules
# Clojure Vars
CLOJURE_FILE_NAME='.clj-kondo/config.edn'                               # Name of the file
CLOJURE_LINTER_RULES="${DEFAULT_RULES_LOCATION}/${CLOJURE_FILE_NAME}"       # Path to the Clojure lint rules
# Dart Vars
DART_FILE_NAME='analysis_options.yaml'                                  # Name of the file
DART_LINTER_RULES="${DEFAULT_RULES_LOCATION}/${DART_FILE_NAME}"             # Path to the DART lint rules
# HTML Vars
HTML_FILE_NAME='.htmlhintrc'                                            # Name of the file
HTML_LINTER_RULES="${DEFAULT_RULES_LOCATION}/${HTML_FILE_NAME}"             # Path to the CSS lint rules

#######################################
# Linter array for information prints #
#######################################
LINTER_ARRAY=("jsonlint" "yamllint" "xmllint" "markdownlint" "shellcheck"
  "pylint" "perl" "raku" "rubocop" "coffeelint" "eslint" "standard"
  "ansible-lint" "dockerfilelint" "golangci-lint" "tflint"
  "stylelint" "dotenv-linter" "pwsh" "arm-ttk" "ktlint" "protolint" "clj-kondo"
  "spectral" "cfn-lint" "dart" "htmlhint" "spotless")

#############################
# Language array for prints #
#############################
<<<<<<< HEAD
LANGUAGE_ARRAY=('YML' 'JSON' 'XML' 'MARKDOWN' 'BASH' 'PERL' 'RAKU' 'PHP' 'RUBY' 'PYTHON'
  'COFFEESCRIPT' 'ANSIBLE' 'JAVASCRIPT_STANDARD' 'JAVASCRIPT_ES' 'JSX' 'TSX'
  'TYPESCRIPT_STANDARD' 'TYPESCRIPT_ES' 'DOCKER' 'GO' 'TERRAFORM'
  'CSS' 'ENV' 'POWERSHELL' 'ARM' 'KOTLIN' 'PROTOBUF' 'CLOJURE' 'OPENAPI'
  'CFN' 'DART' 'HTML' 'JAVA')
=======
LANGUAGE_ARRAY=('ANSIBLE' 'ARM' 'BASH' 'CFN' 'CLOJURE' 'COFFEESCRIPT'
  'CSS' 'DART' 'DOCKER' 'ENV' 'GO' 'HTML'
  'JAVASCRIPT_ES' 'JAVASCRIPT_STANDARD' 'JSON' 'JSX' 'KOTLIN' 'OPENAPI'
  'MARKDOWN' 'PERL' 'PHP' 'POWERSHELL' 'PROTOBUF' 'PYTHON' 'RAKU' 'RUBY'
  'TERRAFORM' 'TSX' 'TYPESCRIPT_ES' 'TYPESCRIPT_STANDARD' 'XML' 'YML' )

############################################
# Array for all languages that were linted #
############################################
LINTED_LANGUAGES_ARRAY=() # Will be filled at run time with all languages that were linted
>>>>>>> e2923d0c

###################
# GitHub ENV Vars #
###################
GITHUB_SHA="${GITHUB_SHA}"                                     # GitHub sha from the commit
GITHUB_EVENT_PATH="${GITHUB_EVENT_PATH}"                       # Github Event Path
GITHUB_WORKSPACE="${GITHUB_WORKSPACE}"                         # Github Workspace
GITHUB_TOKEN="${GITHUB_TOKEN}"                                 # GitHub Token passed from environment
GITHUB_REPOSITORY="${GITHUB_REPOSITORY}"                       # GitHub Org/Repo passed from system
GITHUB_RUN_ID="${GITHUB_RUN_ID}"                               # GitHub RUn ID to point to logs
DEFAULT_BRANCH="${DEFAULT_BRANCH:-master}"                     # Default Git Branch to use (master by default)
MULTI_STATUS="${MULTI_STATUS:-true}"                           # Multiple status are created for each check ran
ANSIBLE_DIRECTORY="${ANSIBLE_DIRECTORY}"                       # Ansible Directory
VALIDATE_ALL_CODEBASE="${VALIDATE_ALL_CODEBASE}"               # Boolean to validate all files
VALIDATE_ANSIBLE="${VALIDATE_ANSIBLE}"                         # Boolean to validate language
VALIDATE_ARM="${VALIDATE_ARM}"                                 # Boolean to validate language
VALIDATE_BASH="${VALIDATE_BASH}"                               # Boolean to validate language
VALIDATE_CFN="${VALIDATE_CLOUDFORMATION}"                      # Boolean to validate language
VALIDATE_CLOJURE="${VALIDATE_CLOJURE}"                         # Boolean to validate language
VALIDATE_COFFEE="${VALIDATE_COFFEE}"                           # Boolean to validate language
VALIDATE_CSS="${VALIDATE_CSS}"                                 # Boolean to validate language
VALIDATE_DART="${VALIDATE_DART}"                               # Boolean to validate language
VALIDATE_DOCKER="${VALIDATE_DOCKER}"                           # Boolean to validate language
VALIDATE_EDITORCONFIG="${VALIDATE_EDITORCONFIG}"               # Boolean to validate files with editorconfig
VALIDATE_ENV="${VALIDATE_ENV}"                                 # Boolean to validate language
VALIDATE_GO="${VALIDATE_GO}"                                   # Boolean to validate language
VALIDATE_HTML="${VALIDATE_HTML}"                               # Boolean to validate language
VALIDATE_JAVASCRIPT_ES="${VALIDATE_JAVASCRIPT_ES}"             # Boolean to validate language
VALIDATE_JAVASCRIPT_STANDARD="${VALIDATE_JAVASCRIPT_STANDARD}" # Boolean to validate language
VALIDATE_JSON="${VALIDATE_JSON}"                               # Boolean to validate language
VALIDATE_JSX="${VALIDATE_JSX}"                                 # Boolean to validate language
VALIDATE_KOTLIN="${VALIDATE_KOTLIN}"                           # Boolean to validate language
VALIDATE_MARKDOWN="${VALIDATE_MD:-}"                           # Boolean to validate language
VALIDATE_OPENAPI="${VALIDATE_OPENAPI}"                         # Boolean to validate language
VALIDATE_PERL="${VALIDATE_PERL}"                               # Boolean to validate language
VALIDATE_PHP="${VALIDATE_PHP}"                                 # Boolean to validate language
VALIDATE_POWERSHELL="${VALIDATE_POWERSHELL}"                   # Boolean to validate language
VALIDATE_PYTHON="${VALIDATE_PYTHON}"                           # Boolean to validate language
VALIDATE_RAKU="${VALIDATE_RAKU}"                               # Boolean to validate language
VALIDATE_RUBY="${VALIDATE_RUBY}"                               # Boolean to validate language
VALIDATE_TERRAFORM="${VALIDATE_TERRAFORM}"                     # Boolean to validate language
VALIDATE_TSX="${VALIDATE_TSX}"                                 # Boolean to validate language
VALIDATE_TYPESCRIPT_ES="${VALIDATE_TYPESCRIPT_ES}"             # Boolean to validate language
VALIDATE_TYPESCRIPT_STANDARD="${VALIDATE_TYPESCRIPT_STANDARD}" # Boolean to validate language
<<<<<<< HEAD
VALIDATE_DOCKER="${VALIDATE_DOCKER}"                           # Boolean to validate language
VALIDATE_GO="${VALIDATE_GO}"                                   # Boolean to validate language
VALIDATE_CSS="${VALIDATE_CSS}"                                 # Boolean to validate language
VALIDATE_ENV="${VALIDATE_ENV}"                                 # Boolean to validate language
VALIDATE_CLOJURE="${VALIDATE_CLOJURE}"                         # Boolean to validate language
VALIDATE_TERRAFORM="${VALIDATE_TERRAFORM}"                     # Boolean to validate language
VALIDATE_POWERSHELL="${VALIDATE_POWERSHELL}"                   # Boolean to validate language
VALIDATE_ARM="${VALIDATE_ARM}"                                 # Boolean to validate language
VALIDATE_KOTLIN="${VALIDATE_KOTLIN}"                           # Boolean to validate language
VALIDATE_JAVA="${VALIDATE_JAVA}"                               # Boolean to validate language
VALIDATE_OPENAPI="${VALIDATE_OPENAPI}"                         # Boolean to validate language
VALIDATE_DART="${VALIDATE_DART}"                               # Boolean to validate language
VALIDATE_HTML="${VALIDATE_HTML}"                               # Boolean to validate language
VALIDATE_EDITORCONFIG="${VALIDATE_EDITORCONFIG}"               # Boolean to validate files with editorconfig
TEST_CASE_RUN="${TEST_CASE_RUN}"                               # Boolean to validate only test cases
DISABLE_ERRORS="${DISABLE_ERRORS}"                             # Boolean to enable warning-only output without throwing errors

=======
VALIDATE_XML="${VALIDATE_XML}"                                 # Boolean to validate language
VALIDATE_YAML="${VALIDATE_YAML}"                               # Boolean to validate language
TEST_CASE_RUN="${TEST_CASE_RUN}"                               # Boolean to validate only test cases
DISABLE_ERRORS="${DISABLE_ERRORS}"                             # Boolean to enable warning-only output without throwing errors
>>>>>>> e2923d0c

##############
# Debug Vars #
##############
RUN_LOCAL="${RUN_LOCAL}"                              # Boolean to see if we are running locally
ACTIONS_RUNNER_DEBUG="${ACTIONS_RUNNER_DEBUG:-false}" # Boolean to see even more info (debug)

################
# Default Vars #
################
DEFAULT_VALIDATE_ALL_CODEBASE='true'                # Default value for validate all files
DEFAULT_WORKSPACE="${DEFAULT_WORKSPACE:-/tmp/lint}" # Default workspace if running locally
DEFAULT_RUN_LOCAL='false'                           # Default value for debugging locally
DEFAULT_TEST_CASE_RUN='false'                       # Flag to tell code to run only test cases
DEFAULT_IFS="${IFS}"                                  # Get the Default IFS for updating

###############################################################
# Default Vars that are called in Subs and need to be ignored #
###############################################################
DEFAULT_DISABLE_ERRORS='false'                               # Default to enabling errors
echo "${DEFAULT_DISABLE_ERRORS}" > /dev/null 2>&1 || true    # Workaround SC2034
RAW_FILE_ARRAY=()                                            # Array of all files that were changed
echo "${RAW_FILE_ARRAY[*]}" > /dev/null 2>&1 || true         # Workaround SC2034
READ_ONLY_CHANGE_FLAG=0                                      # Flag set to 1 if files changed are not txt or md
echo "${READ_ONLY_CHANGE_FLAG}" > /dev/null 2>&1 || true     # Workaround SC2034
TEST_CASE_FOLDER='.automation/test'                          # Folder for test cases we should always ignore
echo "${TEST_CASE_FOLDER}" > /dev/null 2>&1 || true          # Workaround SC2034
DEFAULT_ANSIBLE_DIRECTORY="${GITHUB_WORKSPACE}/ansible"        # Default Ansible Directory
echo "${DEFAULT_ANSIBLE_DIRECTORY}" > /dev/null 2>&1 || true # Workaround SC2034
WARNING_ARRAY_TEST=()                                        # Array of warning linters that did not have an expected test result.
echo "${WARNING_ARRAY_TEST[*]}" > /dev/null 2>&1 || true     # Workaround SC2034

##############
# Format     #
##############
OUTPUT_FORMAT="${OUTPUT_FORMAT}"                             # Output format to be generated. Default none
OUTPUT_FOLDER="${OUTPUT_FOLDER:-super-linter.report}"        # Folder where the reports are generated. Default super-linter.report
OUTPUT_DETAILS="${OUTPUT_DETAILS:-simpler}"                  # What level of details. (simpler or detailed). Default simpler
REPORT_OUTPUT_FOLDER="${DEFAULT_WORKSPACE}/${OUTPUT_FOLDER}"

##########################
# Array of changed files #
##########################
FILE_ARRAY_ARM=()                 # Array of files to check
FILE_ARRAY_BASH=()                # Array of files to check
FILE_ARRAY_CFN=()                 # Array of files to check
FILE_ARRAY_CLOJURE=()             # Array of files to check
FILE_ARRAY_COFFEESCRIPT=()        # Array of files to check
FILE_ARRAY_CSS=()                 # Array of files to check
FILE_ARRAY_DART=()                # Array of files to check
FILE_ARRAY_DOCKER=()              # Array of files to check
FILE_ARRAY_ENV=()                 # Array of files to check
FILE_ARRAY_GO=()                  # Array of files to check
FILE_ARRAY_HTML=()                # Array of files to check
FILE_ARRAY_JAVASCRIPT_ES=()       # Array of files to check
FILE_ARRAY_JAVASCRIPT_STANDARD=() # Array of files to check
FILE_ARRAY_JSON=()                # Array of files to check
FILE_ARRAY_JSX=()                 # Array of files to check
FILE_ARRAY_KOTLIN=()              # Array of files to check
FILE_ARRAY_MARKDOWN=()            # Array of files to check
FILE_ARRAY_OPENAPI=()             # Array of files to check
FILE_ARRAY_PERL=()                # Array of files to check
FILE_ARRAY_PHP=()                 # Array of files to check
FILE_ARRAY_POWERSHELL=()          # Array of files to check
FILE_ARRAY_PROTOBUF=()            # Array of files to check
FILE_ARRAY_PYTHON=()              # Array of files to check
FILE_ARRAY_RAKU=()                # Array of files to check
FILE_ARRAY_RUBY=()                # Array of files to check
FILE_ARRAY_TERRAFORM=()           # Array of files to check
FILE_ARRAY_TSX=()                 # Array of files to check
FILE_ARRAY_TYPESCRIPT_ES=()       # Array of files to check
FILE_ARRAY_TYPESCRIPT_STANDARD=() # Array of files to check
<<<<<<< HEAD
FILE_ARRAY_DOCKER=()              # Array of files to check
FILE_ARRAY_GO=()                  # Array of files to check
FILE_ARRAY_TERRAFORM=()           # Array of files to check
FILE_ARRAY_POWERSHELL=()          # Array of files to check
FILE_ARRAY_ARM=()                 # Array of files to check
FILE_ARRAY_CSS=()                 # Array of files to check
FILE_ARRAY_ENV=()                 # Array of files to check
FILE_ARRAY_CLOJURE=()             # Array of files to check
FILE_ARRAY_JAVA=()                # Array of files to check
FILE_ARRAY_KOTLIN=()              # Array of files to check
FILE_ARRAY_PROTOBUF=()            # Array of files to check
FILE_ARRAY_OPENAPI=()             # Array of files to check
FILE_ARRAY_DART=()                # Array of files to check
FILE_ARRAY_HTML=()                # Array of files to check
=======
FILE_ARRAY_XML=()                 # Array of files to check
FILE_ARRAY_YML=()                 # Array of files to check
>>>>>>> e2923d0c

############
# Counters #
############
ERRORS_FOUND_ANSIBLE=0             # Count of errors found
ERRORS_FOUND_ARM=0                 # Count of errors found
ERRORS_FOUND_BASH=0                # Count of errors found
ERRORS_FOUND_CFN=0                 # Count of errors found
ERRORS_FOUND_CLOJURE=0             # Count of errors found
ERRORS_FOUND_CSS=0                 # Count of errors found
ERRORS_FOUND_COFFEESCRIPT=0        # Count of errors found
ERRORS_FOUND_DART=0                # Count of errors found
ERRORS_FOUND_DOCKER=0              # Count of errors found
ERRORS_FOUND_ENV=0                 # Count of errors found
ERRORS_FOUND_GO=0                  # Count of errors found
ERRORS_FOUND_HTML=0                # Count of errors found
ERRORS_FOUND_JAVASCRIPT_STANDARD=0 # Count of errors found
ERRORS_FOUND_JAVASCRIPT_ES=0       # Count of errors found
ERRORS_FOUND_JSON=0                # Count of errors found
ERRORS_FOUND_JSX=0                 # Count of errors found
ERRORS_FOUND_KOTLIN=0              # Count of errors found
ERRORS_FOUND_MARKDOWN=0            # Count of errors found
ERRORS_FOUND_OPENAPI=0             # Count of errors found
ERRORS_FOUND_PERL=0                # Count of errors found
ERRORS_FOUND_PHP=0                 # Count of errors found
ERRORS_FOUND_POWERSHELL=0          # Count of errors found
ERRORS_FOUND_PROTOBUF=0            # Count of errors found
ERRORS_FOUND_PYTHON=0              # Count of errors found
ERRORS_FOUND_RAKU=0                # Count of errors found
ERRORS_FOUND_RUBY=0                # Count of errors found
ERRORS_FOUND_TERRAFORM=0           # Count of errors found
ERRORS_FOUND_TSX=0                 # Count of errors found
ERRORS_FOUND_TYPESCRIPT_STANDARD=0 # Count of errors found
ERRORS_FOUND_TYPESCRIPT_ES=0       # Count of errors found
<<<<<<< HEAD
ERRORS_FOUND_DOCKER=0              # Count of errors found
ERRORS_FOUND_GO=0                  # Count of errors found
ERRORS_FOUND_TERRAFORM=0           # Count of errors found
ERRORS_FOUND_POWERSHELL=0          # Count of errors found
ERRORS_FOUND_ARM=0                 # Count of errors found
ERRORS_FOUND_CSS=0                 # Count of errors found
ERRORS_FOUND_ENV=0                 # Count of errors found
ERRORS_FOUND_CLOJURE=0             # Count of errors found
ERRORS_FOUND_JAVA=0                # Count of errors found
ERRORS_FOUND_KOTLIN=0              # Count of errors found
ERRORS_FOUND_PROTOBUF=0            # Count of errors found
ERRORS_FOUND_OPENAPI=0             # Count of errors found
ERRORS_FOUND_DART=0                # Count of errors found
ERRORS_FOUND_HTML=0                # Count of errors found
=======
ERRORS_FOUND_XML=0                 # Count of errors found
ERRORS_FOUND_YML=0                 # Count of errors found
>>>>>>> e2923d0c

################################################################################
########################## FUNCTIONS BELOW #####################################
################################################################################
################################################################################
#### Function Header ###########################################################
Header() {
  ###############################
  # Give them the possum action #
  ###############################
  /bin/bash /action/lib/possum.sh

  ##########
  # Prints #
  ##########
  echo ""
  echo "---------------------------------------------"
  echo "--- GitHub Actions Multi Language Linter ----"
  echo "---------------------------------------------"
  echo ""
  echo "---------------------------------------------"
  echo "The Super-Linter source code can be found at:"
  echo " - https://github.com/github/super-linter"
  echo "---------------------------------------------"
}
################################################################################
#### Function GetLinterVersions ################################################
GetLinterVersions() {
  #########################
  # Print version headers #
  #########################
  echo ""
  echo "---------------------------------------------"
  echo "Linter Version Info:"

  ##########################################################
  # Go through the array of linters and print version info #
  ##########################################################
  for LINTER in "${LINTER_ARRAY[@]}"; do
    ###################
    # Get the version #
    ###################
    if [[ "${LINTER}" == "arm-ttk" ]]; then
      # Need specific command for ARM
      mapfile -t GET_VERSION_CMD < <(grep -iE 'version' "${ARM_TTK_PSD1}" | xargs 2>&1)
    elif [[ "${LINTER}" == "protolint" ]]; then
      # Need specific command for Protolint
      mapfile -t GET_VERSION_CMD < <(echo "--version not supported")
    else
      # Standard version command
      mapfile -t GET_VERSION_CMD < <("${LINTER}" --version 2>&1)
    fi

    #######################
    # Load the error code #
    #######################
    ERROR_CODE=$?

    ##############################
    # Check the shell for errors #
    ##############################
    if [ ${ERROR_CODE} -ne 0 ] || [ -z "${GET_VERSION_CMD[*]}" ]; then
      echo -e "${NC}[${LINTER}]: ${F[Y]}WARN!${NC} Failed to get version info for:${NC}"
    else
      ##########################
      # Print the version info #
      ##########################
      echo -e "${NC}${F[B]}Successfully found version for ${F[W]}[${LINTER}]${F[B]}: ${F[W]}${GET_VERSION_CMD[*]}${NC}"
    fi
  done

  #########################
  # Print version footers #
  #########################
  echo "---------------------------------------------"
  echo ""
}
################################################################################
#### Function GetLinterRules ###################################################
GetLinterRules() {
  # Need to validate the rules files exist

  ################
  # Pull in vars #
  ################
  LANGUAGE_NAME="${1}" # Name of the language were looking for

  #######################################################
  # Need to create the variables for the real variables #
  #######################################################
  LANGUAGE_FILE_NAME="${LANGUAGE_NAME}_FILE_NAME"
  LANGUAGE_LINTER_RULES="${LANGUAGE_NAME}_LINTER_RULES"

  #####################################
  # Validate we have the linter rules #
  #####################################
  if [ -f "${GITHUB_WORKSPACE}/${LINTER_RULES_PATH}/${!LANGUAGE_FILE_NAME}" ]; then
    echo "----------------------------------------------"
    echo "User provided file:[${!LANGUAGE_FILE_NAME}], setting rules file..."

    ########################################
    # Update the path to the file location #
    ########################################
    eval "${LANGUAGE_LINTER_RULES}=${GITHUB_WORKSPACE}/${LINTER_RULES_PATH}/${!LANGUAGE_FILE_NAME}"
  else
    ########################################################
    # No user default provided, using the template default #
    ########################################################
    if [[ ${ACTIONS_RUNNER_DEBUG} == "true" ]]; then
      echo "  -> Codebase does NOT have file:[${LINTER_RULES_PATH}/${!LANGUAGE_FILE_NAME}], using Default rules at:[${!LANGUAGE_LINTER_RULES}]"
    fi
  fi
}
################################################################################
#### Function GetStandardRules #################################################
GetStandardRules() {
  ################
  # Pull In Vars #
  ################
  LINTER="${1}" # Type: javascript | typescript

  #########################################################################
  # Need to get the ENV vars from the linter rules to run in command line #
  #########################################################################
  # Copy orig IFS to var
  ORIG_IFS="${IFS}"
  # Set the IFS to newline
  IFS=$'\n'

  #########################################
  # Get list of all environment variables #
  #########################################
  # Only env vars that are marked as true
  GET_ENV_ARRAY=()
  if [[ ${LINTER} == "javascript" ]]; then
    mapfile -t GET_ENV_ARRAY < <(yq .env "${JAVASCRIPT_LINTER_RULES}" | grep true)
  elif [[ ${LINTER} == "typescript" ]]; then
    mapfile -t GET_ENV_ARRAY < <(yq .env "${TYPESCRIPT_LINTER_RULES}" | grep true)
  fi

  #######################
  # Load the error code #
  #######################
  ERROR_CODE=$?

  ##############################
  # Check the shell for errors #
  ##############################
  if [ ${ERROR_CODE} -ne 0 ]; then
    # ERROR
    echo -e "${NC}${B[R]}${F[W]}ERROR!${NC} Failed to gain list of ENV vars to load!${NC}"
    echo -e "${NC}${B[R]}${F[W]}ERROR:${NC}[${GET_ENV_ARRAY[*]}]${NC}"
    exit 1
  fi

  ##########################
  # Set IFS back to normal #
  ##########################
  # Set IFS back to Orig
  IFS="${ORIG_IFS}"

  ######################
  # Set the env string #
  ######################
  ENV_STRING=''

  #############################
  # Pull out the envs to load #
  #############################
  for ENV in "${GET_ENV_ARRAY[@]}"; do
    #############################
    # remove spaces from return #
    #############################
    ENV="$(echo -e "${ENV}" | tr -d '[:space:]')"
    ################################
    # Get the env to add to string #
    ################################
    ENV="$(echo "${ENV}" | cut -d'"' -f2)"
    # echo "ENV:[${ENV}]"
    ENV_STRING+="--env ${ENV} "
  done

  #########################################
  # Remove trailing and ending whitespace #
  #########################################
  if [[ ${LINTER} == "javascript" ]]; then
    JAVASCRIPT_STANDARD_LINTER_RULES="$(echo -e "${ENV_STRING}" | sed -e 's/^[[:space:]]*//' -e 's/[[:space:]]*$//')"
  elif [[ ${LINTER} == "typescript" ]]; then
    TYPESCRIPT_STANDARD_LINTER_RULES="$(echo -e "${ENV_STRING}" | sed -e 's/^[[:space:]]*//' -e 's/[[:space:]]*$//')"
  fi
}
################################################################################
#### Function DetectOpenAPIFile ################################################
DetectOpenAPIFile() {
  ################
  # Pull in vars #
  ################
  FILE="${1}"

  ###############################
  # Check the file for keywords #
  ###############################
  grep -E '"openapi":|"swagger":|^openapi:|^swagger:' "${FILE}" > /dev/null

  #######################
  # Load the error code #
  #######################
  ERROR_CODE=$?

  ##############################
  # Check the shell for errors #
  ##############################
  if [ ${ERROR_CODE} -eq 0 ]; then
    ########################
    # Found string in file #
    ########################
    return 0
  else
    ###################
    # No string match #
    ###################
    return 1
  fi
}
################################################################################
#### Function DetectARMFile ####################################################
DetectARMFile() {
  ################
  # Pull in vars #
  ################
  FILE="${1}" # Name of the file/path we are validating

  ###############################
  # Check the file for keywords #
  ###############################
  grep -E 'schema.management.azure.com' "${FILE}" > /dev/null

  #######################
  # Load the error code #
  #######################
  ERROR_CODE=$?

  ##############################
  # Check the shell for errors #
  ##############################
  if [ ${ERROR_CODE} -eq 0 ]; then
    ########################
    # Found string in file #
    ########################
    return 0
  else
    ###################
    # No string match #
    ###################
    return 1
  fi
}
################################################################################
#### Function DetectCloudFormationFile #########################################
DetectCloudFormationFile() {
  ################
  # Pull in Vars #
  ################
  FILE="${1}" # File that we need to validate

  # https://docs.aws.amazon.com/AWSCloudFormation/latest/UserGuide/template-formats.html
  # AWSTemplateFormatVersion is optional
  #######################################
  # Check if file has AWS Template info #
  #######################################
  if grep 'AWSTemplateFormatVersion' "${FILE}" > /dev/null; then
    # Found it
    return 0
  fi

  ###################################################
  # Check if file has AWSTemplateFormatVersion info #
  ###################################################
  if shyaml --quiet get-type AWSTemplateFormatVersion > /dev/null < "${FILE}"; then
    # Found it
    return 0
  fi

  ###############################
  # check if file has resources #
  ###############################
  if jq -e 'has("Resources")' > /dev/null 2>&1 < "${FILE}"; then
    # Check if AWS Alexa or custom
    if jq ".Resources[].Type" 2> /dev/null | grep -q -E "(AWS|Alexa|Custom)" < "${FILE}"; then
      # Found it
      return 0
    fi
  fi

  ################################
  # See if it contains resources #
  ################################
  if shyaml values-0 Resources 2> /dev/null | grep -q -E "Type: (AWS|Alexa|Custom)" < "${FILE}"; then
    # Found it
    return 0
  fi

  ##########################################
  # No identifiers of a CFN template found #
  ##########################################
  return 1
}

################################################################################
#### Function GetGitHubVars ####################################################
GetGitHubVars() {
  ##########
  # Prints #
  ##########
  echo "--------------------------------------------"
  echo "Gathering GitHub information..."

  ###############################
  # Get the Run test cases flag #
  ###############################
  if [ -z "${TEST_CASE_RUN}" ]; then
    ##################################
    # No flag passed, set to default #
    ##################################
    TEST_CASE_RUN="${DEFAULT_TEST_CASE_RUN}"
  fi

  ###############################
  # Convert string to lowercase #
  ###############################
  TEST_CASE_RUN="${TEST_CASE_RUN,,}"

  ##########################
  # Get the run local flag #
  ##########################
  if [ -z "${RUN_LOCAL}" ]; then
    ##################################
    # No flag passed, set to default #
    ##################################
    RUN_LOCAL="${DEFAULT_RUN_LOCAL}"
  fi

  ###############################
  # Convert string to lowercase #
  ###############################
  RUN_LOCAL="${RUN_LOCAL,,}"

  #################################
  # Check if were running locally #
  #################################
  if [[ ${RUN_LOCAL} != "false" ]]; then
    ##########################################
    # We are running locally for a debug run #
    ##########################################
    echo "NOTE: ENV VAR [RUN_LOCAL] has been set to:[true]"
    echo "bypassing GitHub Actions variables..."

    ############################
    # Set the GITHUB_WORKSPACE #
    ############################
    if [ -z "${GITHUB_WORKSPACE}" ]; then
      GITHUB_WORKSPACE="${DEFAULT_WORKSPACE}"
    fi

    if [ ! -d "${GITHUB_WORKSPACE}" ]; then
      echo -e "${NC}${B[R]}${F[W]}ERROR:${NC} Provided volume is not a directory!${NC}"
      exit 1
    fi

    echo "Linting all files in mapped directory:[${DEFAULT_WORKSPACE}]"

    # No need to touch or set the GITHUB_SHA
    # No need to touch or set the GITHUB_EVENT_PATH
    # No need to touch or set the GITHUB_ORG
    # No need to touch or set the GITHUB_REPO

    #################################
    # Set the VALIDATE_ALL_CODEBASE #
    #################################
    VALIDATE_ALL_CODEBASE="${DEFAULT_VALIDATE_ALL_CODEBASE}"
  else
    ############################
    # Validate we have a value #
    ############################
    if [ -z "${GITHUB_SHA}" ]; then
      echo -e "${NC}${B[R]}${F[W]}ERROR!${NC} Failed to get [GITHUB_SHA]!${NC}"
      echo -e "${NC}${B[R]}${F[W]}ERROR:${NC}[${GITHUB_SHA}]${NC}"
      exit 1
    else
      echo -e "${NC}${F[B]}Successfully found:${F[W]}[GITHUB_SHA]${F[B]}, value:${F[W]}[${GITHUB_SHA}]${NC}"
    fi

    ############################
    # Validate we have a value #
    ############################
    if [ -z "${GITHUB_WORKSPACE}" ]; then
      echo -e "${NC}${B[R]}${F[W]}ERROR!${NC} Failed to get [GITHUB_WORKSPACE]!${NC}"
      echo -e "${NC}${B[R]}${F[W]}ERROR:${NC}[${GITHUB_WORKSPACE}]${NC}"
      exit 1
    else
      echo -e "${NC}${F[B]}Successfully found:${F[W]}[GITHUB_WORKSPACE]${F[B]}, value:${F[W]}[${GITHUB_WORKSPACE}]${NC}"
    fi

    ############################
    # Validate we have a value #
    ############################
    if [ -z "${GITHUB_EVENT_PATH}" ]; then
      echo -e "${NC}${B[R]}${F[W]}ERROR!${NC} Failed to get [GITHUB_EVENT_PATH]!${NC}"
      echo -e "${NC}${B[R]}${F[W]}ERROR:${NC}[${GITHUB_EVENT_PATH}]${NC}"
      exit 1
    else
      echo -e "${NC}${F[B]}Successfully found:${F[W]}[GITHUB_EVENT_PATH]${F[B]}, value:${F[W]}[${GITHUB_EVENT_PATH}]${F[B]}${NC}"
    fi

    ##################################################
    # Need to pull the GitHub Vars from the env file #
    ##################################################

    ######################
    # Get the GitHub Org #
    ######################
    GITHUB_ORG=$(jq -r '.repository.owner.login' < "${GITHUB_EVENT_PATH}")

    ############################
    # Validate we have a value #
    ############################
    if [ -z "${GITHUB_ORG}" ]; then
      echo -e "${NC}${B[R]}${F[W]}ERROR!${NC} Failed to get [GITHUB_ORG]!${NC}"
      echo -e "${NC}${B[R]}${F[W]}ERROR:${NC}[${GITHUB_ORG}]${NC}"
      exit 1
    else
      echo -e "${NC}${F[B]}Successfully found:${F[W]}[GITHUB_ORG]${F[B]}, value:${F[W]}[${GITHUB_ORG}]${NC}"
    fi

    #######################
    # Get the GitHub Repo #
    #######################
    GITHUB_REPO=$(jq -r '.repository.name' < "${GITHUB_EVENT_PATH}")

    ############################
    # Validate we have a value #
    ############################
    if [ -z "${GITHUB_REPO}" ]; then
      echo -e "${NC}${B[R]}${F[W]}ERROR!${NC} Failed to get [GITHUB_REPO]!${NC}"
      echo -e "${NC}${B[R]}${F[W]}ERROR:${NC}[${GITHUB_REPO}]${NC}"
      exit 1
    else
      echo -e "${NC}${F[B]}Successfully found:${F[W]}[GITHUB_REPO]${F[B]}, value:${F[W]}[${GITHUB_REPO}]${NC}"
    fi
  fi

  ############################
  # Validate we have a value #
  ############################
  if [ -z "${GITHUB_TOKEN}" ]; then
    echo -e "${NC}${B[R]}${F[W]}ERROR!${NC} Failed to get [GITHUB_TOKEN]!${NC}"
    echo -e "${NC}${B[R]}${F[W]}ERROR:${NC}[${GITHUB_TOKEN}]${NC}"
    echo -e "${NC}${B[R]}${F[W]}ERROR!${NC} Please set a [GITHUB_TOKEN] from the main workflow environment to take advantage of multiple status reports!${NC}"

    ################################################################################
    # Need to set MULTI_STATUS to false as we cant hit API endpoints without token #
    ################################################################################
    MULTI_STATUS='false'
  else
    echo -e "${NC}${F[B]}Successfully found:${F[W]}[GITHUB_TOKEN]${NC}"
  fi

  ###############################
  # Convert string to lowercase #
  ###############################
  MULTI_STATUS="${MULTI_STATUS,,}"

  #######################################################################
  # Check to see if the multi status is set, and we have a token to use #
  #######################################################################
  if [ "${MULTI_STATUS}" == "true" ] && [ -n "${GITHUB_TOKEN}" ]; then
    ############################
    # Validate we have a value #
    ############################
    if [ -z "${GITHUB_REPOSITORY}" ]; then
      echo -e "${NC}${B[R]}${F[W]}ERROR!${NC} Failed to get [GITHUB_REPOSITORY]!${NC}"
      echo -e "${NC}${B[R]}${F[W]}ERROR:${NC}[${GITHUB_REPOSITORY}]${NC}"
      exit 1
    else
      echo -e "${NC}${F[B]}Successfully found:${F[W]}[GITHUB_REPOSITORY]${F[B]}, value:${F[W]}[${GITHUB_REPOSITORY}]${NC}"
    fi

    ############################
    # Validate we have a value #
    ############################
    if [ -z "${GITHUB_RUN_ID}" ]; then
      echo -e "${NC}${B[R]}${F[W]}ERROR!${NC} Failed to get [GITHUB_RUN_ID]!${NC}"
      echo -e "${NC}${B[R]}${F[W]}ERROR:${NC}[${GITHUB_RUN_ID}]${NC}"
      exit 1
    else
      echo -e "${NC}${F[B]}Successfully found:${F[W]}[GITHUB_RUN_ID]${F[B]}, value:${F[W]}[${GITHUB_RUN_ID}]${NC}"
    fi
  fi
}
################################################################################
#### Function ValidatePowershellModules ########################################
function ValidatePowershellModules() {
  VALIDATE_PSSA_MODULE=$(pwsh -c "(Get-Module -Name PSScriptAnalyzer -ListAvailable | Select-Object -First 1).Name" 2>&1)
  # If module found, ensure Invoke-ScriptAnalyzer command is available
  if [[ ${VALIDATE_PSSA_MODULE} == "PSScriptAnalyzer" ]]; then
    VALIDATE_PSSA_CMD=$(pwsh -c "(Get-Command Invoke-ScriptAnalyzer | Select-Object -First 1).Name" 2>&1)
  else
    # Failed to find module
    exit 1
  fi

  #########################################
  # validate we found the script analyzer #
  #########################################
  if [[ ${VALIDATE_PSSA_CMD} != "Invoke-ScriptAnalyzer" ]]; then
    # Failed to find module
    exit 1
  fi

  #######################
  # Load the error code #
  #######################
  ERROR_CODE=$?

  ##############################
  # Check the shell for errors #
  ##############################
  if [ ${ERROR_CODE} -ne 0 ]; then
    # Failed
    echo -e "${NC}${B[R]}${F[W]}ERROR!${NC} Failed find module [PSScriptAnalyzer] for [${LINTER_NAME}] in system!${NC}"
    echo -e "${NC}${B[R]}${F[W]}ERROR:${NC}[PSSA_MODULE ${VALIDATE_PSSA_MODULE}] [PSSA_CMD ${VALIDATE_PSSA_CMD}]${NC}"
    exit 1
  else
    # Success
    if [[ ${ACTIONS_RUNNER_DEBUG} == "true" ]]; then
      echo -e "${NC}${F[B]}Successfully found module ${F[W]}[${VALIDATE_PSSA_MODULE}]${F[B]} in system${NC}"
      echo -e "${NC}${F[B]}Successfully found command ${F[W]}[${VALIDATE_PSSA_CMD}]${F[B]} in system${NC}"
    fi
  fi
}
################################################################################
#### Function CallStatusAPI ####################################################
CallStatusAPI() {
  ####################
  # Pull in the vars #
  ####################
  LANGUAGE="${1}"   # langauge that was validated
  STATUS="${2}"     # success | error
  SUCCESS_MSG='No errors were found in the linting process'
  FAIL_MSG='Errors were detected, please view logs'
  MESSAGE=''  # Message to send to status API

  ######################################
  # Check the status to create message #
  ######################################
  if [ "${STATUS}" == "success" ]; then
    # Success
    MESSAGE="${SUCCESS_MSG}"
  else
    # Failure
    MESSAGE="${FAIL_MSG}"
  fi

  ##########################################################
  # Check to see if were enabled for multi Status mesaages #
  ##########################################################
  if [ "${MULTI_STATUS}" == "true" ]; then
    ##############################################
    # Call the status API to create status check #
    ##############################################
    SEND_STATUS_CMD=$(curl -f -s -X POST \
      --url "${GITHUB_API_URL}/repos/${GITHUB_REPOSITORY}/statuses/${GITHUB_SHA}" \
      -H 'accept: application/vnd.github.v3+json' \
      -H "authorization: Bearer ${GITHUB_TOKEN}" \
      -H 'content-type: application/json' \
      -d "{ \"state\": \"${STATUS}\",
        \"target_url\": \"https://github.com/${GITHUB_REPOSITORY}/actions/runs/${GITHUB_RUN_ID}\",
        \"description\": \"${MESSAGE}\", \"context\": \"--> Linted: ${LANGUAGE}\"
      }" 2>&1)

    #######################
    # Load the error code #
    #######################
    ERROR_CODE=$?

    ##############################
    # Check the shell for errors #
    ##############################
    if [ "${ERROR_CODE}" -ne 0 ]; then
      # ERROR
      echo "ERROR! Failed to call GitHub Status API!"
      echo "ERROR:[${SEND_STATUS_CMD}]"
      # Not going to fail the script on this yet...
    fi
  fi
}
################################################################################
#### Function Footer ###########################################################
Footer() {
  echo ""
  echo "----------------------------------------------"
  echo "----------------------------------------------"
  echo "The script has completed"
  echo "----------------------------------------------"
  echo "----------------------------------------------"
  echo ""

  ###################################
  # Prints output report if enabled #
  ###################################
  if [ -z "${FORMAT_REPORT}" ] ; then
    echo "Reports generated in folder ${REPORT_OUTPUT_FOLDER}"
  fi

  ####################################################
  # Need to clean up the lanuage array of duplicates #
  ####################################################
  mapfile -t UNIQUE_LINTED_ARRAY < <(echo "${LINTED_LANGUAGES_ARRAY[@]}" | tr ' ' '\n' | sort -u | tr '\n' ' ')

  ##############################
  # Prints for errors if found #
  ##############################
  for LANGUAGE in "${LANGUAGE_ARRAY[@]}"; do
    ###########################
    # Build the error counter #
    ###########################
    ERROR_COUNTER="ERRORS_FOUND_${LANGUAGE}"

    ##################
    # Print if not 0 #
    ##################
    if [ "${!ERROR_COUNTER}" -ne 0 ]; then
      # We found errors in the language
      ###################
      # Print the goods #
      ###################
      echo -e "${NC}${B[R]}${F[W]}ERRORS FOUND${NC} in ${LANGUAGE}:[${!ERROR_COUNTER}]${NC}"

      #########################################
      # Create status API for Failed language #
      #########################################
      CallStatusAPI "${LANGUAGE}" "error"
    else
      # No errors found when linting the language
      ######################################
      # Check if we validated the langauge #
      ######################################
      if [[ "${UNIQUE_LINTED_ARRAY[*]}" =~ ${LANGUAGE} ]]; then
        CallStatusAPI "${LANGUAGE}" "success"
      fi
    fi
  done

  ################################
  # Prints for warnings if found #
  ################################
  for TEST in "${WARNING_ARRAY_TEST[@]}"; do
    echo -e "${NC}${F[Y]}WARN!${NC} Expected file to compare with was not found for ${TEST}${NC}"
  done

  ##################################
  # Exit with 0 if errors disabled #
  ##################################
  if [ "${DISABLE_ERRORS}" == "true" ]; then
    echo -e "${NC}${F[Y]}WARN!${NC} Exiting with exit code:[0] as:[DISABLE_ERRORS] was set to:[${DISABLE_ERRORS}]${NC}"
    exit 0
  ###############################
  # Exit with 1 if errors found #
  ###############################
<<<<<<< HEAD
  elif [ "$ERRORS_FOUND_YML" -ne 0 ] ||
    [ "$ERRORS_FOUND_JSON" -ne 0 ] ||
    [ "$ERRORS_FOUND_XML" -ne 0 ] ||
    [ "$ERRORS_FOUND_MARKDOWN" -ne 0 ] ||
    [ "$ERRORS_FOUND_BASH" -ne 0 ] ||
    [ "$ERRORS_FOUND_PERL" -ne 0 ] ||
    [ "$ERRORS_FOUND_RAKU" -ne 0 ] ||
    [ "$ERRORS_FOUND_PHP" -ne 0 ] ||
    [ "$ERRORS_FOUND_PYTHON" -ne 0 ] ||
    [ "$ERRORS_FOUND_COFFEESCRIPT" -ne 0 ] ||
    [ "$ERRORS_FOUND_ANSIBLE" -ne 0 ] ||
    [ "$ERRORS_FOUND_JAVASCRIPT_ES" -ne 0 ] ||
    [ "$ERRORS_FOUND_JAVASCRIPT_STANDARD" -ne 0 ] ||
    [ "$ERRORS_FOUND_JSX" -ne 0 ] ||
    [ "$ERRORS_FOUND_TSX" -ne 0 ] ||
    [ "$ERRORS_FOUND_TYPESCRIPT_ES" -ne 0 ] ||
    [ "$ERRORS_FOUND_TYPESCRIPT_STANDARD" -ne 0 ] ||
    [ "$ERRORS_FOUND_DOCKER" -ne 0 ] ||
    [ "$ERRORS_FOUND_GO" -ne 0 ] ||
    [ "$ERRORS_FOUND_TERRAFORM" -ne 0 ] ||
    [ "$ERRORS_FOUND_POWERSHELL" -ne 0 ] ||
    [ "$ERRORS_FOUND_ARM" -ne 0 ] ||
    [ "$ERRORS_FOUND_RUBY" -ne 0 ] ||
    [ "$ERRORS_FOUND_CSS" -ne 0 ] ||
    [ "$ERRORS_FOUND_CFN" -ne 0 ] ||
    [ "$ERRORS_FOUND_ENV" -ne 0 ] ||
    [ "$ERRORS_FOUND_OPENAPI" -ne 0 ] ||
    [ "$ERRORS_FOUND_PROTOBUF" -ne 0 ] ||
    [ "$ERRORS_FOUND_CLOJURE" -ne 0 ] ||
    [ "$ERRORS_FOUND_JAVA" -ne 0 ] ||
    [ "$ERRORS_FOUND_KOTLIN" -ne 0 ] ||
    [ "$ERRORS_FOUND_DART" -ne 0 ] ||
    [ "$ERRORS_FOUND_HTML" -ne 0 ]; then
=======
  elif [ "${ERRORS_FOUND_YML}" -ne 0 ] ||
    [ "${ERRORS_FOUND_JSON}" -ne 0 ] ||
    [ "${ERRORS_FOUND_XML}" -ne 0 ] ||
    [ "${ERRORS_FOUND_MARKDOWN}" -ne 0 ] ||
    [ "${ERRORS_FOUND_BASH}" -ne 0 ] ||
    [ "${ERRORS_FOUND_PERL}" -ne 0 ] ||
    [ "${ERRORS_FOUND_RAKU}" -ne 0 ] ||
    [ "${ERRORS_FOUND_PHP}" -ne 0 ] ||
    [ "${ERRORS_FOUND_PYTHON}" -ne 0 ] ||
    [ "${ERRORS_FOUND_COFFEESCRIPT}" -ne 0 ] ||
    [ "${ERRORS_FOUND_ANSIBLE}" -ne 0 ] ||
    [ "${ERRORS_FOUND_JAVASCRIPT_ES}" -ne 0 ] ||
    [ "${ERRORS_FOUND_JAVASCRIPT_STANDARD}" -ne 0 ] ||
    [ "${ERRORS_FOUND_JSX}" -ne 0 ] ||
    [ "${ERRORS_FOUND_TSX}" -ne 0 ] ||
    [ "${ERRORS_FOUND_TYPESCRIPT_ES}" -ne 0 ] ||
    [ "${ERRORS_FOUND_TYPESCRIPT_STANDARD}" -ne 0 ] ||
    [ "${ERRORS_FOUND_DOCKER}" -ne 0 ] ||
    [ "${ERRORS_FOUND_GO}" -ne 0 ] ||
    [ "${ERRORS_FOUND_TERRAFORM}" -ne 0 ] ||
    [ "${ERRORS_FOUND_POWERSHELL}" -ne 0 ] ||
    [ "${ERRORS_FOUND_ARM}" -ne 0 ] ||
    [ "${ERRORS_FOUND_RUBY}" -ne 0 ] ||
    [ "${ERRORS_FOUND_CSS}" -ne 0 ] ||
    [ "${ERRORS_FOUND_CFN}" -ne 0 ] ||
    [ "${ERRORS_FOUND_ENV}" -ne 0 ] ||
    [ "${ERRORS_FOUND_OPENAPI}" -ne 0 ] ||
    [ "${ERRORS_FOUND_PROTOBUF}" -ne 0 ] ||
    [ "${ERRORS_FOUND_CLOJURE}" -ne 0 ] ||
    [ "${ERRORS_FOUND_KOTLIN}" -ne 0 ] ||
    [ "${ERRORS_FOUND_DART}" -ne 0 ] ||
    [ "${ERRORS_FOUND_HTML}" -ne 0 ]; then
>>>>>>> e2923d0c
    # Failed exit
    echo -e "${NC}${F[R]}Exiting with errors found!${NC}"
    exit 1
  else
    #################
    # Footer prints #
    #################
    echo ""
    echo -e "${NC}${F[G]}All file(s) linted successfully with no errors detected${NC}"
    echo "----------------------------------------------"
    echo ""
    # Successful exit
    exit 0
  fi
}

################################################################################
############################### MAIN ###########################################
################################################################################

##########
# Header #
##########
Header

##############################################################
# check flag for validating the report folder does not exist #
##############################################################
if [ -n "${OUTPUT_FORMAT}" ]; then
  if [ -d "${REPORT_OUTPUT_FOLDER}" ] ; then
    echo "ERROR! Found ${REPORT_OUTPUT_FOLDER}"
    echo "Please remove the folder and try again."
    exit 1
  fi
fi

#######################
# Get GitHub Env Vars #
#######################
# Need to pull in all the GitHub variables
# needed to connect back and update checks
GetGitHubVars

#########################################
# Get the languages we need to validate #
#########################################
GetValidationInfo

########################
# Get the linter rules #
########################
# Get YML rules
GetLinterRules "YAML"
# Get Markdown rules
GetLinterRules "MARKDOWN"
# Get Python rules
GetLinterRules "PYTHON"
# Get Ruby rules
GetLinterRules "RUBY"
# Get Coffeescript rules
GetLinterRules "COFFEESCRIPT"
# Get Ansible rules
GetLinterRules "ANSIBLE"
# Get JavaScript rules
GetLinterRules "JAVASCRIPT"
# Get TypeScript rules
GetLinterRules "TYPESCRIPT"
# Get Golang rules
GetLinterRules "GO"
# Get Docker rules
GetLinterRules "DOCKER"
# Get Terraform rules
GetLinterRules "TERRAFORM"
# Get PowerShell rules
GetLinterRules "POWERSHELL"
# Get ARM rules
GetLinterRules "ARM"
# Get CSS rules
GetLinterRules "CSS"
# Get CFN rules
GetLinterRules "CFN"
# Get DART rules
GetLinterRules "DART"
# Get HTML rules
GetLinterRules "HTML"

#################################
# Check if were in verbose mode #
#################################
if [[ ${ACTIONS_RUNNER_DEBUG} == "true" ]]; then
  ##################################
  # Get and print all version info #
  ##################################
  GetLinterVersions
fi

###########################################
# Check to see if this is a test case run #
###########################################
if [[ ${TEST_CASE_RUN} != "false" ]]; then

  #############################################
  # Set the multi status to off for test runs #
  #############################################
  MULTI_STATUS='false'

  ###########################
  # Run only the test cases #
  ###########################
  # Code will exit from inside this loop
  RunTestCases
fi

#############################################
# check flag for validation of all codebase #
#############################################
if [ "${VALIDATE_ALL_CODEBASE}" == "false" ]; then
  ########################################
  # Get list of files changed if env set #
  ########################################
  BuildFileList
fi

###############
# YML LINTING #
###############
if [ "${VALIDATE_YAML}" == "true" ]; then
  ######################
  # Lint the Yml Files #
  ######################
  # LintCodebase "FILE_TYPE" "LINTER_NAME" "LINTER_CMD" "FILE_TYPES_REGEX" "FILE_ARRAY"
  LintCodebase "YML" "yamllint" "yamllint -c ${YAML_LINTER_RULES}" ".*\.\(yml\|yaml\)\$" "${FILE_ARRAY_YML[@]}"
fi

################
# JSON LINTING #
################
if [ "${VALIDATE_JSON}" == "true" ]; then
  #######################
  # Lint the json files #
  #######################
  # LintCodebase "FILE_TYPE" "LINTER_NAME" "LINTER_CMD" "FILE_TYPES_REGEX" "FILE_ARRAY"
  LintCodebase "JSON" "jsonlint" "jsonlint" ".*\.\(json\)\$" "${FILE_ARRAY_JSON[@]}"
fi

###############
# XML LINTING #
###############
if [ "${VALIDATE_XML}" == "true" ]; then
  ######################
  # Lint the XML Files #
  ######################
  # LintCodebase "FILE_TYPE" "LINTER_NAME" "LINTER_CMD" "FILE_TYPES_REGEX" "FILE_ARRAY"
  LintCodebase "XML" "xmllint" "xmllint" ".*\.\(xml\)\$" "${FILE_ARRAY_XML[@]}"
fi

####################
# MARKDOWN LINTING #
####################
if [ "${VALIDATE_MARKDOWN}" == "true" ]; then
  ###########################
  # Lint the Markdown Files #
  ###########################
  # LintCodebase "FILE_TYPE" "LINTER_NAME" "LINTER_CMD" "FILE_TYPES_REGEX" "FILE_ARRAY"
  LintCodebase "MARKDOWN" "markdownlint" "markdownlint -c ${MARKDOWN_LINTER_RULES}" ".*\.\(md\)\$" "${FILE_ARRAY_MARKDOWN[@]}"
fi

################
# BASH LINTING #
################
if [ "${VALIDATE_BASH}" == "true" ]; then
  #######################
  # Lint the bash files #
  #######################
  # LintCodebase "FILE_TYPE" "LINTER_NAME" "LINTER_CMD" "FILE_TYPES_REGEX" "FILE_ARRAY"
  LintCodebase "BASH" "shellcheck" "shellcheck --color" ".*\.\(sh\|bash\|dash\|ksh\)\$" "${FILE_ARRAY_BASH[@]}"
fi

##################
# PYTHON LINTING #
##################
if [ "${VALIDATE_PYTHON}" == "true" ]; then
  #########################
  # Lint the python files #
  #########################
  # LintCodebase "FILE_TYPE" "LINTER_NAME" "LINTER_CMD" "FILE_TYPES_REGEX" "FILE_ARRAY"
  LintCodebase "PYTHON" "pylint" "pylint --rcfile ${PYTHON_LINTER_RULES}" ".*\.\(py\)\$" "${FILE_ARRAY_PYTHON[@]}"
fi

###############
# CFN LINTING #
###############
if [ "${VALIDATE_CFN}" == "true" ]; then
  #################################
  # Lint the CloudFormation files #
  #################################
  # LintCodebase "FILE_TYPE" "LINTER_NAME" "LINTER_CMD" "FILE_TYPES_REGEX" "FILE_ARRAY"
  LintCodebase "CFN" "cfn-lint" "cfn-lint --config-file ${CFN_LINTER_RULES}" ".*\.\(json\|yml\|yaml\)\$" "${FILE_ARRAY_CFN[@]}"
fi

################
# PERL LINTING #
################
if [ "${VALIDATE_PERL}" == "true" ]; then
  #######################
  # Lint the perl files #
  #######################
  # LintCodebase "FILE_TYPE" "LINTER_NAME" "LINTER_CMD" "FILE_TYPES_REGEX" "FILE_ARRAY"
  LintCodebase "PERL" "perl" "perl -Mstrict -cw" ".*\.\(pl\)\$" "${FILE_ARRAY_PERL[@]}"
fi

################
# RAKU LINTING #
################
if [ "${VALIDATE_RAKU}" == "true" ]; then
  #######################
  # Lint the raku files #
  #######################
    echo "${GITHUB_WORKSPACE}/META6.json"
    if [ -e "${GITHUB_WORKSPACE}/META6.json" ]; then
        cd "${GITHUB_WORKSPACE}" &&  zef install --deps-only --/test .
    fi
  # LintCodebase "FILE_TYPE" "LINTER_NAME" "LINTER_CMD" "FILE_TYPES_REGEX" "FILE_ARRAY"
  LintCodebase "RAKU" "raku" "raku -I ${GITHUB_WORKSPACE}/lib -c" ".*\.\(raku\|rakumod\|rakutest\|pm6\|pl6\|p6\)\$" "${FILE_ARRAY_RAKU[@]}"
fi

################
# PHP LINTING #
################
if [ "${VALIDATE_PHP}" == "true" ]; then
  #######################
  # Lint the PHP files #
  #######################
  # LintCodebase "FILE_TYPE" "LINTER_NAME" "LINTER_CMD" "FILE_TYPES_REGEX" "FILE_ARRAY"
  LintCodebase "PHP" "php" "php -l" ".*\.\(php\)\$" "${FILE_ARRAY_PHP[@]}"
fi

################
# RUBY LINTING #
################
if [ "${VALIDATE_RUBY}" == "true" ]; then
  #######################
  # Lint the ruby files #
  #######################
  # LintCodebase "FILE_TYPE" "LINTER_NAME" "LINTER_CMD" "FILE_TYPES_REGEX" "FILE_ARRAY"
  LintCodebase "RUBY" "rubocop" "rubocop -c ${RUBY_LINTER_RULES} --force-exclusion" ".*\.\(rb\)\$" "${FILE_ARRAY_RUBY[@]}"
fi

########################
# COFFEESCRIPT LINTING #
########################
if [ "${VALIDATE_COFFEE}" == "true" ]; then
  #########################
  # Lint the coffee files #
  #########################
  # LintCodebase "FILE_TYPE" "LINTER_NAME" "LINTER_CMD" "FILE_TYPES_REGEX" "FILE_ARRAY"
  LintCodebase "COFFEESCRIPT" "coffeelint" "coffeelint -f ${COFFEESCRIPT_LINTER_RULES}" ".*\.\(coffee\)\$" "${FILE_ARRAY_COFFEESCRIPT[@]}"
fi

##################
# GOLANG LINTING #
##################
if [ "${VALIDATE_GO}" == "true" ]; then
  #########################
  # Lint the golang files #
  #########################
  # LintCodebase "FILE_TYPE" "LINTER_NAME" "LINTER_CMD" "FILE_TYPES_REGEX" "FILE_ARRAY"
  LintCodebase "GO" "golangci-lint" "golangci-lint run -c ${GO_LINTER_RULES}" ".*\.\(go\)\$" "${FILE_ARRAY_GO[@]}"
fi

#####################
# TERRAFORM LINTING #
#####################
if [ "${VALIDATE_TERRAFORM}" == "true" ]; then
  ############################
  # Lint the Terraform files #
  ############################
  # LintCodebase "FILE_TYPE" "LINTER_NAME" "LINTER_CMD" "FILE_TYPES_REGEX" "FILE_ARRAY"
  LintCodebase "TERRAFORM" "tflint" "tflint -c ${TERRAFORM_LINTER_RULES}" ".*\.\(tf\)\$" "${FILE_ARRAY_TERRAFORM[@]}"
fi

###################
# ANSIBLE LINTING #
###################
if [ "${VALIDATE_ANSIBLE}" == "true" ]; then
  ##########################
  # Lint the Ansible files #
  ##########################
  # Due to the nature of how we want to validate Ansible, we cannot use the
  # standard loop, since it looks for an ansible folder, excludes certain
  # files, and looks for additional changes, it should be an outlier
  LintAnsibleFiles "${ANSIBLE_LINTER_RULES}" # Passing rules but not needed, dont want to exclude unused var
fi

######################
# JAVASCRIPT LINTING #
######################
if [ "${VALIDATE_JAVASCRIPT_ES}" == "true" ]; then
  #############################
  # Lint the Javascript files #
  #############################
  # LintCodebase "FILE_TYPE" "LINTER_NAME" "LINTER_CMD" "FILE_TYPES_REGEX" "FILE_ARRAY"
  LintCodebase "JAVASCRIPT_ES" "eslint" "eslint --no-eslintrc -c ${JAVASCRIPT_LINTER_RULES}" ".*\.\(js\)\$" "${FILE_ARRAY_JAVASCRIPT_ES[@]}"
fi

######################
# JAVASCRIPT LINTING #
######################
if [ "${VALIDATE_JAVASCRIPT_STANDARD}" == "true" ]; then
  #################################
  # Get Javascript standard rules #
  #################################
  GetStandardRules "javascript"
  #############################
  # Lint the Javascript files #
  #############################
  # LintCodebase "FILE_TYPE" "LINTER_NAME" "LINTER_CMD" "FILE_TYPES_REGEX" "FILE_ARRAY"
  LintCodebase "JAVASCRIPT_STANDARD" "standard" "standard ${JAVASCRIPT_STANDARD_LINTER_RULES}" ".*\.\(js\)\$" "${FILE_ARRAY_JAVASCRIPT_STANDARD[@]}"
fi

######################
# JSX LINTING        #
######################
if [ "${VALIDATE_JSX}" == "true" ]; then
  #############################
  # Lint the JSX files        #
  #############################
  # LintCodebase "FILE_TYPE" "LINTER_NAME" "LINTER_CMD" "FILE_TYPES_REGEX" "FILE_ARRAY"
  LintCodebase "JSX" "eslint" "eslint --no-eslintrc -c ${JAVASCRIPT_LINTER_RULES}" ".*\.\(jsx\)\$" "${FILE_ARRAY_JSX[@]}"
fi

######################
# TSX LINTING        #
######################
if [ "${VALIDATE_TSX}" == "true" ]; then
  #############################
  # Lint the TSX files        #
  #############################
  LintCodebase "TSX" "eslint" "eslint --no-eslintrc -c ${TYPESCRIPT_LINTER_RULES}" ".*\.\(tsx\)\$" "${FILE_ARRAY_TSX[@]}"
fi

######################
# TYPESCRIPT LINTING #
######################
if [ "${VALIDATE_TYPESCRIPT_ES}" == "true" ]; then
  #############################
  # Lint the Typescript files #
  #############################
  LintCodebase "TYPESCRIPT_ES" "eslint" "eslint --no-eslintrc -c ${TYPESCRIPT_LINTER_RULES}" ".*\.\(ts\)\$" "${FILE_ARRAY_TYPESCRIPT_ES[@]}"
fi

######################
# TYPESCRIPT LINTING #
######################
if [ "${VALIDATE_TYPESCRIPT_STANDARD}" == "true" ]; then
  #################################
  # Get Typescript standard rules #
  #################################
  GetStandardRules "typescript"
  #############################
  # Lint the Typescript files #
  #############################
  LintCodebase "TYPESCRIPT_STANDARD" "standard" "standard --parser @typescript-eslint/parser --plugin @typescript-eslint/eslint-plugin ${TYPESCRIPT_STANDARD_LINTER_RULES}" ".*\.\(ts\)\$" "${FILE_ARRAY_TYPESCRIPT_STANDARD[@]}"
fi

###############
# CSS LINTING #
###############
if [ "${VALIDATE_CSS}" == "true" ]; then
  #################################
  # Get CSS standard rules #
  #################################
  GetStandardRules "stylelint"
  #############################
  # Lint the CSS files #
  #############################
  LintCodebase "CSS" "stylelint" "stylelint --config ${CSS_LINTER_RULES}" ".*\.\(css\)\$" "${FILE_ARRAY_CSS[@]}"
fi

###############
# ENV LINTING #
###############
if [ "${VALIDATE_ENV}" == "true" ]; then
  #######################
  # Lint the env files #
  #######################
  # LintCodebase "FILE_TYPE" "LINTER_NAME" "LINTER_CMD" "FILE_TYPES_REGEX" "FILE_ARRAY"
  LintCodebase "ENV" "dotenv-linter" "dotenv-linter" ".*\.\(env\).*\$" "${FILE_ARRAY_ENV[@]}"
fi

################
# JAVA LINTING #
################
if [ "$VALIDATE_JAVA" == "true" ]; then
  #######################
  # Lint the JAVA files #
  #######################
  # LintCodebase "FILE_TYPE" "LINTER_NAME" "LINTER_CMD" "FILE_TYPES_REGEX" "FILE_ARRAY"
  LintCodebase "JAVA" "spotless" "spotless" ".*\.\(java\)\$" "${FILE_ARRAY_JAVA[@]}"
fi

##################
# KOTLIN LINTING #
##################
if [ "${VALIDATE_KOTLIN}" == "true" ]; then
  #######################
  # Lint the Kotlin files #
  #######################
  # LintCodebase "FILE_TYPE" "LINTER_NAME" "LINTER_CMD" "FILE_TYPES_REGEX" "FILE_ARRAY"
  LintCodebase "KOTLIN" "ktlint" "ktlint" ".*\.\(kt\|kts\)\$" "${FILE_ARRAY_KOTLIN[@]}"
fi

########################
# EDITORCONFIG LINTING #
########################
if [ "${VALIDATE_EDITORCONFIG}" == "true" ]; then
  ####################################
  # Lint the files with editorconfig #
  ####################################
  # LintCodebase "FILE_TYPE" "LINTER_NAME" "LINTER_CMD" "FILE_TYPES_REGEX" "FILE_ARRAY"
  LintCodebase "EDITORCONFIG" "editorconfig-checker" "editorconfig-checker" "^.*$" "${FILE_ARRAY_ENV[@]}"
fi

##################
# DART LINTING #
##################
if [ "${VALIDATE_DART}" == "true" ]; then
  #######################
  # Lint the Dart files #
  #######################
  # LintCodebase "FILE_TYPE" "LINTER_NAME" "LINTER_CMD" "FILE_TYPES_REGEX" "FILE_ARRAY"
  LintCodebase "DART" "dart" "pub get || true && dartanalyzer --fatal-infos --fatal-warnings --options ${DART_LINTER_RULES}" ".*\.\(dart\)\$" "${FILE_ARRAY_DART[@]}"
fi

##################
# DOCKER LINTING #
##################
if [ "${VALIDATE_DOCKER}" == "true" ]; then
  #########################
  # Lint the docker files #
  #########################
  # LintCodebase "FILE_TYPE" "LINTER_NAME" "LINTER_CMD" "FILE_TYPES_REGEX" "FILE_ARRAY"
  # NOTE: dockerfilelint's "-c" option expects the folder *containing* the DOCKER_LINTER_RULES file
  LintCodebase "DOCKER" "dockerfilelint" "dockerfilelint -c $(dirname ${DOCKER_LINTER_RULES})" ".*\(Dockerfile\)\$" "${FILE_ARRAY_DOCKER[@]}"
fi

###################
# CLOJURE LINTING #
###################
if [ "${VALIDATE_CLOJURE}" == "true" ]; then
  #################################
  # Get Clojure standard rules #
  #################################
  GetStandardRules "clj-kondo"
  #########################
  # Lint the Clojure files #
  #########################
  LintCodebase "CLOJURE" "clj-kondo" "clj-kondo --config ${CLOJURE_LINTER_RULES} --lint" ".*\.\(clj\|cljs\|cljc\|edn\)\$" "${FILE_ARRAY_CLOJURE[@]}"
fi

##################
# PROTOBUF LINTING #
##################
if [ "${VALIDATE_PROTOBUF}" == "true" ]; then
  #######################
  # Lint the Protocol Buffers files #
  #######################
  # LintCodebase "FILE_TYPE" "LINTER_NAME" "LINTER_CMD" "FILE_TYPES_REGEX" "FILE_ARRAY"
  LintCodebase "PROTOBUF" "protolint" "protolint lint --config_path ${PROTOBUF_LINTER_RULES}" ".*\.\(proto\)\$" "${FILE_ARRAY_PROTOBUF[@]}"
fi

######################
# POWERSHELL LINTING #
######################
if [ "${VALIDATE_POWERSHELL}" == "true" ]; then
  ###############################################################
  # For POWERSHELL, ensure PSScriptAnalyzer module is available #
  ###############################################################
  ValidatePowershellModules

  #############################
  # Lint the powershell files #
  #############################
  # LintCodebase "FILE_TYPE" "LINTER_NAME" "LINTER_CMD" "FILE_TYPES_REGEX" "FILE_ARRAY"
  LintCodebase "POWERSHELL" "pwsh" "Invoke-ScriptAnalyzer -EnableExit -Settings ${POWERSHELL_LINTER_RULES} -Path" ".*\.\(ps1\|psm1\|psd1\|ps1xml\|pssc\|psrc\|cdxml\)\$" "${FILE_ARRAY_POWERSHELL[@]}"
fi

########################
# ARM Template LINTING #
########################
if [ "${VALIDATE_ARM}" == "true" ]; then
  ###############################
  # Lint the ARM Template files #
  ###############################
  # LintCodebase "FILE_TYPE" "LINTER_NAME" "LINTER_CMD" "FILE_TYPES_REGEX" "FILE_ARRAY"
  LintCodebase "ARM" "arm-ttk" "Import-Module ${ARM_TTK_PSD1} ; \${config} = \$(Import-PowerShellDataFile -Path ${ARM_LINTER_RULES}) ; Test-AzTemplate @config -TemplatePath" ".*\.\(json\)\$" "${FILE_ARRAY_ARM[@]}"
fi

###################
# OPENAPI LINTING #
###################
if [ "${VALIDATE_OPENAPI}" == "true" ]; then
  # If we are validating all codebase we need to build file list because not every yml/json file is an OpenAPI file
  if [ "${VALIDATE_ALL_CODEBASE}" == "true" ]; then
    ###############################################################################
    # Set the file seperator to newline to allow for grabbing objects with spaces #
    ###############################################################################
    IFS=$'\n'

    mapfile -t LIST_FILES < <(find "${GITHUB_WORKSPACE}" -type f -regex ".*\.\(yml\|yaml\|json\)\$" 2>&1)
    for FILE in "${LIST_FILES[@]}"; do
      if DetectOpenAPIFile "${FILE}"; then
        FILE_ARRAY_OPENAPI+=("${FILE}")
      fi
    done

    ###########################
    # Set IFS back to default #
    ###########################
    IFS="${DEFAULT_IFS}"
  fi

  ##########################
  # Lint the OpenAPI files #
  ##########################
  # LintCodebase "FILE_TYPE" "LINTER_NAME" "LINTER_CMD" "FILE_TYPES_REGEX" "FILE_ARRAY"
  LintCodebase "OPENAPI" "spectral" "spectral lint -r ${OPENAPI_LINTER_RULES}" "disabledfileext" "${FILE_ARRAY_OPENAPI[@]}"
fi

################
# HTML LINTING #
################
if [ "${VALIDATE_HTML}" == "true" ]; then
  #################################
  # Get HTML standard rules #
  #################################
  GetStandardRules "htmlhint"
  #############################
  # Lint the HTML files #
  #############################
  LintCodebase "HTML" "htmlhint" "htmlhint --config ${HTML_LINTER_RULES}" ".*\.\(html\)\$" "${FILE_ARRAY_HTML[@]}"
fi

##########
# Footer #
##########
Footer<|MERGE_RESOLUTION|>--- conflicted
+++ resolved
@@ -99,16 +99,10 @@
 #############################
 # Language array for prints #
 #############################
-<<<<<<< HEAD
-LANGUAGE_ARRAY=('YML' 'JSON' 'XML' 'MARKDOWN' 'BASH' 'PERL' 'RAKU' 'PHP' 'RUBY' 'PYTHON'
-  'COFFEESCRIPT' 'ANSIBLE' 'JAVASCRIPT_STANDARD' 'JAVASCRIPT_ES' 'JSX' 'TSX'
-  'TYPESCRIPT_STANDARD' 'TYPESCRIPT_ES' 'DOCKER' 'GO' 'TERRAFORM'
-  'CSS' 'ENV' 'POWERSHELL' 'ARM' 'KOTLIN' 'PROTOBUF' 'CLOJURE' 'OPENAPI'
-  'CFN' 'DART' 'HTML' 'JAVA')
-=======
+
 LANGUAGE_ARRAY=('ANSIBLE' 'ARM' 'BASH' 'CFN' 'CLOJURE' 'COFFEESCRIPT'
   'CSS' 'DART' 'DOCKER' 'ENV' 'GO' 'HTML'
-  'JAVASCRIPT_ES' 'JAVASCRIPT_STANDARD' 'JSON' 'JSX' 'KOTLIN' 'OPENAPI'
+  'JAVA' 'JAVASCRIPT_ES' 'JAVASCRIPT_STANDARD' 'JSON' 'JSX' 'KOTLIN' 'OPENAPI'
   'MARKDOWN' 'PERL' 'PHP' 'POWERSHELL' 'PROTOBUF' 'PYTHON' 'RAKU' 'RUBY'
   'TERRAFORM' 'TSX' 'TYPESCRIPT_ES' 'TYPESCRIPT_STANDARD' 'XML' 'YML' )
 
@@ -116,7 +110,6 @@
 # Array for all languages that were linted #
 ############################################
 LINTED_LANGUAGES_ARRAY=() # Will be filled at run time with all languages that were linted
->>>>>>> e2923d0c
 
 ###################
 # GitHub ENV Vars #
@@ -144,6 +137,7 @@
 VALIDATE_ENV="${VALIDATE_ENV}"                                 # Boolean to validate language
 VALIDATE_GO="${VALIDATE_GO}"                                   # Boolean to validate language
 VALIDATE_HTML="${VALIDATE_HTML}"                               # Boolean to validate language
+VALIDATE_JAVA="${VALIDATE_JAVA}"                               # Boolean to validate language
 VALIDATE_JAVASCRIPT_ES="${VALIDATE_JAVASCRIPT_ES}"             # Boolean to validate language
 VALIDATE_JAVASCRIPT_STANDARD="${VALIDATE_JAVASCRIPT_STANDARD}" # Boolean to validate language
 VALIDATE_JSON="${VALIDATE_JSON}"                               # Boolean to validate language
@@ -161,30 +155,10 @@
 VALIDATE_TSX="${VALIDATE_TSX}"                                 # Boolean to validate language
 VALIDATE_TYPESCRIPT_ES="${VALIDATE_TYPESCRIPT_ES}"             # Boolean to validate language
 VALIDATE_TYPESCRIPT_STANDARD="${VALIDATE_TYPESCRIPT_STANDARD}" # Boolean to validate language
-<<<<<<< HEAD
-VALIDATE_DOCKER="${VALIDATE_DOCKER}"                           # Boolean to validate language
-VALIDATE_GO="${VALIDATE_GO}"                                   # Boolean to validate language
-VALIDATE_CSS="${VALIDATE_CSS}"                                 # Boolean to validate language
-VALIDATE_ENV="${VALIDATE_ENV}"                                 # Boolean to validate language
-VALIDATE_CLOJURE="${VALIDATE_CLOJURE}"                         # Boolean to validate language
-VALIDATE_TERRAFORM="${VALIDATE_TERRAFORM}"                     # Boolean to validate language
-VALIDATE_POWERSHELL="${VALIDATE_POWERSHELL}"                   # Boolean to validate language
-VALIDATE_ARM="${VALIDATE_ARM}"                                 # Boolean to validate language
-VALIDATE_KOTLIN="${VALIDATE_KOTLIN}"                           # Boolean to validate language
-VALIDATE_JAVA="${VALIDATE_JAVA}"                               # Boolean to validate language
-VALIDATE_OPENAPI="${VALIDATE_OPENAPI}"                         # Boolean to validate language
-VALIDATE_DART="${VALIDATE_DART}"                               # Boolean to validate language
-VALIDATE_HTML="${VALIDATE_HTML}"                               # Boolean to validate language
-VALIDATE_EDITORCONFIG="${VALIDATE_EDITORCONFIG}"               # Boolean to validate files with editorconfig
-TEST_CASE_RUN="${TEST_CASE_RUN}"                               # Boolean to validate only test cases
-DISABLE_ERRORS="${DISABLE_ERRORS}"                             # Boolean to enable warning-only output without throwing errors
-
-=======
 VALIDATE_XML="${VALIDATE_XML}"                                 # Boolean to validate language
 VALIDATE_YAML="${VALIDATE_YAML}"                               # Boolean to validate language
 TEST_CASE_RUN="${TEST_CASE_RUN}"                               # Boolean to validate only test cases
 DISABLE_ERRORS="${DISABLE_ERRORS}"                             # Boolean to enable warning-only output without throwing errors
->>>>>>> e2923d0c
 
 ##############
 # Debug Vars #
@@ -239,6 +213,7 @@
 FILE_ARRAY_ENV=()                 # Array of files to check
 FILE_ARRAY_GO=()                  # Array of files to check
 FILE_ARRAY_HTML=()                # Array of files to check
+FILE_ARRAY_JAVA=()                # Array of files to check
 FILE_ARRAY_JAVASCRIPT_ES=()       # Array of files to check
 FILE_ARRAY_JAVASCRIPT_STANDARD=() # Array of files to check
 FILE_ARRAY_JSON=()                # Array of files to check
@@ -257,25 +232,8 @@
 FILE_ARRAY_TSX=()                 # Array of files to check
 FILE_ARRAY_TYPESCRIPT_ES=()       # Array of files to check
 FILE_ARRAY_TYPESCRIPT_STANDARD=() # Array of files to check
-<<<<<<< HEAD
-FILE_ARRAY_DOCKER=()              # Array of files to check
-FILE_ARRAY_GO=()                  # Array of files to check
-FILE_ARRAY_TERRAFORM=()           # Array of files to check
-FILE_ARRAY_POWERSHELL=()          # Array of files to check
-FILE_ARRAY_ARM=()                 # Array of files to check
-FILE_ARRAY_CSS=()                 # Array of files to check
-FILE_ARRAY_ENV=()                 # Array of files to check
-FILE_ARRAY_CLOJURE=()             # Array of files to check
-FILE_ARRAY_JAVA=()                # Array of files to check
-FILE_ARRAY_KOTLIN=()              # Array of files to check
-FILE_ARRAY_PROTOBUF=()            # Array of files to check
-FILE_ARRAY_OPENAPI=()             # Array of files to check
-FILE_ARRAY_DART=()                # Array of files to check
-FILE_ARRAY_HTML=()                # Array of files to check
-=======
 FILE_ARRAY_XML=()                 # Array of files to check
 FILE_ARRAY_YML=()                 # Array of files to check
->>>>>>> e2923d0c
 
 ############
 # Counters #
@@ -292,6 +250,7 @@
 ERRORS_FOUND_ENV=0                 # Count of errors found
 ERRORS_FOUND_GO=0                  # Count of errors found
 ERRORS_FOUND_HTML=0                # Count of errors found
+ERRORS_FOUND_JAVA=0                # Count of errors found
 ERRORS_FOUND_JAVASCRIPT_STANDARD=0 # Count of errors found
 ERRORS_FOUND_JAVASCRIPT_ES=0       # Count of errors found
 ERRORS_FOUND_JSON=0                # Count of errors found
@@ -310,25 +269,8 @@
 ERRORS_FOUND_TSX=0                 # Count of errors found
 ERRORS_FOUND_TYPESCRIPT_STANDARD=0 # Count of errors found
 ERRORS_FOUND_TYPESCRIPT_ES=0       # Count of errors found
-<<<<<<< HEAD
-ERRORS_FOUND_DOCKER=0              # Count of errors found
-ERRORS_FOUND_GO=0                  # Count of errors found
-ERRORS_FOUND_TERRAFORM=0           # Count of errors found
-ERRORS_FOUND_POWERSHELL=0          # Count of errors found
-ERRORS_FOUND_ARM=0                 # Count of errors found
-ERRORS_FOUND_CSS=0                 # Count of errors found
-ERRORS_FOUND_ENV=0                 # Count of errors found
-ERRORS_FOUND_CLOJURE=0             # Count of errors found
-ERRORS_FOUND_JAVA=0                # Count of errors found
-ERRORS_FOUND_KOTLIN=0              # Count of errors found
-ERRORS_FOUND_PROTOBUF=0            # Count of errors found
-ERRORS_FOUND_OPENAPI=0             # Count of errors found
-ERRORS_FOUND_DART=0                # Count of errors found
-ERRORS_FOUND_HTML=0                # Count of errors found
-=======
 ERRORS_FOUND_XML=0                 # Count of errors found
 ERRORS_FOUND_YML=0                 # Count of errors found
->>>>>>> e2923d0c
 
 ################################################################################
 ########################## FUNCTIONS BELOW #####################################
@@ -998,41 +940,7 @@
   ###############################
   # Exit with 1 if errors found #
   ###############################
-<<<<<<< HEAD
-  elif [ "$ERRORS_FOUND_YML" -ne 0 ] ||
-    [ "$ERRORS_FOUND_JSON" -ne 0 ] ||
-    [ "$ERRORS_FOUND_XML" -ne 0 ] ||
-    [ "$ERRORS_FOUND_MARKDOWN" -ne 0 ] ||
-    [ "$ERRORS_FOUND_BASH" -ne 0 ] ||
-    [ "$ERRORS_FOUND_PERL" -ne 0 ] ||
-    [ "$ERRORS_FOUND_RAKU" -ne 0 ] ||
-    [ "$ERRORS_FOUND_PHP" -ne 0 ] ||
-    [ "$ERRORS_FOUND_PYTHON" -ne 0 ] ||
-    [ "$ERRORS_FOUND_COFFEESCRIPT" -ne 0 ] ||
-    [ "$ERRORS_FOUND_ANSIBLE" -ne 0 ] ||
-    [ "$ERRORS_FOUND_JAVASCRIPT_ES" -ne 0 ] ||
-    [ "$ERRORS_FOUND_JAVASCRIPT_STANDARD" -ne 0 ] ||
-    [ "$ERRORS_FOUND_JSX" -ne 0 ] ||
-    [ "$ERRORS_FOUND_TSX" -ne 0 ] ||
-    [ "$ERRORS_FOUND_TYPESCRIPT_ES" -ne 0 ] ||
-    [ "$ERRORS_FOUND_TYPESCRIPT_STANDARD" -ne 0 ] ||
-    [ "$ERRORS_FOUND_DOCKER" -ne 0 ] ||
-    [ "$ERRORS_FOUND_GO" -ne 0 ] ||
-    [ "$ERRORS_FOUND_TERRAFORM" -ne 0 ] ||
-    [ "$ERRORS_FOUND_POWERSHELL" -ne 0 ] ||
-    [ "$ERRORS_FOUND_ARM" -ne 0 ] ||
-    [ "$ERRORS_FOUND_RUBY" -ne 0 ] ||
-    [ "$ERRORS_FOUND_CSS" -ne 0 ] ||
-    [ "$ERRORS_FOUND_CFN" -ne 0 ] ||
-    [ "$ERRORS_FOUND_ENV" -ne 0 ] ||
-    [ "$ERRORS_FOUND_OPENAPI" -ne 0 ] ||
-    [ "$ERRORS_FOUND_PROTOBUF" -ne 0 ] ||
-    [ "$ERRORS_FOUND_CLOJURE" -ne 0 ] ||
-    [ "$ERRORS_FOUND_JAVA" -ne 0 ] ||
-    [ "$ERRORS_FOUND_KOTLIN" -ne 0 ] ||
-    [ "$ERRORS_FOUND_DART" -ne 0 ] ||
-    [ "$ERRORS_FOUND_HTML" -ne 0 ]; then
-=======
+  
   elif [ "${ERRORS_FOUND_YML}" -ne 0 ] ||
     [ "${ERRORS_FOUND_JSON}" -ne 0 ] ||
     [ "${ERRORS_FOUND_XML}" -ne 0 ] ||
@@ -1044,6 +952,7 @@
     [ "${ERRORS_FOUND_PYTHON}" -ne 0 ] ||
     [ "${ERRORS_FOUND_COFFEESCRIPT}" -ne 0 ] ||
     [ "${ERRORS_FOUND_ANSIBLE}" -ne 0 ] ||
+    [ "$ERRORS_FOUND_JAVA" -ne 0 ] ||
     [ "${ERRORS_FOUND_JAVASCRIPT_ES}" -ne 0 ] ||
     [ "${ERRORS_FOUND_JAVASCRIPT_STANDARD}" -ne 0 ] ||
     [ "${ERRORS_FOUND_JSX}" -ne 0 ] ||
@@ -1065,7 +974,7 @@
     [ "${ERRORS_FOUND_KOTLIN}" -ne 0 ] ||
     [ "${ERRORS_FOUND_DART}" -ne 0 ] ||
     [ "${ERRORS_FOUND_HTML}" -ne 0 ]; then
->>>>>>> e2923d0c
+
     # Failed exit
     echo -e "${NC}${F[R]}Exiting with errors found!${NC}"
     exit 1
