--- conflicted
+++ resolved
@@ -56,11 +56,7 @@
   else
     # Success
     if [[ "$ACTIONS_RUNNER_DEBUG" == "true" ]]; then
-<<<<<<< HEAD
-      echo -e "${NC}${F[B]}Successfully found binary in system${NC}"
-=======
-      echo "Successfully found binary for [$LINTER_NAME] in system"
->>>>>>> 71da469d
+      echo -e "${NC}${F[B]}Successfully found binary for ${F[W]}[$LINTER_NAME]${F[B]} in system${NC}"
       echo "Location:[$VALIDATE_INSTALL_CMD]"
     fi
   fi
