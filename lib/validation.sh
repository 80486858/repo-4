--- conflicted
+++ resolved
@@ -84,7 +84,6 @@
   # Determine if any linters were explicitly set #
   ################################################
   ANY_SET="false"
-<<<<<<< HEAD
   if [[ -n $VALIDATE_ANSIBLE || -n \
     $VALIDATE_ARM || -n \
     $VALIDATE_BASH || -n \
@@ -115,38 +114,6 @@
     $VALIDATE_TYPESCRIPT_STANDARD || -n \
     $VALIDATE_XML || -n \
     $VALIDATE_YAML ]]; then
-=======
-  if [[ -n ${VALIDATE_YAML} || -n \
-    ${VALIDATE_JSON} || -n \
-    ${VALIDATE_XML} || -n \
-    ${VALIDATE_MARKDOWN} || -n \
-    ${VALIDATE_BASH} || -n \
-    ${VALIDATE_PERL} || -n \
-    ${VALIDATE_RAKU} || -n \
-    ${VALIDATE_PHP} || -n \
-    ${VALIDATE_PYTHON} || -n \
-    ${VALIDATE_RUBY} || -n \
-    ${VALIDATE_COFFEE} || -n \
-    ${VALIDATE_ANSIBLE} || -n \
-    ${VALIDATE_JAVASCRIPT_ES} || -n \
-    ${VALIDATE_JAVASCRIPT_STANDARD} || -n \
-    ${VALIDATE_TYPESCRIPT_ES} || -n \
-    ${VALIDATE_TYPESCRIPT_STANDARD} || -n \
-    ${VALIDATE_DOCKER} || -n \
-    ${VALIDATE_GO} || -n \
-    ${VALIDATE_TERRAFORM} || -n \
-    ${VALIDATE_POWERSHELL} || -n \
-    ${VALIDATE_ARM} || -n \
-    ${VALIDATE_CSS} || -n \
-    ${VALIDATE_ENV} || -n \
-    ${VALIDATE_CLOJURE} || -n \
-    ${VALIDATE_PROTOBUF} || -n \
-    ${VALIDATE_OPENAPI} || -n \
-    ${VALIDATE_KOTLIN} || -n \
-    ${VALIDATE_DART} || -n \
-    ${VALIDATE_EDITORCONFIG} || -n \
-    ${VALIDATE_HTML} ]]; then
->>>>>>> c04097d3
     ANY_SET="true"
   fi
 
