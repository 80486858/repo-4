--- conflicted
+++ resolved
@@ -46,42 +46,7 @@
   ################################
   # Convert strings to lowercase #
   ################################
-<<<<<<< HEAD
-  VALIDATE_ANSIBLE="${VALIDATE_ANSIBLE,,}"
-  VALIDATE_ARM="${VALIDATE_ARM,,}"
-  VALIDATE_BASH="${VALIDATE_BASH,,}"
-  VALIDATE_CLOJURE="${VALIDATE_CLOJURE,,}"
-  VALIDATE_COFFEE="${VALIDATE_COFFEE,,}"
-  VALIDATE_CSS="${VALIDATE_CSS,,}"
-  VALIDATE_DART="${VALIDATE_DART,,}"
-  VALIDATE_DOCKER="${VALIDATE_DOCKER,,}"
-  VALIDATE_EDITORCONFIG="${VALIDATE_EDITORCONFIG,,}"
-  VALIDATE_ENV="${VALIDATE_ENV,,}"
-  VALIDATE_GO="${VALIDATE_GO,,}"
-  VALIDATE_GROOVY="${VALIDATE_GROOVY,,}"
-  VALIDATE_HTML="${VALIDATE_HTML,,}"
-  VALIDATE_JAVASCRIPT_ES="${VALIDATE_JAVASCRIPT_ES,,}"
-  VALIDATE_JAVASCRIPT_STANDARD="${VALIDATE_JAVASCRIPT_STANDARD,,}"
-  VALIDATE_JSON="${VALIDATE_JSON,,}"
-  VALIDATE_JSX="${VALIDATE_JSX,,}"
-  VALIDATE_KOTLIN="${VALIDATE_KOTLIN,,}"
-  VALIDATE_MARKDOWN="${VALIDATE_MARKDOWN,,}"
-  VALIDATE_OPENAPI="${VALIDATE_OPENAPI,,}"
-  VALIDATE_PERL="${VALIDATE_PERL,,}"
-  VALIDATE_PHP="${VALIDATE_PHP,,}"
-  VALIDATE_POWERSHELL="${VALIDATE_POWERSHELL,,}"
-  VALIDATE_PROTOBUF="${VALIDATE_PROTOBUF,,}"
-  VALIDATE_PYTHON="${VALIDATE_PYTHON,,}"
-  VALIDATE_RAKU="${VALIDATE_RAKU,,}"
-  VALIDATE_RUBY="${VALIDATE_RUBY,,}"
-  VALIDATE_STATES="${VALIDATE_STATES,,}"
-  VALIDATE_TERRAFORM="${VALIDATE_TERRAFORM,,}"
-  VALIDATE_TSX="${VALIDATE_TSX,,}"
-  VALIDATE_TYPESCRIPT_ES="${VALIDATE_TYPESCRIPT_ES,,}"
-  VALIDATE_TYPESCRIPT_STANDARD="${VALIDATE_TYPESCRIPT_STANDARD,,}"
-  VALIDATE_YAML="${VALIDATE_YAML,,}"
-  VALIDATE_XML="${VALIDATE_XML,,}"
-=======
+
   # Loop through all languages
   for LANGUAGE in "${LANGUAGE_ARRAY[@]}"; do
     # build the variable
@@ -89,225 +54,12 @@
     # Set the value of the var to lowercase
     eval "${VALIDATE_LANGUAGE}=${!VALIDATE_LANGUAGE,,}"
   done
->>>>>>> 98ae902c
 
 
   ################################################
   # Determine if any linters were explicitly set #
   ################################################
   ANY_SET="false"
-<<<<<<< HEAD
-  if [[ -n ${VALIDATE_ANSIBLE} || -n \
-    ${VALIDATE_ARM} || -n \
-    ${VALIDATE_BASH} || -n \
-    ${VALIDATE_CLOJURE} || -n \
-    ${VALIDATE_COFFEE} || -n \
-    ${VALIDATE_CSS} || -n \
-    ${VALIDATE_DART} || -n \
-    ${VALIDATE_DOCKER} || -n \
-    ${VALIDATE_EDITORCONFIG} || -n \
-    ${VALIDATE_ENV} || -n \
-    ${VALIDATE_GO} || -n \
-    ${VALIDATE_GROOVY} || -n \
-    ${VALIDATE_HTML} || -n \
-    ${VALIDATE_JAVASCRIPT_ES} || -n \
-    ${VALIDATE_JAVASCRIPT_STANDARD} || -n \
-    ${VALIDATE_JSON} || -n \
-    ${VALIDATE_KOTLIN} || -n \
-    ${VALIDATE_MARKDOWN} || -n \
-    ${VALIDATE_OPENAPI} || -n \
-    ${VALIDATE_PERL} || -n \
-    ${VALIDATE_PHP} || -n \
-    ${VALIDATE_POWERSHELL} || -n \
-    ${VALIDATE_PROTOBUF} || -n \
-    ${VALIDATE_PYTHON} || -n \
-    ${VALIDATE_RAKU} || -n \
-    ${VALIDATE_RUBY} || -n \
-    ${VALIDATE_TERRAFORM} || -n \
-    ${VALIDATE_TYPESCRIPT_ES} || -n \
-    ${VALIDATE_TYPESCRIPT_STANDARD} || -n \
-    ${VALIDATE_XML} || -n \
-    ${VALIDATE_YAML} ]]; then
-    ANY_SET="true"
-  fi
-
-  ####################################
-  # Validate if we should check YAML #
-  ####################################
-  if [[ ${ANY_SET} == "true" ]]; then
-    # Some linter flags were set - only run those set to true
-    if [[ -z ${VALIDATE_YAML} ]]; then
-      # YAML flag was not set - default to false
-      VALIDATE_YAML="false"
-    fi
-  else
-    # No linter flags were set - default all to true
-    VALIDATE_YAML="true"
-  fi
-
-  ####################################
-  # Validate if we should check JSON #
-  ####################################
-  if [[ ${ANY_SET} == "true" ]]; then
-    # Some linter flags were set - only run those set to true
-    if [[ -z ${VALIDATE_JSON} ]]; then
-      # JSON flag was not set - default to false
-      VALIDATE_JSON="false"
-    fi
-  else
-    # No linter flags were set - default all to true
-    VALIDATE_JSON="true"
-  fi
-
-  ###################################
-  # Validate if we should check XML #
-  ###################################
-  if [[ ${ANY_SET} == "true" ]]; then
-    # Some linter flags were set - only run those set to true
-    if [[ -z ${VALIDATE_XML} ]]; then
-      # XML flag was not set - default to false
-      VALIDATE_XML="false"
-    fi
-  else
-    # No linter flags were set - default all to true
-    VALIDATE_XML="true"
-  fi
-
-  ########################################
-  # Validate if we should check MARKDOWN #
-  ########################################
-  if [[ ${ANY_SET} == "true" ]]; then
-    # Some linter flags were set - only run those set to true
-    if [[ -z ${VALIDATE_MARKDOWN} ]]; then
-      # MD flag was not set - default to false
-      VALIDATE_MARKDOWN="false"
-    fi
-  else
-    # No linter flags were set - default all to true
-    VALIDATE_MARKDOWN="true"
-  fi
-
-  ####################################
-  # Validate if we should check BASH #
-  ####################################
-  if [[ ${ANY_SET} == "true" ]]; then
-    # Some linter flags were set - only run those set to true
-    if [[ -z ${VALIDATE_BASH} ]]; then
-      # BASH flag was not set - default to false
-      VALIDATE_BASH="false"
-    fi
-  else
-    # No linter flags were set - default all to true
-    VALIDATE_BASH="true"
-  fi
-
-  ####################################
-  # Validate if we should check PERL #
-  ####################################
-  if [[ ${ANY_SET} == "true" ]]; then
-    # Some linter flags were set - only run those set to true
-    if [[ -z ${VALIDATE_PERL} ]]; then
-      # PERL flag was not set - default to false
-      VALIDATE_PERL="false"
-    fi
-  else
-    # No linter flags were set - default all to true
-    VALIDATE_PERL="true"
-  fi
-
-  ####################################
-  # Validate if we should check RAKU #
-  ####################################
-  if [[ ${ANY_SET} == "true" ]]; then
-    # Some linter flags were set - only run those set to true
-    if [[ -z ${VALIDATE_RAKU} ]]; then
-      # RAKU flag was not set - default to false
-      VALIDATE_RAKU="false"
-    fi
-  else
-    # No linter flags were set - default all to true
-    VALIDATE_RAKU="true"
-  fi
-
-  ####################################
-  # Validate if we should check PHP #
-  ####################################
-  if [[ ${ANY_SET} == "true" ]]; then
-    # Some linter flags were set - only run those set to true
-    if [[ -z ${VALIDATE_PHP} ]]; then
-      # PHP flag was not set - default to false
-      VALIDATE_PHP="false"
-    fi
-  else
-    # No linter flags were set - default all to true
-    VALIDATE_PHP="true"
-  fi
-
-  ######################################
-  # Validate if we should check PYTHON #
-  ######################################
-  if [[ ${ANY_SET} == "true" ]]; then
-    # Some linter flags were set - only run those set to true
-    if [[ -z ${VALIDATE_PYTHON} ]]; then
-      # PYTHON flag was not set - default to false
-      VALIDATE_PYTHON="false"
-    fi
-  else
-    # No linter flags were set - default all to true
-    VALIDATE_PYTHON="true"
-  fi
-
-  ####################################
-  # Validate if we should check RUBY #
-  ####################################
-  if [[ ${ANY_SET} == "true" ]]; then
-    # Some linter flags were set - only run those set to true
-    if [[ -z ${VALIDATE_RUBY} ]]; then
-      # RUBY flag was not set - default to false
-      VALIDATE_RUBY="false"
-    fi
-  else
-    # No linter flags were set - default all to true
-    VALIDATE_RUBY="true"
-  fi
-
-  ##########################################
-  # Validate if we should check AWS States #
-  ##########################################
-  if [[ ${ANY_SET} == "true" ]]; then
-    # Some linter flags were set - only run those set to true
-    if [[ -z ${VALIDATE_STATES} ]]; then
-      # STATES flag was not set - default to false
-      VALIDATE_STATES="false"
-    fi
-  else
-    # No linter flags were set - default all to true
-    VALIDATE_STATES="true"
-  fi
-
-  ######################################
-  # Validate if we should check COFFEE #
-  ######################################
-  if [[ ${ANY_SET} == "true" ]]; then
-    # Some linter flags were set - only run those set to true
-    if [[ -z ${VALIDATE_COFFEE} ]]; then
-      # COFFEE flag was not set - default to false
-      VALIDATE_COFFEE="false"
-    fi
-  else
-    # No linter flags were set - default all to true
-    VALIDATE_COFFEE="true"
-  fi
-
-  #######################################
-  # Validate if we should check ANSIBLE #
-  #######################################
-  if [[ ${ANY_SET} == "true" ]]; then
-    # Some linter flags were set - only run those set to true
-    if [[ -z ${VALIDATE_ANSIBLE} ]]; then
-      # ANSIBLE flag was not set - default to false
-      VALIDATE_ANSIBLE="false"
-=======
   # Loop through all languages
   for LANGUAGE in "${LANGUAGE_ARRAY[@]}"; do
     # build the variable
@@ -316,7 +68,6 @@
     if [ -n "${!VALIDATE_LANGUAGE}" ]; then
       # It was set, need to set flag
       ANY_SET="true"
->>>>>>> 98ae902c
     fi
   done
 
@@ -358,168 +109,6 @@
   #######################################
   # Print which linters we are enabling #
   #######################################
-<<<<<<< HEAD
-  if [[ ${VALIDATE_YAML} == "true" ]]; then
-    PRINT_ARRAY+=("- Validating [YAML] files in code base...")
-  else
-    PRINT_ARRAY+=("- Excluding [YAML] files in code base...")
-  fi
-  if [[ ${VALIDATE_JSON} == "true" ]]; then
-    PRINT_ARRAY+=("- Validating [JSON] files in code base...")
-  else
-    PRINT_ARRAY+=("- Excluding [JSON] files in code base...")
-  fi
-  if [[ ${VALIDATE_XML} == "true" ]]; then
-    PRINT_ARRAY+=("- Validating [XML] files in code base...")
-  else
-    PRINT_ARRAY+=("- Excluding [XML] files in code base...")
-  fi
-  if [[ ${VALIDATE_MARKDOWN} == "true" ]]; then
-    PRINT_ARRAY+=("- Validating [MARKDOWN] files in code base...")
-  else
-    PRINT_ARRAY+=("- Excluding [MARKDOWN] files in code base...")
-  fi
-  if [[ ${VALIDATE_BASH} == "true" ]]; then
-    PRINT_ARRAY+=("- Validating [BASH] files in code base...")
-  else
-    PRINT_ARRAY+=("- Excluding [BASH] files in code base...")
-  fi
-  if [[ ${VALIDATE_PERL} == "true" ]]; then
-    PRINT_ARRAY+=("- Validating [PERL] files in code base...")
-  else
-    PRINT_ARRAY+=("- Excluding [PERL] files in code base...")
-  fi
-  if [[ ${VALIDATE_RAKU} == "true" ]]; then
-    PRINT_ARRAY+=("- Validating [RAKU] files in code base...")
-  else
-    PRINT_ARRAY+=("- Excluding [RAKU] files in code base...")
-  fi
-  if [[ ${VALIDATE_PHP} == "true" ]]; then
-    PRINT_ARRAY+=("- Validating [PHP] files in code base...")
-  else
-    PRINT_ARRAY+=("- Excluding [PHP] files in code base...")
-  fi
-  if [[ ${VALIDATE_PYTHON} == "true" ]]; then
-    PRINT_ARRAY+=("- Validating [PYTHON] files in code base...")
-  else
-    PRINT_ARRAY+=("- Excluding [PYTHON] files in code base...")
-  fi
-  if [[ ${VALIDATE_RUBY} == "true" ]]; then
-    PRINT_ARRAY+=("- Validating [RUBY] files in code base...")
-  else
-    PRINT_ARRAY+=("- Excluding [RUBY] files in code base...")
-  fi
-  if [[ ${VALIDATE_COFFEE} == "true" ]]; then
-    PRINT_ARRAY+=("- Validating [COFFEE] files in code base...")
-  else
-    PRINT_ARRAY+=("- Excluding [COFFEE] files in code base...")
-  fi
-  if [[ ${VALIDATE_ANSIBLE} == "true" ]]; then
-    PRINT_ARRAY+=("- Validating [ANSIBLE] files in code base...")
-  else
-    PRINT_ARRAY+=("- Excluding [ANSIBLE] files in code base...")
-  fi
-  if [[ ${VALIDATE_JAVASCRIPT_ES} == "true" ]]; then
-    PRINT_ARRAY+=("- Validating [JAVASCRIPT(eslint)] files in code base...")
-  else
-    PRINT_ARRAY+=("- Excluding [JAVASCRIPT(eslint)] files in code base...")
-  fi
-  if [[ ${VALIDATE_JAVASCRIPT_STANDARD} == "true" ]]; then
-    PRINT_ARRAY+=("- Validating [JAVASCRIPT(standard)] files in code base...")
-  else
-    PRINT_ARRAY+=("- Excluding [JAVASCRIPT(standard)] files in code base...")
-  fi
-  if [[ ${VALIDATE_TYPESCRIPT_ES} == "true" ]]; then
-    PRINT_ARRAY+=("- Validating [TYPESCRIPT(eslint)] files in code base...")
-  else
-    PRINT_ARRAY+=("- Excluding [TYPESCRIPT(eslint)] files in code base...")
-  fi
-  if [[ ${VALIDATE_TYPESCRIPT_STANDARD} == "true" ]]; then
-    PRINT_ARRAY+=("- Validating [TYPESCRIPT(standard)] files in code base...")
-  else
-    PRINT_ARRAY+=("- Excluding [TYPESCRIPT(standard)] files in code base...")
-  fi
-  if [[ ${VALIDATE_DOCKER} == "true" ]]; then
-    PRINT_ARRAY+=("- Validating [DOCKER] files in code base...")
-  else
-    PRINT_ARRAY+=("- Excluding [DOCKER] files in code base...")
-  fi
-  if [[ ${VALIDATE_GO} == "true" ]]; then
-    PRINT_ARRAY+=("- Validating [GOLANG] files in code base...")
-  else
-    PRINT_ARRAY+=("- Excluding [GOLANG] files in code base...")
-  fi
-  if [[ ${VALIDATE_TERRAFORM} == "true" ]]; then
-    PRINT_ARRAY+=("- Validating [TERRAFORM] files in code base...")
-  else
-    PRINT_ARRAY+=("- Excluding [TERRAFORM] files in code base...")
-  fi
-  if [[ ${VALIDATE_POWERSHELL} == "true" ]]; then
-    PRINT_ARRAY+=("- Validating [POWERSHELL] files in code base...")
-  else
-    PRINT_ARRAY+=("- Excluding [POWERSHELL] files in code base...")
-  fi
-  if [[ ${VALIDATE_ARM} == "true" ]]; then
-    PRINT_ARRAY+=("- Validating [ARM] files in code base...")
-  else
-    PRINT_ARRAY+=("- Excluding [ARM] files in code base...")
-  fi
-  if [[ ${VALIDATE_CSS} == "true" ]]; then
-    PRINT_ARRAY+=("- Validating [CSS] files in code base...")
-  else
-    PRINT_ARRAY+=("- Excluding [CSS] files in code base...")
-  fi
-  if [[ ${VALIDATE_CLOJURE} == "true" ]]; then
-    PRINT_ARRAY+=("- Validating [CLOJURE] files in code base...")
-  else
-    PRINT_ARRAY+=("- Excluding [CLOJURE] files in code base...")
-  fi
-  if [[ ${VALIDATE_ENV} == "true" ]]; then
-    PRINT_ARRAY+=("- Validating [ENV] files in code base...")
-  else
-    PRINT_ARRAY+=("- Excluding [ENV] files in code base...")
-  fi
-  if [[ ${VALIDATE_KOTLIN} == "true" ]]; then
-    PRINT_ARRAY+=("- Validating [KOTLIN] files in code base...")
-  else
-    PRINT_ARRAY+=("- Excluding [KOTLIN] files in code base...")
-  fi
-  if [[ ${VALIDATE_OPENAPI} == "true" ]]; then
-    PRINT_ARRAY+=("- Validating [OPENAPI] files in code base...")
-  else
-    PRINT_ARRAY+=("- Excluding [OPENAPI] files in code base...")
-  fi
-  if [[ ${VALIDATE_PROTOBUF} == "true" ]]; then
-    PRINT_ARRAY+=("- Validating [PROTOBUF] files in code base...")
-  else
-    PRINT_ARRAY+=("- Excluding [PROTOBUF] files in code base...")
-  fi
-  if [[ ${VALIDATE_DART} == "true" ]]; then
-    PRINT_ARRAY+=("- Validating [DART] files in code base...")
-  else
-    PRINT_ARRAY+=("- Excluding [DART] files in code base...")
-  fi
-  if [[ ${VALIDATE_EDITORCONFIG} == "true" ]]; then
-    PRINT_ARRAY+=("- Validating [EDITORCONFIG] files in code base...")
-  else
-    PRINT_ARRAY+=("- Excluding [EDITORCONFIG] files in code base...")
-  fi
-  if [[ ${VALIDATE_HTML} == "true" ]]; then
-    PRINT_ARRAY+=("- Validating [HTML] files in code base...")
-  else
-    PRINT_ARRAY+=("- Excluding [HTML] files in code base...")
-  fi
-  if [[ $VALIDATE_GROOVY == "true" ]]; then
-    PRINT_ARRAY+=("- Validating [GROOVY] files in code base...")
-  else
-    PRINT_ARRAY+=("- Excluding [GROOVY] files in code base...")
-  fi
-  if [[ ${VALIDATE_STATES} == "true" ]]; then
-    PRINT_ARRAY+=("- Validating [AWS STATES] files in code base...")
-  else
-    PRINT_ARRAY+=("- Excluding [AWS STATES] files in code base...")
-  fi
-=======
   # Loop through all languages
   for LANGUAGE in "${LANGUAGE_ARRAY[@]}"; do
     # build the variable
@@ -532,7 +121,6 @@
       PRINT_ARRAY+=("- Excluding [$LANGUAGE] files in code base...")
     fi
   done
->>>>>>> 98ae902c
 
   ##############################
   # Validate Ansible Directory #
