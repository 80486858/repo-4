import 'package:json_annotation/json_annotation.dart';
import '../interface/JsonObject.dart';

import 'KnowledgePanelElement.dart';

part 'KnowledgePanel.g.dart';

/// Type of the KnowledgePanel.
enum KnowledgePanelType {
  /// Do you know types informative Knowledge Panels.
  @JsonValue('doyouknow')
  DO_YOU_KNOW,

  /// Knowledge Panel with ecoscore information.
  @JsonValue('score')
  SCORE,

  /// Knowledge Panel with ecoscore LCA.
  @JsonValue('ecoscore_lca')
  ECOSCORE_LCA,
  UNKNOWN,
}

/// Level of information conveyed by this KnowledgePanel.
///
/// Client may choose to display the panel based on the level.
enum Level {
  @JsonValue('trivia')
  TRIVIA,
  @JsonValue('info')
  INFO,
  @JsonValue('helpful')
  HELPFUL,
  @JsonValue('warning')
  WARNING,
  @JsonValue('alert')
  ALERT,
  UNKNOWN,
}

/// Grade of the panel, depicting the level of impact the product has on the
/// corresponding topic.
///
/// Client can choose to color code the panel depending on how good/bad the grade is.
enum Grade {
  A,
  B,
  C,
  D,
  E,
  UNKNOWN,
}

/// KnowledgePanels are a standardized and generic units of information that
/// the client can display on the product page.
///
/// See http://shorturl.at/oxRS9 for details.
// NOTE: This is WIP, do not use and expect changes.
@JsonSerializable()
class KnowledgePanel extends JsonObject {
  /// Panel id of the parent panel.
<<<<<<< HEAD
  final String parentPanelId;
=======
  @JsonKey(name: 'parent_panel_id')
  final String parentPanelId;

  /// Title of the KnowledgePanel.
  @JsonKey(name: 'title_element')
  final TitleElement titleElement;
>>>>>>> 63c9f477

  final KnowledgePanelType type;

  /// Level of this KnowledgePanel. Client may choose to display the panel based
  /// on the level.
  @JsonKey(unknownEnumValue: Level.UNKNOWN)
  final Level level;

  /// The topics discussed in this knowledge panel, example: 'Environment'.
  final List<String>? topics;

  /// KnowledgePanelElement is a single unit of KnowledgePanel that can be
  /// rendered on the client.
  final List<KnowledgePanelElement> elements;

  /// Grade of the panel, depicting the level of impact the product has for the
  /// corresponding topics. Client can choose to color code the panel depending
  /// on how good/bad the grade is.
  /// Scale: 'A' -> 'E'
  @JsonKey(unknownEnumValue: Grade.UNKNOWN)
  final Grade? grade;

  const KnowledgePanel({
    required this.parentPanelId,
<<<<<<< HEAD
=======
    required this.titleElement,
>>>>>>> 63c9f477
    required this.type,
    required this.level,
    required this.elements,
    this.topics,
    this.grade,
  });

  factory KnowledgePanel.fromJson(Map<String, dynamic> json) =>
      _$KnowledgePanelFromJson(json);

  @override
  Map<String, dynamic> toJson() => _$KnowledgePanelToJson(this);
}

/// An element representing the title of the KnowledgePanel which could consist
/// of a text title, subtitle and an icon.
@JsonSerializable()
class TitleElement extends JsonObject {
  /// Title string of the panel. Example - 'Eco-Score D'.
  final String title;

  /// Subtitle of the panel. Example - 'High environmental impact'.
  final String? subtitle;

  /// URL of an icon representing the Panel.
  @JsonKey(name: 'icon_url')
  final String? iconUrl;

  const TitleElement({
    required this.title,
    this.subtitle,
    this.iconUrl,
  });

  factory TitleElement.fromJson(Map<String, dynamic> json) =>
      _$TitleElementFromJson(json);

  @override
  Map<String, dynamic> toJson() => _$TitleElementToJson(this);
}<|MERGE_RESOLUTION|>--- conflicted
+++ resolved
@@ -59,16 +59,12 @@
 @JsonSerializable()
 class KnowledgePanel extends JsonObject {
   /// Panel id of the parent panel.
-<<<<<<< HEAD
-  final String parentPanelId;
-=======
   @JsonKey(name: 'parent_panel_id')
   final String parentPanelId;
 
   /// Title of the KnowledgePanel.
   @JsonKey(name: 'title_element')
   final TitleElement titleElement;
->>>>>>> 63c9f477
 
   final KnowledgePanelType type;
 
@@ -93,10 +89,7 @@
 
   const KnowledgePanel({
     required this.parentPanelId,
-<<<<<<< HEAD
-=======
     required this.titleElement,
->>>>>>> 63c9f477
     required this.type,
     required this.level,
     required this.elements,
