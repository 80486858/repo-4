enum ProductField {
  BARCODE,
  NAME,
  GENERIC_NAME,
  BRANDS,
  BRANDS_TAGS,
  COUNTRIES,
  COUNTRIES_TAGS,
  LANGUAGE,
  QUANTITY,
  SERVING_SIZE,
  PACKAGING_QUANTITY,
  FRONT_IMAGE,
  SELECTED_IMAGE,
  IMAGE_FRONT_URL,
  IMAGE_FRONT_SMALL_URL,
  IMAGE_INGREDIENTS_URL,
  IMAGE_INGREDIENTS_SMALL_URL,
  IMAGE_NUTRITION_URL,
  IMAGE_NUTRITION_SMALL_URL,
  IMAGE_PACKAGING_URL,
  IMAGE_PACKAGING_SMALL_URL,
  IMAGES,
  INGREDIENTS,
  NUTRIMENTS,
  ADDITIVES,
  NUTRIENT_LEVELS,
  INGREDIENTS_TEXT,
  NUTRIMENT_ENERGY_UNIT,
  NUTRIMENT_DATA_PER,
  NUTRISCORE,
  CATEGORIES,
  CATEGORIES_TAGS,
  CATEGORIES_TAGS_TRANSLATED,
  LABELS_TAGS,
  LABELS_TAGS_TRANSLATED,
  MISC_TAGS,
  STATES_TAGS,
  TRACES_TAGS,
  INGREDIENTS_ANALYSIS_TAGS,
  ALLERGENS,
  ENVIRONMENT_IMPACT_LEVELS,
  ATTRIBUTE_GROUPS,
  ECOSCORE_GRADE,
  ECOSCORE_SCORE,
  ECOSCORE_DATA,
  ALL
}

extension ProductFieldExtension on ProductField {
  String get key {
    switch (this) {
      case ProductField.BARCODE:
        return 'code';
      case ProductField.NAME:
        return 'product_name';
      case ProductField.GENERIC_NAME:
        return 'generic_name';
      case ProductField.BRANDS:
        return 'brands';
      case ProductField.BRANDS_TAGS:
        return 'brands_tags';
      case ProductField.COUNTRIES:
        return 'countries';
      case ProductField.COUNTRIES_TAGS:
        return 'countries_tags';
      case ProductField.LANGUAGE:
        return 'lang';
      case ProductField.QUANTITY:
        return 'quantity';
      case ProductField.SERVING_SIZE:
        return 'serving_size';
      case ProductField.PACKAGING_QUANTITY:
        return 'product_quantity';
      case ProductField.FRONT_IMAGE:
<<<<<<< HEAD
        return "image_small_url";
      case ProductField.IMAGE_FRONT_URL:
        return "image_front_url";
      case ProductField.IMAGE_FRONT_SMALL_URL:
        return "image_front_small_url";
      case ProductField.IMAGE_INGREDIENTS_URL:
        return "image_ingredients_url";
      case ProductField.IMAGE_INGREDIENTS_SMALL_URL:
        return "image_ingredients_small_url";
      case ProductField.IMAGE_NUTRITION_URL:
        return "image_nutrition_url";
      case ProductField.IMAGE_NUTRITION_SMALL_URL:
        return "image_nutrition_small_url";
      case ProductField.IMAGE_PACKAGING_URL:
        return "image_packaging_url";
      case ProductField.IMAGE_PACKAGING_SMALL_URL:
        return "image_packaging_small_url";
=======
        return 'image_small_url';
>>>>>>> c2f70152
      case ProductField.SELECTED_IMAGE:
        return 'selected_images';
      case ProductField.IMAGES:
        return 'images';
      case ProductField.INGREDIENTS:
        return 'ingredients';
      case ProductField.NUTRIMENTS:
        return 'nutriments';
      case ProductField.ADDITIVES:
        return 'additives_tags';
      case ProductField.NUTRIENT_LEVELS:
        return 'nutrient_levels';
      case ProductField.INGREDIENTS_TEXT:
        return 'ingredients_text';
      case ProductField.NUTRIMENT_ENERGY_UNIT:
        return 'nutriment_energy_unit';
      case ProductField.NUTRIMENT_DATA_PER:
        return 'nutrition_data_per';
      case ProductField.NUTRISCORE:
        return 'nutrition_grade_fr';
      case ProductField.CATEGORIES:
        return 'categories';
      case ProductField.CATEGORIES_TAGS:
        return 'categories_tags';
      case ProductField.CATEGORIES_TAGS_TRANSLATED:
        return 'categories_tags_';
      case ProductField.LABELS_TAGS:
        return 'labels_tags';
      case ProductField.LABELS_TAGS_TRANSLATED:
        return 'labels_tags_';
      case ProductField.MISC_TAGS:
        return 'misc';
      case ProductField.STATES_TAGS:
        return 'states_tags';
      case ProductField.TRACES_TAGS:
        return 'traces_tags';
      case ProductField.INGREDIENTS_ANALYSIS_TAGS:
        return 'ingredients_analysis_tags';
      case ProductField.ALLERGENS:
        return 'allergens_tags';
      case ProductField.ENVIRONMENT_IMPACT_LEVELS:
        return 'environment_impact_level_tags';
      case ProductField.ATTRIBUTE_GROUPS:
        return 'attribute_groups';
      case ProductField.ECOSCORE_GRADE:
        return 'ecoscore_grade';
      case ProductField.ECOSCORE_SCORE:
        return 'ecoscore_score';
      case ProductField.ECOSCORE_DATA:
        return 'ecoscore_data';
      default:
        return '';
    }
  }
}<|MERGE_RESOLUTION|>--- conflicted
+++ resolved
@@ -73,7 +73,6 @@
       case ProductField.PACKAGING_QUANTITY:
         return 'product_quantity';
       case ProductField.FRONT_IMAGE:
-<<<<<<< HEAD
         return "image_small_url";
       case ProductField.IMAGE_FRONT_URL:
         return "image_front_url";
@@ -91,9 +90,6 @@
         return "image_packaging_url";
       case ProductField.IMAGE_PACKAGING_SMALL_URL:
         return "image_packaging_small_url";
-=======
-        return 'image_small_url';
->>>>>>> c2f70152
       case ProductField.SELECTED_IMAGE:
         return 'selected_images';
       case ProductField.IMAGES:
