--- conflicted
+++ resolved
@@ -17,6 +17,10 @@
     'milli-gram': Unit.MILLI_G,
     'mG': Unit.MILLI_G,
     'micro-gram': Unit.MICRO_G,
+    'µg': Unit.MICRO_G,
+    '&#181;g': Unit.MICRO_G,
+    '&micro;g': Unit.MICRO_G,
+    '&#xb5;g': Unit.MICRO_G,
     'ml': Unit.MILLI_L,
     'mL': Unit.MILLI_L,
     'Ml': Unit.MILLI_L,
@@ -45,65 +49,6 @@
       return Unit.UNKNOWN;
     }
 
-<<<<<<< HEAD
     return _UNITS[s] ?? Unit.UNKNOWN;
-=======
-    switch (s) {
-      case 'kcal':
-        return Unit.KCAL;
-      case 'kCal':
-        return Unit.KCAL;
-      case 'KCal':
-        return Unit.KCAL;
-      case 'kj':
-        return Unit.KJ;
-      case 'Kj':
-        return Unit.KJ;
-      case 'kJ':
-        return Unit.KJ;
-      case 'KJ':
-        return Unit.KJ;
-      case 'g':
-        return Unit.G;
-      case 'G':
-        return Unit.G;
-      case 'mg':
-        return Unit.MILLI_G;
-      case 'milli-gram':
-        return Unit.MILLI_G;
-      case 'mG':
-        return Unit.MILLI_G;
-      case 'micro-gram':
-      case 'µg':
-      case '&#181;g':
-      case '&micro;g':
-      case '&#xb5;g':
-        return Unit.MICRO_G;
-      case 'ml':
-        return Unit.MILLI_L;
-      case 'mL':
-        return Unit.MILLI_L;
-      case 'Ml':
-        return Unit.MILLI_L;
-      case 'ML':
-        return Unit.MILLI_L;
-      case 'milli-liter':
-        return Unit.MILLI_L;
-      case 'liter':
-        return Unit.L;
-      case 'L':
-        return Unit.L;
-      case 'l':
-        return Unit.L;
-      case '%':
-        return Unit.PERCENT;
-      case 'per cent':
-        return Unit.PERCENT;
-      case 'percent':
-        return Unit.PERCENT;
-      default:
-        return Unit.UNKNOWN;
-    }
->>>>>>> dad8c41c
   }
 }