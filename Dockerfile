--- conflicted
+++ resolved
@@ -1,4 +1,3 @@
-<<<<<<< HEAD
 ###########################################
 ###########################################
 ## Dockerfile to run GitHub Super-Linter ##
@@ -28,186 +27,25 @@
     libxml2-utils perl \
     ruby ruby-dev ruby-bundler ruby-rdoc make \
     py3-setuptools ansible-lint \
-    go
-
-#####################
-# Run Pip3 Installs #
-#####################
-RUN pip3 --no-cache-dir install --upgrade --no-cache-dir \
-    yamllint pylint yq
-
-####################
-# Run NPM Installs #
-####################
-RUN npm config set package-lock false \
-    && npm config set loglevel error \
-    && npm -g --no-cache install \
-      markdownlint-cli \
-      jsonlint prettyjson \
-      coffeelint \
-      typescript eslint \
-      standard \
-      babel-eslint \
-      @typescript-eslint/eslint-plugin \
-      @typescript-eslint/parser \
-      eslint-plugin-jest \
-      && npm --no-cache install \
-      markdownlint-cli \
-      jsonlint prettyjson \
-      coffeelint \
-      typescript eslint \
-      standard \
-      babel-eslint \
-      prettier \
-      eslint-config-prettier \
-      @typescript-eslint/eslint-plugin \
-      @typescript-eslint/parser \
-      eslint-plugin-jest
-
-####################################
-# Install dockerfilelint from repo #
-####################################
-RUN git clone https://github.com/replicatedhq/dockerfilelint.git && cd /dockerfilelint && npm install
-
- # I think we could fix this with path but not sure the language...
- # https://github.com/nodejs/docker-node/blob/master/docs/BestPractices.md
-
-####################
-# Run GEM installs #
-####################
-RUN gem install rubocop:0.74.0 rubocop-rails rubocop-github:0.13.0
-
-# Need to fix the version as it installs 'rubocop:0.85.1' as a dep, and forces the default
-# We then need to promot the correct verion, uninstall, and fix deps
-RUN sh -c 'gem install --default rubocop:0.74.0;  yes | gem uninstall rubocop:0.85.1 -a -x -I; gem install rubocop:0.74.0'
-
-######################
-# Install shellcheck #
-######################
-RUN wget -qO- "https://github.com/koalaman/shellcheck/releases/download/stable/shellcheck-stable.linux.x86_64.tar.xz" | tar -xJv \
-    && mv "shellcheck-stable/shellcheck" /usr/bin/
-
-#####################
-# Install Go Linter #
-#####################
-ARG GO_VERSION='v1.23.7'
-RUN wget -O- -nvq https://raw.githubusercontent.com/golangci/golangci-lint/master/install.sh | sh -s "$GO_VERSION"
-
-##################
-# Install TFLint #
-##################
-RUN curl -Ls "$(curl -Ls https://api.github.com/repos/terraform-linters/tflint/releases/latest | grep -o -E "https://.+?_linux_amd64.zip")" -o tflint.zip && unzip tflint.zip && rm tflint.zip \
-    && mv "tflint" /usr/bin/
-
+    go \
+    ca-certificates less ncurses-terminfo-base \
+    krb5-libs libgcc libintl libssl1.1 libstdc++ \
+    tzdata userspace-rcu zlib icu-libs lttng-ust
+    
 #########################################
 # Install Powershell + PSScriptAnalyzer #
 #########################################
 # Reference: https://docs.microsoft.com/en-us/powershell/scripting/install/installing-powershell-core-on-linux?view=powershell-7
 # Slightly modified to always retrieve latest stable Powershell version
-RUN apk add --no-cache \
-    ca-certificates \
-    less \
-    ncurses-terminfo-base \
-    krb5-libs \
-    libgcc \
-    libintl \
-    libssl1.1 \
-    libstdc++ \
-    tzdata \
-    userspace-rcu \
-    zlib \
-    icu-libs \
-    curl \ 
-    lttng-ust \ 
-    && \
-    mkdir -p /opt/microsoft/powershell/7 \
-    && \
-    curl -s https://api.github.com/repos/powershell/powershell/releases/latest \
+RUN mkdir -p /opt/microsoft/powershell/7 \
+    && curl -s https://api.github.com/repos/powershell/powershell/releases/latest \
     | grep browser_download_url \
     | grep linux-alpine-x64 \
     | cut -d '"' -f 4 \
     | xargs -n 1 wget -O - \
     | tar -xzC /opt/microsoft/powershell/7 \
-    && \
-    ln -s /opt/microsoft/powershell/7/pwsh /usr/bin/pwsh \
-    && \
-    pwsh -c 'install-module psscriptanalyzer -force'
-    
-
-###########################################
-# Load GitHub Env Vars for GitHub Actions #
-###########################################
-ENV GITHUB_SHA=${GITHUB_SHA} \
-    GITHUB_EVENT_PATH=${GITHUB_EVENT_PATH} \
-    GITHUB_WORKSPACE=${GITHUB_WORKSPACE} \
-    VALIDATE_ALL_CODEBASE=${VALIDATE_ALL_CODEBASE} \
-    VALIDATE_YAML=${VALIDATE_YAML} \
-    VALIDATE_JSON=${VALIDATE_JSON} \
-    VALIDATE_XML=${VALIDATE_XML} \
-    VALIDATE_MD=${VALIDATE_MD} \
-    VALIDATE_BASH=${VALIDATE_BASH} \
-    VALIDATE_PERL=${VALIDATE_PERL} \
-    VALIDATE_PYTHON=${VALIDATE_PYTHON} \
-    VALIDATE_RUBY=${VALIDATE_RUBY} \
-    VALIDATE_COFFEE=${VALIDATE_COFFEE} \
-    VALIDATE_ANSIBLE=${VALIDATE_ANSIBLE} \
-    VALIDATE_DOCKER=${VALIDATE_DOCKER} \
-    VALIDATE_JAVASCRIPT_ES=${VALIDATE_JAVASCRIPT_ES} \
-    VALIDATE_JAVASCRIPT_STANDARD=${VALIDATE_JAVASCRIPT_STANDARD} \
-    VALIDATE_TYPESCRIPT_ES=${VALIDATE_TYPESCRIPT_ES} \
-    VALIDATE_TYPESCRIPT_STANDARD=${VALIDATE_TYPESCRIPT_STANDARD} \
-    VALIDATE_GO=${VALIDATE_GO} \
-    VALIDATE_TERRAFORM=${VALIDATE_TERRAFORM} \
-    ANSIBLE_DIRECTORY=${ANSIBLE_DIRECTORY} \
-    RUN_LOCAL=${RUN_LOCAL} \
-    TEST_CASE_RUN=${TEST_CASE_RUN} \
-    ACTIONS_RUNNER_DEBUG=${ACTIONS_RUNNER_DEBUG}
-
-#############################
-# Copy scripts to container #
-#############################
-COPY lib /action/lib
-
-##################################
-# Copy linter rules to container #
-##################################
-COPY TEMPLATES /action/lib/.automation
-
-######################
-# Set the entrypoint #
-######################
-ENTRYPOINT ["/action/lib/linter.sh"]
-=======
-###########################################
-###########################################
-## Dockerfile to run GitHub Super-Linter ##
-###########################################
-###########################################
-
-##################
-# Get base image #
-##################
-FROM python:alpine
-
-#########################################
-# Label the instance and set maintainer #
-#########################################
-LABEL com.github.actions.name="GitHub Super-Linter" \
-      com.github.actions.description="Lint your code base with GitHub Actions" \
-      com.github.actions.icon="code" \
-      com.github.actions.color="red" \
-      maintainer="GitHub DevOps <github_devops@github.com>"
-
-####################
-# Run APK installs #
-####################
-RUN apk add --no-cache \
-    bash git git-lfs musl-dev curl gcc jq file\
-    npm nodejs \
-    libxml2-utils perl \
-    ruby ruby-dev ruby-bundler ruby-rdoc make \
-    py3-setuptools ansible-lint \
-    go
+    && ln -s /opt/microsoft/powershell/7/pwsh /usr/bin/pwsh \
+    && pwsh -c 'install-module psscriptanalyzer -force'
 
 #####################
 # Run Pip3 Installs #
@@ -315,6 +153,7 @@
     VALIDATE_TERRAFORM=${VALIDATE_TERRAFORM} \
     VALIDATE_CSS=${VALIDATE_CSS} \
     VALIDATE_ENV=${VALIDATE_ENV} \
+    VALIDATE_POWERSHELL=${VALIDATE_POWERSHELL} \
     ANSIBLE_DIRECTORY=${ANSIBLE_DIRECTORY} \
     RUN_LOCAL=${RUN_LOCAL} \
     TEST_CASE_RUN=${TEST_CASE_RUN} \
@@ -334,5 +173,4 @@
 ######################
 # Set the entrypoint #
 ######################
-ENTRYPOINT ["/action/lib/linter.sh"]
->>>>>>> 3dbc49c3
+ENTRYPOINT ["/action/lib/linter.sh"]