--- conflicted
+++ resolved
@@ -131,7 +131,6 @@
 RUN wget "https://github.com/dotenv-linter/dotenv-linter/releases/latest/download/dotenv-linter-alpine-x86_64.tar.gz" -O - -q | tar -xzf - \
     && mv "dotenv-linter" /usr/bin
 
-<<<<<<< HEAD
 #####################
 # Install clj-kondo #
 #####################
@@ -140,13 +139,12 @@
     && unzip clj-kondo-${CLJ_KONDO_VERSION}-linux-static-amd64.zip \
     && rm clj-kondo-${CLJ_KONDO_VERSION}-linux-static-amd64.zip \
     && mv clj-kondo /usr/bin/
-=======
+
 ##################
 # Install ktlint #
 ##################
 RUN curl -sSLO https://github.com/pinterest/ktlint/releases/latest/download/ktlint && chmod a+x ktlint \
     && mv "ktlint" /usr/bin/
->>>>>>> 6452f93b
 
 ###########################################
 # Load GitHub Env Vars for GitHub Actions #
@@ -176,12 +174,9 @@
     VALIDATE_TERRAFORM=${VALIDATE_TERRAFORM} \
     VALIDATE_CSS=${VALIDATE_CSS} \
     VALIDATE_ENV=${VALIDATE_ENV} \
-<<<<<<< HEAD
     VALIDATE_CLOJURE=${VALIDATE_CLOJURE} \
-=======
     VALIDATE_KOTLIN=${VALIDATE_KOTLIN} \
     VALIDATE_POWERSHELL=${VALIDATE_POWERSHELL} \
->>>>>>> 6452f93b
     ANSIBLE_DIRECTORY=${ANSIBLE_DIRECTORY} \
     RUN_LOCAL=${RUN_LOCAL} \
     TEST_CASE_RUN=${TEST_CASE_RUN} \
