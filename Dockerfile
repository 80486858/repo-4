###########################################
###########################################
## Dockerfile to run GitHub Super-Linter ##
###########################################
###########################################

##################
# Get base image #
##################
FROM python:alpine

#########################################
# Label the instance and set maintainer #
#########################################
LABEL com.github.actions.name="GitHub Super-Linter" \
      com.github.actions.description="Lint your code base with GitHub Actions" \
      com.github.actions.icon="code" \
      com.github.actions.color="red" \
      maintainer="GitHub DevOps <github_devops@github.com>"

####################
# Run APK installs #
####################
RUN apk add --no-cache \
    bash git git-lfs musl-dev curl gcc jq file\
    npm nodejs \
    libxml2-utils perl \
    ruby ruby-dev ruby-bundler ruby-rdoc make \
    py3-setuptools ansible-lint \
    go \
    ca-certificates less ncurses-terminfo-base \
    krb5-libs libgcc libintl libssl1.1 libstdc++ \
    tzdata userspace-rcu zlib icu-libs lttng-ust

#########################################
# Install Powershell + PSScriptAnalyzer #
#########################################
# Reference: https://docs.microsoft.com/en-us/powershell/scripting/install/installing-powershell-core-on-linux?view=powershell-7
# Slightly modified to always retrieve latest stable Powershell version
RUN mkdir -p /opt/microsoft/powershell/7 \
    && curl -s https://api.github.com/repos/powershell/powershell/releases/latest \
    | grep browser_download_url \
    | grep linux-alpine-x64 \
    | cut -d '"' -f 4 \
    | xargs -n 1 wget -O - \
    | tar -xzC /opt/microsoft/powershell/7 \
    && ln -s /opt/microsoft/powershell/7/pwsh /usr/bin/pwsh \
    && pwsh -c 'install-module psscriptanalyzer -force'

#####################
# Run Pip3 Installs #
#####################
RUN pip3 --no-cache-dir install --upgrade --no-cache-dir \
    yamllint pylint yq

####################
# Run NPM Installs #
####################
RUN npm config set package-lock false \
    && npm config set loglevel error \
    && npm -g --no-cache install \
      markdownlint-cli \
      jsonlint prettyjson \
      @coffeelint/cli \
      typescript eslint \
      standard \
      babel-eslint \
      @typescript-eslint/eslint-plugin \
      @typescript-eslint/parser \
      eslint-plugin-jest \
      stylelint \
      stylelint-config-standard \
      && npm --no-cache install \
      markdownlint-cli \
      jsonlint prettyjson \
      @coffeelint/cli \
      typescript eslint \
      standard \
      babel-eslint \
      prettier \
      eslint-config-prettier \
      @typescript-eslint/eslint-plugin \
      @typescript-eslint/parser \
      eslint-plugin-jest \
      stylelint \
      stylelint-config-standard

####################################
# Install dockerfilelint from repo #
####################################
RUN git clone https://github.com/replicatedhq/dockerfilelint.git && cd /dockerfilelint && npm install

 # I think we could fix this with path but not sure the language...
 # https://github.com/nodejs/docker-node/blob/master/docs/BestPractices.md

####################
# Run GEM installs #
####################
RUN gem install rubocop:0.74.0 rubocop-rails rubocop-github:0.13.0

# Need to fix the version as it installs 'rubocop:0.85.1' as a dep, and forces the default
<<<<<<< HEAD
# We then need to promot the correct verion, uninstall, and fix deps
=======
# We then need to promote the correct version, uninstall, and fix deps
>>>>>>> 20374bf0
RUN sh -c 'INCORRECT_VERSION=$(gem list rhc -e rubocop | grep rubocop | awk "{print $2}" | cut -d"(" -f2 | cut -d"," -f1); \
  gem install --default rubocop:0.74.0; \
  yes | gem uninstall rubocop:$INCORRECT_VERSION -a -x -I; \
  gem install rubocop:0.74.0'

######################
# Install shellcheck #
######################
RUN wget -qO- "https://github.com/koalaman/shellcheck/releases/download/stable/shellcheck-stable.linux.x86_64.tar.xz" | tar -xJv \
    && mv "shellcheck-stable/shellcheck" /usr/bin/

#####################
# Install Go Linter #
#####################
ARG GO_VERSION='v1.27.0'
RUN wget -O- -nvq https://raw.githubusercontent.com/golangci/golangci-lint/master/install.sh | sh -s "$GO_VERSION"

##################
# Install TFLint #
##################
RUN curl -Ls "$(curl -Ls https://api.github.com/repos/terraform-linters/tflint/releases/latest | grep -o -E "https://.+?_linux_amd64.zip")" -o tflint.zip && unzip tflint.zip && rm tflint.zip \
    && mv "tflint" /usr/bin/

#########################
# Install dotenv-linter #
#########################
RUN wget "https://github.com/dotenv-linter/dotenv-linter/releases/latest/download/dotenv-linter-alpine-x86_64.tar.gz" -O - -q | tar -xzf - \
    && mv "dotenv-linter" /usr/bin

###########################################
# Load GitHub Env Vars for GitHub Actions #
###########################################
ENV GITHUB_SHA=${GITHUB_SHA} \
    GITHUB_EVENT_PATH=${GITHUB_EVENT_PATH} \
    GITHUB_WORKSPACE=${GITHUB_WORKSPACE} \
    DEFAULT_BRANCH=${DEFAULT_BRANCH} \
    VALIDATE_ALL_CODEBASE=${VALIDATE_ALL_CODEBASE} \
    VALIDATE_YAML=${VALIDATE_YAML} \
    VALIDATE_JSON=${VALIDATE_JSON} \
    VALIDATE_XML=${VALIDATE_XML} \
    VALIDATE_MD=${VALIDATE_MD} \
    VALIDATE_BASH=${VALIDATE_BASH} \
    VALIDATE_PERL=${VALIDATE_PERL} \
    VALIDATE_PYTHON=${VALIDATE_PYTHON} \
    VALIDATE_RUBY=${VALIDATE_RUBY} \
    VALIDATE_COFFEE=${VALIDATE_COFFEE} \
    VALIDATE_ANSIBLE=${VALIDATE_ANSIBLE} \
    VALIDATE_DOCKER=${VALIDATE_DOCKER} \
    VALIDATE_JAVASCRIPT_ES=${VALIDATE_JAVASCRIPT_ES} \
    VALIDATE_JAVASCRIPT_STANDARD=${VALIDATE_JAVASCRIPT_STANDARD} \
    VALIDATE_TYPESCRIPT_ES=${VALIDATE_TYPESCRIPT_ES} \
    VALIDATE_TYPESCRIPT_STANDARD=${VALIDATE_TYPESCRIPT_STANDARD} \
    VALIDATE_GO=${VALIDATE_GO} \
    VALIDATE_TERRAFORM=${VALIDATE_TERRAFORM} \
    VALIDATE_CSS=${VALIDATE_CSS} \
    VALIDATE_ENV=${VALIDATE_ENV} \
    VALIDATE_POWERSHELL=${VALIDATE_POWERSHELL} \
    ANSIBLE_DIRECTORY=${ANSIBLE_DIRECTORY} \
    RUN_LOCAL=${RUN_LOCAL} \
    TEST_CASE_RUN=${TEST_CASE_RUN} \
    ACTIONS_RUNNER_DEBUG=${ACTIONS_RUNNER_DEBUG} \
    DISABLE_ERRORS=${DISABLE_ERRORS}

#############################
# Copy scripts to container #
#############################
COPY lib /action/lib

##################################
# Copy linter rules to container #
##################################
COPY TEMPLATES /action/lib/.automation

######################
# Set the entrypoint #
######################
ENTRYPOINT ["/action/lib/linter.sh"]<|MERGE_RESOLUTION|>--- conflicted
+++ resolved
@@ -99,11 +99,7 @@
 RUN gem install rubocop:0.74.0 rubocop-rails rubocop-github:0.13.0
 
 # Need to fix the version as it installs 'rubocop:0.85.1' as a dep, and forces the default
-<<<<<<< HEAD
-# We then need to promot the correct verion, uninstall, and fix deps
-=======
 # We then need to promote the correct version, uninstall, and fix deps
->>>>>>> 20374bf0
 RUN sh -c 'INCORRECT_VERSION=$(gem list rhc -e rubocop | grep rubocop | awk "{print $2}" | cut -d"(" -f2 | cut -d"," -f1); \
   gem install --default rubocop:0.74.0; \
   yes | gem uninstall rubocop:$INCORRECT_VERSION -a -x -I; \
