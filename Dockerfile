###########################################
###########################################
## Dockerfile to run GitHub Super-Linter ##
###########################################
###########################################

##################
# Get base image #
##################
FROM python:alpine

#########################################
# Label the instance and set maintainer #
#########################################
LABEL com.github.actions.name="GitHub Super-Linter" \
      com.github.actions.description="Lint your code base with GitHub Actions" \
      com.github.actions.icon="code" \
      com.github.actions.color="red" \
      maintainer="GitHub DevOps <github_devops@github.com>"

####################
# Run APK installs #
####################
RUN apk add --no-cache \
    bash git git-lfs musl-dev curl gcc jq file\
    npm nodejs \
    libxml2-utils perl \
    ruby ruby-dev ruby-bundler ruby-rdoc make \
    py3-setuptools ansible-lint \
    go

#####################
# Run Pip3 Installs #
#####################
RUN pip3 --no-cache-dir install --upgrade --no-cache-dir \
    yamllint pylint yq

####################
# Run NPM Installs #
####################
RUN npm config set package-lock false \
    && npm config set loglevel error \
    && npm -g --no-cache install \
      markdownlint-cli \
      jsonlint prettyjson \
      @coffeelint/cli \
      typescript eslint \
      standard \
      babel-eslint \
      @typescript-eslint/eslint-plugin \
      @typescript-eslint/parser \
      eslint-plugin-jest \
      stylelint \
      stylelint-config-standard \
      && npm --no-cache install \
      markdownlint-cli \
      jsonlint prettyjson \
      @coffeelint/cli \
      typescript eslint \
      standard \
      babel-eslint \
      prettier \
      eslint-config-prettier \
      @typescript-eslint/eslint-plugin \
      @typescript-eslint/parser \
      eslint-plugin-jest \
      stylelint \
      stylelint-config-standard

####################################
# Install dockerfilelint from repo #
####################################
RUN git clone https://github.com/replicatedhq/dockerfilelint.git && cd /dockerfilelint && npm install

 # I think we could fix this with path but not sure the language...
 # https://github.com/nodejs/docker-node/blob/master/docs/BestPractices.md

####################
# Run GEM installs #
####################
RUN gem install rubocop:0.74.0 rubocop-rails rubocop-github:0.13.0

# Need to fix the version as it installs 'rubocop:0.85.1' as a dep, and forces the default
# We then need to promot the correct verion, uninstall, and fix deps
RUN sh -c 'gem install --default rubocop:0.74.0;  yes | gem uninstall rubocop:0.85.1 -a -x -I; gem install rubocop:0.74.0'

######################
# Install shellcheck #
######################
RUN wget -qO- "https://github.com/koalaman/shellcheck/releases/download/stable/shellcheck-stable.linux.x86_64.tar.xz" | tar -xJv \
    && mv "shellcheck-stable/shellcheck" /usr/bin/

#####################
# Install Go Linter #
#####################
ARG GO_VERSION='v1.27.0'
RUN wget -O- -nvq https://raw.githubusercontent.com/golangci/golangci-lint/master/install.sh | sh -s "$GO_VERSION"

##################
# Install TFLint #
##################
RUN curl -Ls "$(curl -Ls https://api.github.com/repos/terraform-linters/tflint/releases/latest | grep -o -E "https://.+?_linux_amd64.zip")" -o tflint.zip && unzip tflint.zip && rm tflint.zip \
    && mv "tflint" /usr/bin/

<<<<<<< HEAD
#####################
# Install clj-kondo #
#####################
ARG CLJ_KONDO_VERSION='2020.06.12'
RUN curl -sLO https://github.com/borkdude/clj-kondo/releases/download/v${CLJ_KONDO_VERSION}/clj-kondo-${CLJ_KONDO_VERSION}-linux-static-amd64.zip \
    && unzip clj-kondo-${CLJ_KONDO_VERSION}-linux-static-amd64.zip \
    && rm clj-kondo-${CLJ_KONDO_VERSION}-linux-static-amd64.zip \
    && mv clj-kondo /usr/bin/
=======
##################
# Install dotenv-linter #
##################
RUN wget "https://github.com/dotenv-linter/dotenv-linter/releases/latest/download/dotenv-linter-alpine-x86_64.tar.gz" -O - -q | tar -xzf - \
    && mv "dotenv-linter" /usr/bin
>>>>>>> 542b6f09

###########################################
# Load GitHub Env Vars for GitHub Actions #
###########################################
ENV GITHUB_SHA=${GITHUB_SHA} \
    GITHUB_EVENT_PATH=${GITHUB_EVENT_PATH} \
    GITHUB_WORKSPACE=${GITHUB_WORKSPACE} \
    DEFAULT_BRANCH=${DEFAULT_BRANCH} \
    VALIDATE_ALL_CODEBASE=${VALIDATE_ALL_CODEBASE} \
    VALIDATE_YAML=${VALIDATE_YAML} \
    VALIDATE_JSON=${VALIDATE_JSON} \
    VALIDATE_XML=${VALIDATE_XML} \
    VALIDATE_MD=${VALIDATE_MD} \
    VALIDATE_BASH=${VALIDATE_BASH} \
    VALIDATE_PERL=${VALIDATE_PERL} \
    VALIDATE_PYTHON=${VALIDATE_PYTHON} \
    VALIDATE_RUBY=${VALIDATE_RUBY} \
    VALIDATE_COFFEE=${VALIDATE_COFFEE} \
    VALIDATE_ANSIBLE=${VALIDATE_ANSIBLE} \
    VALIDATE_DOCKER=${VALIDATE_DOCKER} \
    VALIDATE_JAVASCRIPT_ES=${VALIDATE_JAVASCRIPT_ES} \
    VALIDATE_JAVASCRIPT_STANDARD=${VALIDATE_JAVASCRIPT_STANDARD} \
    VALIDATE_TYPESCRIPT_ES=${VALIDATE_TYPESCRIPT_ES} \
    VALIDATE_TYPESCRIPT_STANDARD=${VALIDATE_TYPESCRIPT_STANDARD} \
    VALIDATE_GO=${VALIDATE_GO} \
    VALIDATE_TERRAFORM=${VALIDATE_TERRAFORM} \
    VALIDATE_CSS=${VALIDATE_CSS} \
<<<<<<< HEAD
    VALIDATE_CLOJURE=${VALIDATE_CLOJURE} \
=======
    VALIDATE_ENV=${VALIDATE_ENV} \
>>>>>>> 542b6f09
    ANSIBLE_DIRECTORY=${ANSIBLE_DIRECTORY} \
    RUN_LOCAL=${RUN_LOCAL} \
    TEST_CASE_RUN=${TEST_CASE_RUN} \
    ACTIONS_RUNNER_DEBUG=${ACTIONS_RUNNER_DEBUG} \
    DISABLE_ERRORS=${DISABLE_ERRORS}

#############################
# Copy scripts to container #
#############################
COPY lib /action/lib

##################################
# Copy linter rules to container #
##################################
COPY TEMPLATES /action/lib/.automation

######################
# Set the entrypoint #
######################
ENTRYPOINT ["/action/lib/linter.sh"]<|MERGE_RESOLUTION|>--- conflicted
+++ resolved
@@ -102,7 +102,12 @@
 RUN curl -Ls "$(curl -Ls https://api.github.com/repos/terraform-linters/tflint/releases/latest | grep -o -E "https://.+?_linux_amd64.zip")" -o tflint.zip && unzip tflint.zip && rm tflint.zip \
     && mv "tflint" /usr/bin/
 
-<<<<<<< HEAD
+##################
+# Install dotenv-linter #
+##################
+RUN wget "https://github.com/dotenv-linter/dotenv-linter/releases/latest/download/dotenv-linter-alpine-x86_64.tar.gz" -O - -q | tar -xzf - \
+    && mv "dotenv-linter" /usr/bin
+
 #####################
 # Install clj-kondo #
 #####################
@@ -111,13 +116,6 @@
     && unzip clj-kondo-${CLJ_KONDO_VERSION}-linux-static-amd64.zip \
     && rm clj-kondo-${CLJ_KONDO_VERSION}-linux-static-amd64.zip \
     && mv clj-kondo /usr/bin/
-=======
-##################
-# Install dotenv-linter #
-##################
-RUN wget "https://github.com/dotenv-linter/dotenv-linter/releases/latest/download/dotenv-linter-alpine-x86_64.tar.gz" -O - -q | tar -xzf - \
-    && mv "dotenv-linter" /usr/bin
->>>>>>> 542b6f09
 
 ###########################################
 # Load GitHub Env Vars for GitHub Actions #
@@ -145,11 +143,8 @@
     VALIDATE_GO=${VALIDATE_GO} \
     VALIDATE_TERRAFORM=${VALIDATE_TERRAFORM} \
     VALIDATE_CSS=${VALIDATE_CSS} \
-<<<<<<< HEAD
+    VALIDATE_ENV=${VALIDATE_ENV} \
     VALIDATE_CLOJURE=${VALIDATE_CLOJURE} \
-=======
-    VALIDATE_ENV=${VALIDATE_ENV} \
->>>>>>> 542b6f09
     ANSIBLE_DIRECTORY=${ANSIBLE_DIRECTORY} \
     RUN_LOCAL=${RUN_LOCAL} \
     TEST_CASE_RUN=${TEST_CASE_RUN} \
