--- conflicted
+++ resolved
@@ -28,9 +28,7 @@
     ruby ruby-dev ruby-bundler ruby-rdoc make \
     py3-setuptools ansible-lint \
     go \
-<<<<<<< HEAD
-    php7
-=======
+    php7 \
     ca-certificates less ncurses-terminfo-base \
     krb5-libs libgcc libintl libssl1.1 libstdc++ \
     tzdata userspace-rcu zlib icu-libs lttng-ust
@@ -49,7 +47,6 @@
     | tar -xzC /opt/microsoft/powershell/7 \
     && ln -s /opt/microsoft/powershell/7/pwsh /usr/bin/pwsh \
     && pwsh -c 'install-module psscriptanalyzer -force'
->>>>>>> 2fe445d8
 
 #####################
 # Run Pip3 Installs #
