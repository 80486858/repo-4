###########################################
###########################################
## Dockerfile to run GitHub Super-Linter ##
###########################################
###########################################

##################
# Get base image #
##################
FROM python:alpine

#########################################
# Label the instance and set maintainer #
#########################################
LABEL com.github.actions.name="GitHub Super-Linter" \
      com.github.actions.description="Lint your code base with GitHub Actions" \
      com.github.actions.icon="code" \
      com.github.actions.color="red" \
      maintainer="GitHub DevOps <github_devops@github.com>"

####################
# Run APK installs #
####################
RUN apk add --no-cache \
    bash git git-lfs musl-dev curl gcc jq file\
    npm nodejs \
    libxml2-utils perl \
    ruby ruby-dev ruby-bundler ruby-rdoc make \
    py3-setuptools ansible-lint \
<<<<<<< HEAD
    go openjdk8-jre
=======
    go \
    php7 \
    ca-certificates less ncurses-terminfo-base \
    krb5-libs libgcc libintl libssl1.1 libstdc++ \
    tzdata userspace-rcu zlib icu-libs lttng-ust

#########################################
# Install Powershell + PSScriptAnalyzer #
#########################################
# Reference: https://docs.microsoft.com/en-us/powershell/scripting/install/installing-powershell-core-on-linux?view=powershell-7
# Slightly modified to always retrieve latest stable Powershell version
RUN mkdir -p /opt/microsoft/powershell/7 \
    && curl -s https://api.github.com/repos/powershell/powershell/releases/latest \
    | grep browser_download_url \
    | grep linux-alpine-x64 \
    | cut -d '"' -f 4 \
    | xargs -n 1 wget -O - \
    | tar -xzC /opt/microsoft/powershell/7 \
    && ln -s /opt/microsoft/powershell/7/pwsh /usr/bin/pwsh \
    && pwsh -c 'install-module psscriptanalyzer -force'
>>>>>>> 599d98f8

#####################
# Run Pip3 Installs #
#####################
RUN pip3 --no-cache-dir install --upgrade --no-cache-dir \
    yamllint pylint yq

####################
# Run NPM Installs #
####################
RUN npm config set package-lock false \
    && npm config set loglevel error \
    && npm -g --no-cache install \
      markdownlint-cli \
      jsonlint prettyjson \
      @coffeelint/cli \
      typescript eslint \
      standard \
      babel-eslint \
      @typescript-eslint/eslint-plugin \
      @typescript-eslint/parser \
      eslint-plugin-jest \
      stylelint \
      stylelint-config-standard \
      && npm --no-cache install \
      markdownlint-cli \
      jsonlint prettyjson \
      @coffeelint/cli \
      typescript eslint \
      standard \
      babel-eslint \
      prettier \
      eslint-config-prettier \
      @typescript-eslint/eslint-plugin \
      @typescript-eslint/parser \
      eslint-plugin-jest \
      stylelint \
      stylelint-config-standard

####################################
# Install dockerfilelint from repo #
####################################
RUN git clone https://github.com/replicatedhq/dockerfilelint.git && cd /dockerfilelint && npm install

 # I think we could fix this with path but not sure the language...
 # https://github.com/nodejs/docker-node/blob/master/docs/BestPractices.md

####################
# Run GEM installs #
####################
RUN gem install rubocop:0.74.0 rubocop-rails rubocop-github:0.13.0

# Need to fix the version as it installs 'rubocop:0.85.1' as a dep, and forces the default
# We then need to promote the correct version, uninstall, and fix deps
RUN sh -c 'INCORRECT_VERSION=$(gem list rhc -e rubocop | grep rubocop | awk "{print $2}" | cut -d"(" -f2 | cut -d"," -f1); \
  gem install --default rubocop:0.74.0; \
  yes | gem uninstall rubocop:$INCORRECT_VERSION -a -x -I; \
  gem install rubocop:0.74.0'

######################
# Install shellcheck #
######################
RUN wget -qO- "https://github.com/koalaman/shellcheck/releases/download/stable/shellcheck-stable.linux.x86_64.tar.xz" | tar -xJv \
    && mv "shellcheck-stable/shellcheck" /usr/bin/

#####################
# Install Go Linter #
#####################
ARG GO_VERSION='v1.27.0'
RUN wget -O- -nvq https://raw.githubusercontent.com/golangci/golangci-lint/master/install.sh | sh -s "$GO_VERSION"

##################
# Install TFLint #
##################
RUN curl -Ls "$(curl -Ls https://api.github.com/repos/terraform-linters/tflint/releases/latest | grep -o -E "https://.+?_linux_amd64.zip")" -o tflint.zip && unzip tflint.zip && rm tflint.zip \
    && mv "tflint" /usr/bin/

#########################
# Install dotenv-linter #
#########################
RUN wget "https://github.com/dotenv-linter/dotenv-linter/releases/latest/download/dotenv-linter-alpine-x86_64.tar.gz" -O - -q | tar -xzf - \
    && mv "dotenv-linter" /usr/bin

##################
# Install ktlint #
##################
RUN curl -sSLO https://github.com/pinterest/ktlint/releases/latest/download/ktlint && chmod a+x ktlint \
    && mv "ktlint" /usr/bin/

###########################################
# Load GitHub Env Vars for GitHub Actions #
###########################################
ENV GITHUB_SHA=${GITHUB_SHA} \
    GITHUB_EVENT_PATH=${GITHUB_EVENT_PATH} \
    GITHUB_WORKSPACE=${GITHUB_WORKSPACE} \
    DEFAULT_BRANCH=${DEFAULT_BRANCH} \
    VALIDATE_ALL_CODEBASE=${VALIDATE_ALL_CODEBASE} \
    VALIDATE_YAML=${VALIDATE_YAML} \
    VALIDATE_JSON=${VALIDATE_JSON} \
    VALIDATE_XML=${VALIDATE_XML} \
    VALIDATE_MD=${VALIDATE_MD} \
    VALIDATE_BASH=${VALIDATE_BASH} \
    VALIDATE_PERL=${VALIDATE_PERL} \
    VALIDATE_PHP=${VALIDATE_PHP} \
    VALIDATE_PYTHON=${VALIDATE_PYTHON} \
    VALIDATE_RUBY=${VALIDATE_RUBY} \
    VALIDATE_COFFEE=${VALIDATE_COFFEE} \
    VALIDATE_ANSIBLE=${VALIDATE_ANSIBLE} \
    VALIDATE_DOCKER=${VALIDATE_DOCKER} \
    VALIDATE_JAVASCRIPT_ES=${VALIDATE_JAVASCRIPT_ES} \
    VALIDATE_JAVASCRIPT_STANDARD=${VALIDATE_JAVASCRIPT_STANDARD} \
    VALIDATE_TYPESCRIPT_ES=${VALIDATE_TYPESCRIPT_ES} \
    VALIDATE_TYPESCRIPT_STANDARD=${VALIDATE_TYPESCRIPT_STANDARD} \
    VALIDATE_GO=${VALIDATE_GO} \
    VALIDATE_TERRAFORM=${VALIDATE_TERRAFORM} \
    VALIDATE_CSS=${VALIDATE_CSS} \
    VALIDATE_ENV=${VALIDATE_ENV} \
<<<<<<< HEAD
    VALIDATE_KOTLIN=${VALIDATE_KOTLIN} \
=======
    VALIDATE_POWERSHELL=${VALIDATE_POWERSHELL} \
>>>>>>> 599d98f8
    ANSIBLE_DIRECTORY=${ANSIBLE_DIRECTORY} \
    RUN_LOCAL=${RUN_LOCAL} \
    TEST_CASE_RUN=${TEST_CASE_RUN} \
    ACTIONS_RUNNER_DEBUG=${ACTIONS_RUNNER_DEBUG} \
    DISABLE_ERRORS=${DISABLE_ERRORS}

#############################
# Copy scripts to container #
#############################
COPY lib /action/lib

##################################
# Copy linter rules to container #
##################################
COPY TEMPLATES /action/lib/.automation

######################
# Set the entrypoint #
######################
ENTRYPOINT ["/action/lib/linter.sh"]<|MERGE_RESOLUTION|>--- conflicted
+++ resolved
@@ -27,10 +27,8 @@
     libxml2-utils perl \
     ruby ruby-dev ruby-bundler ruby-rdoc make \
     py3-setuptools ansible-lint \
-<<<<<<< HEAD
-    go openjdk8-jre
-=======
-    go \
+    go \ 
+    openjdk8-jre \
     php7 \
     ca-certificates less ncurses-terminfo-base \
     krb5-libs libgcc libintl libssl1.1 libstdc++ \
@@ -50,7 +48,6 @@
     | tar -xzC /opt/microsoft/powershell/7 \
     && ln -s /opt/microsoft/powershell/7/pwsh /usr/bin/pwsh \
     && pwsh -c 'install-module psscriptanalyzer -force'
->>>>>>> 599d98f8
 
 #####################
 # Run Pip3 Installs #
@@ -168,11 +165,8 @@
     VALIDATE_TERRAFORM=${VALIDATE_TERRAFORM} \
     VALIDATE_CSS=${VALIDATE_CSS} \
     VALIDATE_ENV=${VALIDATE_ENV} \
-<<<<<<< HEAD
     VALIDATE_KOTLIN=${VALIDATE_KOTLIN} \
-=======
     VALIDATE_POWERSHELL=${VALIDATE_POWERSHELL} \
->>>>>>> 599d98f8
     ANSIBLE_DIRECTORY=${ANSIBLE_DIRECTORY} \
     RUN_LOCAL=${RUN_LOCAL} \
     TEST_CASE_RUN=${TEST_CASE_RUN} \
