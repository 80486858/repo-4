require_relative "test_helper"

require "securerandom"

class KernelSingletonTest < Test::Unit::TestCase
  include TypeAssertions

  testing "singleton(::Kernel)"

  def test_Array
    assert_send_type "(nil) -> []",
                     Kernel, :Array, nil

    with_array(1r, 2r).chain([ToA.new(1r,2r)]).each do |ary|
      assert_send_type "(::array[Rational] | ::_ToA[Rational]) -> Array[Rational]",
                       Kernel, :Array, ary
    end

    assert_send_type "(Rational) -> [Rational]",
                     Kernel, :Array, 1r
  end

  def test_Float
    with_float 1.0 do |float|
      assert_send_type "(::float) -> Float",
                       Kernel, :Float, float
      assert_send_type "(::float, exception: true) -> Float",
                       Kernel, :Float, float, exception: true
      assert_send_type "(::float, exception: bool) -> Float?",
                       Kernel, :Float, float, exception: false
    end

    assert_send_type "(untyped, ?exception: bool) -> Float?",
                     Kernel, :Float, :hello, exception: false
  end

  def test_Hash
    assert_send_type "(nil) -> Hash[untyped, untyped]",
                     Kernel, :Hash, nil
    assert_send_type "([]) -> Hash[untyped, untyped]",
                     Kernel, :Hash, []

    with_hash 'a' => 3 do |hash|
      assert_send_type "(::hash[String, Integer]) -> Hash[String, Integer]",
                       Kernel, :Hash, hash
    end
  end

  def test_Integer
    with_int(1).chain([ToI.new(1)]).each do |int|
      assert_send_type "(::int | ::_ToI) -> Integer",
                       Kernel, :Integer, int
      assert_send_type "(::int | ::_ToI, exception: true) -> Integer",
                       Kernel, :Integer, int, exception: true
      assert_send_type "(::int | ::_ToI, exception: bool) -> Integer?",
                       Kernel, :Integer, int, exception: false
    end

    with_string "123" do |string|
      with_int 8 do |base|
        assert_send_type "(::string, ::int) -> Integer",
                         Kernel, :Integer, string, base
        assert_send_type "(::string, ::int, exception: true) -> Integer",
                         Kernel, :Integer, string, base, exception: true
        assert_send_type "(::string, ::int, exception: bool) -> Integer?",
                         Kernel, :Integer, string, base, exception: false
      end
    end

    assert_send_type "(untyped, ?exception: bool) -> Integer?",
                     Kernel, :Integer, :hello, exception: false
  end


  def test_String
    with_string do |string|
      assert_send_type "(::string) -> String",
                       Kernel, :String, string
    end

    assert_send_type "(::_ToS) -> String",
                     Kernel, :String, ToS.new
  end

  def test_autoload?
    with_interned :TestModuleForAutoload do |interned|
      assert_send_type "(::interned) -> String?",
                       Kernel, :autoload?, interned
    end

    autoload :TestModuleForAutoload, '/shouldnt/be/executed'

    with_interned :TestModuleForAutoload do |interned|
      assert_send_type "(::interned) -> String?",
                       Kernel, :autoload?, interned
    end
  end
end

class KernelTest < StdlibTest
  target Kernel
  discard_output

  def test_caller
    caller(1, 2)
    caller(1)
    caller(1..2)
    caller
  end

  def test_caller_locations
    caller_locations(1, 2)
    caller_locations(1)
    caller_locations(1..2)
    caller_locations
  end

  def test_catch_throw
    catch do |tag|
      throw tag
    end

    catch("tag") do |tag|
      throw tag
    end
  end

  def test_class
    Object.new.class
  end

  def test_eval
    eval "p"
    eval "p", binding, "fname", 1
  end

  def test_block_given?
    block_given?
  end

  def test_local_variables
    _ = x = 1
    local_variables
  end

  def test_srand
    srand
    srand(10)
    srand(10.5)
  end

  def test_not_tilde
    return if RUBY_VERSION >= "3.2.0"

    Object.new !~ Object.new
  end

  def test_spaceship
    Object.new <=> Object.new
  end

  def test_eqeqeq
    Object.new === Object.new
  end

  def test_clone
    Object.new.clone
    Object.new.clone(freeze: false)
  end

  def test_display
    1.display
    1.display($stderr)

    stdout = STDOUT.dup
    STDOUT.reopen(IO::NULL)
    Object.new.display()
    Object.new.display(STDOUT)
    Object.new.display(StringIO.new)
  ensure
    STDOUT.reopen(stdout)
  end

  def test_dup
    1.dup
  end

  def each(*args)

  end

  def test_enum_for
    enum_for :then

    enum_for :each, 1
    enum_for(:each, 1) { 2 }

    obj = Object.new

    obj.enum_for(:instance_exec)
    obj.enum_for(:instance_exec, 1,2,3)
    obj.enum_for(:instance_exec, 1,2,3) { |x,y,z| x + y + z }

    obj.to_enum(:instance_exec)
    obj.to_enum(:instance_exec, 1, 2, 3)
    obj.to_enum(:instance_exec, 1, 2, 3) { |x, y, z| x + y + z }
  end

  def test_eql?
    Object.new.eql? 1
  end

  def test_extend
    Object.new.extend Module.new
    Object.new.extend Module.new, Module.new
  end

  def test_fork
    if Process.respond_to?(:fork)
      exit! unless fork
      fork { exit! }
    end
  end

  def test_freeze
    Object.new.freeze
  end

  def test_frozen?
    Object.new.frozen?
  end

  def test_hash
    Object.new.hash
  end

  def test_initialize_copy
    Object.new.instance_eval do
      initialize_copy(Object.new)
    end
  end

  def test_inspect
    Object.new.inspect
  end

  def test_instance_of?
    Object.new.instance_of? String
  end

  def test_instance_variable_defined?
    Object.new.instance_variable_defined?('@foo')
    Object.new.instance_variable_defined?(:@bar)
  end

  def test_instance_variable_get
    Object.new.instance_variable_get('@foo')
    Object.new.instance_variable_get(:@bar)
  end

  def test_instance_variable_set
    Object.new.instance_variable_set('@foo', 1)
    Object.new.instance_variable_set(:@bar, 2)
  end

  def test_instance_variables
    obj = Object.new
    obj.instance_eval do
      @foo = 1
    end
    obj.instance_variables
  end

  def test_is_a?
    Object.new.is_a? String
    Object.new.kind_of? Enumerable
  end

  def test_method
    Object.new.method(:tap)
    Object.new.method('yield_self')
  end

  def test_methods
    Object.new.methods
    Object.new.methods true
    Object.new.methods false
  end

  def test_nil?
    Object.new.nil?
  end

  def test_private_methods
    Object.new.private_methods
    Object.new.private_methods true
    Object.new.private_methods false
  end

  def test_protected_methods
    Object.new.protected_methods
    Object.new.protected_methods true
    Object.new.protected_methods false
  end

  def test_public_method
    Object.new.public_method(:tap)
    Object.new.public_method('yield_self')
  end

  def test_public_methods
    Object.new.public_methods
    Object.new.public_methods true
    Object.new.public_methods false
  end

  def test_public_send
    Object.new.public_send(:inspect)
    Object.new.public_send('inspect')
    Object.new.public_send(:public_send, :inspect)
    Object.new.public_send(:tap) { 1 }
    Object.new.public_send(:tap) { |this| this }
  end

  def test_remove_instance_variable
    obj = Object.new
    obj.instance_eval do
      @foo = 1
      @bar = 2
    end

    obj.remove_instance_variable(:@foo)
    obj.remove_instance_variable('@bar')
  end

  def test_send
    Object.new.send(:inspect)
    Object.new.send('inspect')
    Object.new.send(:public_send, :inspect)
    Object.new.send(:tap) { 1 }
    Object.new.send(:tap) { |this| this }
  end

  def test_singleton_class
    Object.new.singleton_class
  end

  def test_singleton_method
    o = Object.new
    def o.x
    end
    o.singleton_method :x
    o.singleton_method 'x'
  end

  def test_singleton_methods
    o = Object.new
    def o.x
    end
    o.singleton_methods
  end

  if Kernel.method_defined?(:taint)
    def test_taint
      Object.new.taint
      Object.new.untrust
    end

    def test_tainted?
      Object.new.tainted?
      Object.new.untrusted?
    end
  end

  def test_tap
    Object.new.tap do |this|
      this
    end
  end

  def test_to_s
    Object.new.to_s
  end

  if Kernel.method_defined?(:taint)
    def test_untaint
      Object.new.untaint
      Object.new.trust
    end
  end

  def test_Array
    Array(nil)

    # We add the `.first.whatever` tests to make sure that we're being returned the right type.
    Array([1,2,3]).first.even?
    Array(ToArray.new(1,2)).first.even?
    Array(ToA.new(1,2)).first.even?
    Array(1..4).first.even?
    Array({34 => 'hello'}).first.first.even?

    Array('foo').first.upcase
    Array(['foo']).first.upcase
  end

  def test_Complex
    Complex(1.3).real?
    Complex(1.3, exception: true).real?
    Complex(1.3, exception: false)&.real?
    Complex(1.3, exception: $VERBOSE)&.real? # `$VERBOSE` is an undecidable-at-compile-time bool.

    Complex('1+2i')
    Complex(1r)
    Complex(Class.new(Numeric).new)

    # The `Kernel#Complex` function is the only place in the entire stdlib that uses `.to_c`
    def (obj = BasicObject.new).to_c
      1+3i
    end
    Complex(obj)

    Complex(1.3, '1i')
    Complex(Class.new(Numeric).new, "1")
  end

  def test_Float
    Float(42).infinite?
    Float(42, exception: true).real?
    Float(42, exception: false)&.real?
    Float(42, exception: $VERBOSE)&.real? # `$VERBOSE` is an undecidable-at-compile-time bool.

    Float(1.4)
    Float('1.4')
    Float(ToF.new)
  end

  def test_Hash
    Hash(nil)
    Hash([])

    Hash({key: 1})
    Hash(ToHash.new)
  end

  def test_Integer
    Integer(42).even?
    Integer(42, exception: true).even?
    Integer(42, exception: false)&.even?
    Integer(42, exception: $VERBOSE)&.even? # `$VERBOSE` is an undecidable-at-compile-time bool.

    Integer(2.3)
    Integer(ToInt.new)
    Integer(ToI.new)

    Integer('2').even?
    Integer('2', exception: true).even?
    Integer('2', exception: false)&.even?
    Integer('2', exception: $VERBOSE)&.even? # `$VERBOSE` is an undecidable-at-compile-time bool.

    Integer('11', 2)
    Integer(ToStr.new('11'), ToInt.new(12))
  end

  # These two classes are required to for `test_Rational`, and the `Class.new(Numeric)` construct
  # doesn't type check them properly (yet.)
  class Rational_RationalDiv < Numeric
    def /(numeric) "Hello!" end
  end
  class Rational_OneCase < Numeric
    def __unique_method_name__; 34 end
  end

  def test_Rational
    Rational(42).integer?
    Rational(42, exception: true).integer?
    Rational(42, exception: false)&.integer?
    Rational(42, exception: $VERBOSE)&.integer? # `$VERBOSE` is an undecidable-at-compile-time bool.

    def (test_rational = BasicObject.new).to_r
      1r
    end

    Rational(ToInt.new)
    Rational(test_rational)

    Rational(42.0, 3)
    Rational('42.0', 3, exception: true)
    Rational(ToInt.new, test_rational)
    Rational(test_rational, ToInt.new, exception: false)

    rational_div = Rational_RationalDiv.new
    # `Rational` ignores `exception:` in the `_RationalDiv` variant.
    Rational(rational_div, Class.new(Numeric).new).upcase
    Rational(rational_div, Class.new(Numeric).new, exception: true).upcase
    Rational(rational_div, Class.new(Numeric).new, exception: false).upcase
    Rational(rational_div, Class.new(Numeric).new, exception: $VERBOSE).upcase

    one_case = Rational_OneCase.new
    # `Rational` also ignores `exception:` in the `(Numeric, 1)` variant.
    Rational(one_case, 1).__unique_method_name__
    Rational(one_case, 1, exception: true).__unique_method_name__
    Rational(one_case, 1, exception: false).__unique_method_name__
    Rational(one_case, 1, exception: $VERBOSE).__unique_method_name__
  end

  def test_String
    String('foo')
    String([])
    String(nil)

    String(ToS.new)
    String(ToStr.new)
  end

  def test___callee__
    __callee__
  end

  def test___dir__
    __dir__
  end

  def test___method__
    __method__
  end

  def test_backtick
    `echo 1`
  end

  def test_abort
    begin
      abort
    rescue SystemExit
    end

    begin
      abort 'foo'
    rescue SystemExit
    end

    begin
      abort ToStr.new
    rescue SystemExit
    end
  end

  def test_at_exit
    at_exit { 'foo' }
  end

  def test_autoload
    autoload 'FooBar', 'fname'
    autoload :FooBar, 'fname'
  end

  def test_autoload?
    autoload? 'FooBar'
    autoload? :FooBarBaz
  end

  def test_binding
    binding
  end

  def test_exit
    begin
      exit
    rescue SystemExit
    end

    begin
      exit 1
    rescue SystemExit
    end

    begin
      exit ToInt.new
    rescue SystemExit
    end

    begin
      exit true
    rescue SystemExit
    end

    begin
      exit false
    rescue SystemExit
    end
  end

  def test_exit!
    # TODO
  end

  def test_fail
    begin
      fail
    rescue RuntimeError
    end

    begin
      fail 'error'
    rescue RuntimeError
    end

    begin
      fail 'error', cause: nil
    rescue RuntimeError
    end

    begin
      fail 'error', cause: RuntimeError.new("oops!")
    rescue RuntimeError
    end

    test_error = Class.new(StandardError)
    begin
      fail test_error
    rescue test_error
    end

    begin
      fail test_error, 'a'
    rescue test_error
    end

    begin
      fail test_error, ToS.new, ['1.rb, 2.rb']
    rescue test_error
    end

    begin
      fail test_error, 'b', '1.rb'
    rescue test_error
    end

    begin
      fail test_error, 'b', nil
    rescue test_error
    end

    begin
      fail test_error, 'b', cause: RuntimeError.new("?")
    rescue test_error
    end

    begin
      fail test_error, 'b', cause: nil
    rescue test_error
    end

    begin
      fail test_error.new('a')
    rescue test_error
    end

    begin
      fail test_error.new('a'), foo: 1, bar: 2, baz: 3, cause: RuntimeError.new("?")
    rescue test_error
    end

    exception_container = Class.new do
      define_method :exception do |arg = 'a'|
        test_error.new(arg)
      end
    end

    begin
      fail exception_container.new
    rescue test_error
    end

    begin
      fail exception_container.new, 14
    rescue test_error
    end
  end

  def test_format
    format 'x'
    format '%d', 1
    sprintf '%d%s', 1, 2
  end

  def test_gets
    # TODO
  end

  def test_global_variables
    global_variables
  end

  def test_load
    Dir.mktmpdir do |dir|
      path = File.join(dir, "foo.rb")

      File.write(path, "class Foo; end")

      load(path)
      load(path, true)
      load(path, false)
      load(path, Module.new)
    end
  end

  def test_loop
    loop { break }
    loop
  end

  def test_open
    open(File.expand_path(__FILE__)).close
    open(File.expand_path(__FILE__), 'r').close
    open(File.expand_path(__FILE__)) do |f|
      f.read
    end
  end

  def test_print
    print
    print 1
    print 'a', 2
    print ToS.new
  end

  def test_printf
    File.open('/dev/null', 'w') do |io|
      printf io, 'a'
      printf io, '%d', 2
    end

    printf
    printf "123"
    printf "%s%d%f", "A", 2, 3.0

    def (writer = Object.new).write(*) end
    printf writer, ToStr.new("%s%d"), '1', 2
  end

  def test_proc
    proc {}
  end

  def test_lambda
    lambda {}
  end

  def test_putc
    putc 1
    putc 'a'
    putc ToInt.new
  end

  def test_puts
    puts
    puts 1, nil, false, "yes!", ToS.new
  end

  def test_p
    p
    p 1
    p 'a', 2

    def (obj = BasicObject.new).inspect
      "foo"
    end

    p obj
  end

  def test_pp
    pp
    pp 1
    pp 'a', 2

    pp Object.new
  end

  def test_rand
    rand
    rand(10)
    rand(1..10)
    rand(1.0..10.0)
  end

  def test_readline
    # TODO
  end

  def test_readlines
    # TODO
  end

  def test_require
    # TODO
  end

  def test_require_relative
    # TODO
  end

  def test_select
    # TODO
  end

  def test_sleep
    sleep 0

    sleep 0.01

    o = Object.new
    def o.divmod(i)
      [0.001, 0.001]
    end
    sleep o
  end

  def test_syscall
    # TODO
  end

  def test_test
    test ?r, File.expand_path(__FILE__)
    test ?r.ord, File.expand_path(__FILE__)
    test ?s, File.expand_path(__FILE__)

    File.open(File.expand_path(__FILE__)) do |f|
      test ?r, f
      test ?=, f, f
    end
  end

  def test_warn
    warn
    warn 'foo'
    warn 'foo', 'bar'
    warn 'foo', uplevel: 1
    warn ToS.new, uplevel: ToInt.new
    warn ToS.new, uplevel: nil

    omit_if(RUBY_VERSION < "3.0")

    warn 'foo', uplevel: 1, category: :deprecated
    warn 'foo', uplevel: 1, category: nil
  end

  def test_exec
    # TODO
  end

  def test_system
    # TODO
  end

  def test_operators
    if RUBY_VERSION < "3.2.0"
      Object.new !~ 123
    end

    Object.new <=> 123
    Object.new <=> Object.new

    Object.new === false
  end

  def test_eql
    Object.new.eql?(1)
  end

  def test_frozen
    Object.new.frozen?
  end

  def test_itself
    Object.new.itself
  end

  def test_kind_of?
    Object.new.kind_of?(String)
  end

  def test_object_id
    Object.new.object_id
  end

  def test_respond_to?
    obj = Object.new

    obj.respond_to?(:to_s)
    obj.respond_to?('to_s')
    obj.respond_to?('to_s', true)
  end

  if Kernel.method_defined?(:taint)
    def test_taint
      obj = Object.new

      obj.taint
      obj.tainted?
      obj.untaint
    end
  end

  def test_yield_self
    obj = Object.new

    obj.yield_self { }
    obj.then { }
  end
end

class KernelInstanceTest < Test::Unit::TestCase
  include TypeAssertions

  testing "::Kernel"

  def test_define_singleton_method
    obj = Object.new

    assert_send_type(
      "(::Symbol) { () -> void } -> Symbol",
      obj, :define_singleton_method,
      :foo
    ) do end

    assert_send_type(
      "(::Symbol, ::Proc) -> Symbol",
      obj, :define_singleton_method,
      :bar,
      -> {}
    )

    assert_send_type(
      "(::Symbol, ::Method) -> Symbol",
      obj, :define_singleton_method,
      :bar,
      obj.method(:to_s)
    )

    assert_send_type(
      "(::Symbol, ::UnboundMethod) -> Symbol",
      obj, :define_singleton_method,
      :bar,
      Object.instance_method(:to_s)
    )
  end

  def test_respond_to_missing?
    obj = Object.new

    # The default implementation always returns `false` regardless of the args,
    # let alone their types; though overrides only have to support Symbol + bool
    assert_send_type(
      "(::Symbol, bool) -> bool",
      obj, :respond_to_missing?, :to_s, true
    )
  end

<<<<<<< HEAD
  def test_pp
    original_stdout = $stdout
    $stdout = StringIO.new

    assert_send_type "() -> nil",
                     self, :pp
    assert_send_type "(123) -> 123",
                     self, :pp, 123
    assert_send_type "(123, :foo) -> [123, :foo]",
                     self, :pp, 123, :foo
    assert_send_type "(123, :foo, nil) -> [123, :foo, nil]",
                     self, :pp, 123, :foo, nil
  ensure
    $stdout = original_stdout
=======
  def test_initialize_copy
    assert_send_type(
      "(self) -> self",
      Object.new, :initialize_copy, Object.new
    )
  end

  def test_initialize_clone
    assert_send_type(
      "(self) -> self",
      Object.new, :initialize_clone, Object.new
    )

    assert_send_type(
      "(self, freeze: bool) -> self",
      Object.new, :initialize_clone, Object.new, freeze: true
    )
  end

  def test_initialize_dup
    assert_send_type(
      "(self) -> self",
      Object.new, :initialize_dup, Object.new
    )
>>>>>>> 88523a36
  end
end<|MERGE_RESOLUTION|>--- conflicted
+++ resolved
@@ -958,7 +958,6 @@
     )
   end
 
-<<<<<<< HEAD
   def test_pp
     original_stdout = $stdout
     $stdout = StringIO.new
@@ -973,7 +972,8 @@
                      self, :pp, 123, :foo, nil
   ensure
     $stdout = original_stdout
-=======
+  end
+
   def test_initialize_copy
     assert_send_type(
       "(self) -> self",
@@ -998,6 +998,5 @@
       "(self) -> self",
       Object.new, :initialize_dup, Object.new
     )
->>>>>>> 88523a36
   end
 end