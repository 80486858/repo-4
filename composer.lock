{
    "_readme": [
        "This file locks the dependencies of your project to a known state",
        "Read more about it at https://getcomposer.org/doc/01-basic-usage.md#installing-dependencies",
        "This file is @generated automatically"
    ],
    "content-hash": "644cffffcfed7684913612512123670d",
    "packages": [
        {
            "name": "drewm/mailchimp-api",
            "version": "v2.5.4",
            "source": {
                "type": "git",
                "url": "https://github.com/drewm/mailchimp-api.git",
                "reference": "c6cdfab4ca6ddbc3b260913470bd0a4a5cb84c7a"
            },
            "dist": {
                "type": "zip",
                "url": "https://api.github.com/repos/drewm/mailchimp-api/zipball/c6cdfab4ca6ddbc3b260913470bd0a4a5cb84c7a",
                "reference": "c6cdfab4ca6ddbc3b260913470bd0a4a5cb84c7a",
                "shasum": ""
            },
            "require": {
                "ext-curl": "*",
                "ext-json": "*",
                "php": ">=5.3"
            },
            "require-dev": {
                "phpunit/phpunit": "7.0.*",
                "vlucas/phpdotenv": "^2.0"
            },
            "type": "library",
            "autoload": {
                "psr-4": {
                    "DrewM\\MailChimp\\": "src"
                }
            },
            "notification-url": "https://packagist.org/downloads/",
            "license": [
                "MIT"
            ],
            "authors": [
                {
                    "name": "Drew McLellan",
                    "email": "drew.mclellan@gmail.com",
                    "homepage": "http://allinthehead.com/"
                }
            ],
            "description": "Super-simple, minimum abstraction MailChimp API v3 wrapper",
            "homepage": "https://github.com/drewm/mailchimp-api",
            "support": {
                "issues": "https://github.com/drewm/mailchimp-api/issues",
                "source": "https://github.com/drewm/mailchimp-api/tree/master"
            },
            "time": "2019-08-06T09:24:58+00:00"
        }
    ],
    "packages-dev": [
        {
            "name": "automattic/vipwpcs",
            "version": "3.0.1",
            "source": {
                "type": "git",
                "url": "https://github.com/Automattic/VIP-Coding-Standards.git",
                "reference": "2b1d206d81b74ed999023cffd924f862ff2753c8"
            },
            "dist": {
                "type": "zip",
                "url": "https://api.github.com/repos/Automattic/VIP-Coding-Standards/zipball/2b1d206d81b74ed999023cffd924f862ff2753c8",
                "reference": "2b1d206d81b74ed999023cffd924f862ff2753c8",
                "shasum": ""
            },
            "require": {
                "php": ">=5.4",
                "phpcsstandards/phpcsextra": "^1.2.1",
                "phpcsstandards/phpcsutils": "^1.0.11",
                "sirbrillig/phpcs-variable-analysis": "^2.11.18",
                "squizlabs/php_codesniffer": "^3.9.2",
                "wp-coding-standards/wpcs": "^3.1.0"
            },
            "require-dev": {
                "php-parallel-lint/php-console-highlighter": "^1.0.0",
                "php-parallel-lint/php-parallel-lint": "^1.3.2",
                "phpcompatibility/php-compatibility": "^9",
                "phpcsstandards/phpcsdevtools": "^1.0",
                "phpunit/phpunit": "^4 || ^5 || ^6 || ^7 || ^8 || ^9"
            },
            "type": "phpcodesniffer-standard",
            "notification-url": "https://packagist.org/downloads/",
            "license": [
                "MIT"
            ],
            "authors": [
                {
                    "name": "Contributors",
                    "homepage": "https://github.com/Automattic/VIP-Coding-Standards/graphs/contributors"
                }
            ],
            "description": "PHP_CodeSniffer rules (sniffs) to enforce WordPress VIP minimum coding conventions",
            "keywords": [
                "phpcs",
                "standards",
                "static analysis",
                "wordpress"
            ],
            "support": {
                "issues": "https://github.com/Automattic/VIP-Coding-Standards/issues",
                "source": "https://github.com/Automattic/VIP-Coding-Standards",
                "wiki": "https://github.com/Automattic/VIP-Coding-Standards/wiki"
            },
            "time": "2024-05-10T20:31:09+00:00"
        },
        {
            "name": "brainmaestro/composer-git-hooks",
            "version": "v2.8.5",
            "source": {
                "type": "git",
                "url": "https://github.com/BrainMaestro/composer-git-hooks.git",
                "reference": "ffed8803690ac12214082120eee3441b00aa390e"
            },
            "dist": {
                "type": "zip",
                "url": "https://api.github.com/repos/BrainMaestro/composer-git-hooks/zipball/ffed8803690ac12214082120eee3441b00aa390e",
                "reference": "ffed8803690ac12214082120eee3441b00aa390e",
                "shasum": ""
            },
            "require": {
                "php": "^5.6 || >=7.0",
                "symfony/console": "^3.2 || ^4.0 || ^5.0"
            },
            "require-dev": {
                "ext-json": "*",
                "friendsofphp/php-cs-fixer": "^2.9",
                "phpunit/phpunit": "^5.7 || ^7.0"
            },
            "bin": [
                "cghooks"
            ],
            "type": "library",
            "extra": {
                "hooks": {
                    "pre-commit": "composer check-style",
                    "pre-push": [
                        "composer test",
                        "appver=$(grep -o -E '\\d.\\d.\\d' cghooks)",
                        "tag=$(git describe --tags --abbrev=0)",
                        "if [ \"$tag\" != \"v$appver\" ]; then",
                        "echo \"The most recent tag $tag does not match the application version $appver\\n\"",
                        "tag=${tag#v}",
                        "sed -i -E \"s/$appver/$tag/\" cghooks",
                        "exit 1",
                        "fi"
                    ]
                }
            },
            "autoload": {
                "files": [
                    "src/helpers.php"
                ],
                "psr-4": {
                    "BrainMaestro\\GitHooks\\": "src/"
                }
            },
            "notification-url": "https://packagist.org/downloads/",
            "license": [
                "MIT"
            ],
            "authors": [
                {
                    "name": "Ezinwa Okpoechi",
                    "email": "brainmaestro@outlook.com"
                }
            ],
            "description": "Easily manage git hooks in your composer config",
            "keywords": [
                "HOOK",
                "composer",
                "git"
            ],
            "support": {
                "issues": "https://github.com/BrainMaestro/composer-git-hooks/issues",
                "source": "https://github.com/BrainMaestro/composer-git-hooks/tree/v2.8.5"
            },
            "time": "2021-02-08T15:59:11+00:00"
        },
        {
            "name": "composer/installers",
            "version": "v2.2.0",
            "source": {
                "type": "git",
                "url": "https://github.com/composer/installers.git",
                "reference": "c29dc4b93137acb82734f672c37e029dfbd95b35"
            },
            "dist": {
                "type": "zip",
                "url": "https://api.github.com/repos/composer/installers/zipball/c29dc4b93137acb82734f672c37e029dfbd95b35",
                "reference": "c29dc4b93137acb82734f672c37e029dfbd95b35",
                "shasum": ""
            },
            "require": {
                "composer-plugin-api": "^1.0 || ^2.0",
                "php": "^7.2 || ^8.0"
            },
            "require-dev": {
                "composer/composer": "1.6.* || ^2.0",
                "composer/semver": "^1 || ^3",
                "phpstan/phpstan": "^0.12.55",
                "phpstan/phpstan-phpunit": "^0.12.16",
                "symfony/phpunit-bridge": "^5.3",
                "symfony/process": "^5"
            },
            "type": "composer-plugin",
            "extra": {
                "class": "Composer\\Installers\\Plugin",
                "branch-alias": {
                    "dev-main": "2.x-dev"
                },
                "plugin-modifies-install-path": true
            },
            "autoload": {
                "psr-4": {
                    "Composer\\Installers\\": "src/Composer/Installers"
                }
            },
            "notification-url": "https://packagist.org/downloads/",
            "license": [
                "MIT"
            ],
            "authors": [
                {
                    "name": "Kyle Robinson Young",
                    "email": "kyle@dontkry.com",
                    "homepage": "https://github.com/shama"
                }
            ],
            "description": "A multi-framework Composer library installer",
            "homepage": "https://composer.github.io/installers/",
            "keywords": [
                "Dolibarr",
                "Eliasis",
                "Hurad",
                "ImageCMS",
                "Kanboard",
                "Lan Management System",
                "MODX Evo",
                "MantisBT",
                "Mautic",
                "Maya",
                "OXID",
                "Plentymarkets",
                "Porto",
                "RadPHP",
                "SMF",
                "Starbug",
                "Thelia",
                "Whmcs",
                "WolfCMS",
                "agl",
                "annotatecms",
                "attogram",
                "bitrix",
                "cakephp",
                "chef",
                "cockpit",
                "codeigniter",
                "concrete5",
                "croogo",
                "dokuwiki",
                "drupal",
                "eZ Platform",
                "elgg",
                "expressionengine",
                "fuelphp",
                "grav",
                "installer",
                "itop",
                "known",
                "kohana",
                "laravel",
                "lavalite",
                "lithium",
                "magento",
                "majima",
                "mako",
                "matomo",
                "mediawiki",
                "miaoxing",
                "modulework",
                "modx",
                "moodle",
                "osclass",
                "pantheon",
                "phpbb",
                "piwik",
                "ppi",
                "processwire",
                "puppet",
                "pxcms",
                "reindex",
                "roundcube",
                "shopware",
                "silverstripe",
                "sydes",
                "sylius",
                "tastyigniter",
                "wordpress",
                "yawik",
                "zend",
                "zikula"
            ],
            "support": {
                "issues": "https://github.com/composer/installers/issues",
                "source": "https://github.com/composer/installers/tree/v2.2.0"
            },
            "funding": [
                {
                    "url": "https://packagist.com",
                    "type": "custom"
                },
                {
                    "url": "https://github.com/composer",
                    "type": "github"
                },
                {
                    "url": "https://tidelift.com/funding/github/packagist/composer/composer",
                    "type": "tidelift"
                }
            ],
            "time": "2022-08-20T06:45:11+00:00"
        },
        {
            "name": "dealerdirect/phpcodesniffer-composer-installer",
            "version": "v0.7.2",
            "source": {
                "type": "git",
                "url": "https://github.com/Dealerdirect/phpcodesniffer-composer-installer.git",
                "reference": "1c968e542d8843d7cd71de3c5c9c3ff3ad71a1db"
            },
            "dist": {
                "type": "zip",
                "url": "https://api.github.com/repos/Dealerdirect/phpcodesniffer-composer-installer/zipball/1c968e542d8843d7cd71de3c5c9c3ff3ad71a1db",
                "reference": "1c968e542d8843d7cd71de3c5c9c3ff3ad71a1db",
                "shasum": ""
            },
            "require": {
                "composer-plugin-api": "^1.0 || ^2.0",
                "php": ">=5.3",
                "squizlabs/php_codesniffer": "^2.0 || ^3.1.0 || ^4.0"
            },
            "require-dev": {
                "composer/composer": "*",
                "php-parallel-lint/php-parallel-lint": "^1.3.1",
                "phpcompatibility/php-compatibility": "^9.0"
            },
            "type": "composer-plugin",
            "extra": {
                "class": "Dealerdirect\\Composer\\Plugin\\Installers\\PHPCodeSniffer\\Plugin"
            },
            "autoload": {
                "psr-4": {
                    "Dealerdirect\\Composer\\Plugin\\Installers\\PHPCodeSniffer\\": "src/"
                }
            },
            "notification-url": "https://packagist.org/downloads/",
            "license": [
                "MIT"
            ],
            "authors": [
                {
                    "name": "Franck Nijhof",
                    "email": "franck.nijhof@dealerdirect.com",
                    "homepage": "http://www.frenck.nl",
                    "role": "Developer / IT Manager"
                },
                {
                    "name": "Contributors",
                    "homepage": "https://github.com/Dealerdirect/phpcodesniffer-composer-installer/graphs/contributors"
                }
            ],
            "description": "PHP_CodeSniffer Standards Composer Installer Plugin",
            "homepage": "http://www.dealerdirect.com",
            "keywords": [
                "PHPCodeSniffer",
                "PHP_CodeSniffer",
                "code quality",
                "codesniffer",
                "composer",
                "installer",
                "phpcbf",
                "phpcs",
                "plugin",
                "qa",
                "quality",
                "standard",
                "standards",
                "style guide",
                "stylecheck",
                "tests"
            ],
            "support": {
                "issues": "https://github.com/dealerdirect/phpcodesniffer-composer-installer/issues",
                "source": "https://github.com/dealerdirect/phpcodesniffer-composer-installer"
            },
            "time": "2022-02-04T12:51:07+00:00"
        },
        {
            "name": "dms/phpunit-arraysubset-asserts",
            "version": "v0.5.0",
            "source": {
                "type": "git",
                "url": "https://github.com/rdohms/phpunit-arraysubset-asserts.git",
                "reference": "aa6b9e858414e91cca361cac3b2035ee57d212e0"
            },
            "dist": {
                "type": "zip",
                "url": "https://api.github.com/repos/rdohms/phpunit-arraysubset-asserts/zipball/aa6b9e858414e91cca361cac3b2035ee57d212e0",
                "reference": "aa6b9e858414e91cca361cac3b2035ee57d212e0",
                "shasum": ""
            },
            "require": {
                "php": "^5.4 || ^7.0 || ^8.0",
                "phpunit/phpunit": "^4.8.36 || ^5.7.21 || ^6.0 || ^7.0 || ^8.0 || ^9.0 || ^10.0"
            },
            "require-dev": {
                "dms/coding-standard": "^9"
            },
            "type": "library",
            "autoload": {
                "files": [
                    "assertarraysubset-autoload.php"
                ]
            },
            "notification-url": "https://packagist.org/downloads/",
            "license": [
                "MIT"
            ],
            "authors": [
                {
                    "name": "Rafael Dohms",
                    "email": "rdohms@gmail.com"
                }
            ],
            "description": "This package provides ArraySubset and related asserts once deprecated in PHPUnit 8",
            "support": {
                "issues": "https://github.com/rdohms/phpunit-arraysubset-asserts/issues",
                "source": "https://github.com/rdohms/phpunit-arraysubset-asserts/tree/v0.5.0"
            },
            "time": "2023-06-02T17:33:53+00:00"
        },
        {
            "name": "doctrine/instantiator",
            "version": "1.5.0",
            "source": {
                "type": "git",
                "url": "https://github.com/doctrine/instantiator.git",
                "reference": "0a0fa9780f5d4e507415a065172d26a98d02047b"
            },
            "dist": {
                "type": "zip",
                "url": "https://api.github.com/repos/doctrine/instantiator/zipball/0a0fa9780f5d4e507415a065172d26a98d02047b",
                "reference": "0a0fa9780f5d4e507415a065172d26a98d02047b",
                "shasum": ""
            },
            "require": {
                "php": "^7.1 || ^8.0"
            },
            "require-dev": {
                "doctrine/coding-standard": "^9 || ^11",
                "ext-pdo": "*",
                "ext-phar": "*",
                "phpbench/phpbench": "^0.16 || ^1",
                "phpstan/phpstan": "^1.4",
                "phpstan/phpstan-phpunit": "^1",
                "phpunit/phpunit": "^7.5 || ^8.5 || ^9.5",
                "vimeo/psalm": "^4.30 || ^5.4"
            },
            "type": "library",
            "autoload": {
                "psr-4": {
                    "Doctrine\\Instantiator\\": "src/Doctrine/Instantiator/"
                }
            },
            "notification-url": "https://packagist.org/downloads/",
            "license": [
                "MIT"
            ],
            "authors": [
                {
                    "name": "Marco Pivetta",
                    "email": "ocramius@gmail.com",
                    "homepage": "https://ocramius.github.io/"
                }
            ],
            "description": "A small, lightweight utility to instantiate objects in PHP without invoking their constructors",
            "homepage": "https://www.doctrine-project.org/projects/instantiator.html",
            "keywords": [
                "constructor",
                "instantiate"
            ],
            "support": {
                "issues": "https://github.com/doctrine/instantiator/issues",
                "source": "https://github.com/doctrine/instantiator/tree/1.5.0"
            },
            "funding": [
                {
                    "url": "https://www.doctrine-project.org/sponsorship.html",
                    "type": "custom"
                },
                {
                    "url": "https://www.patreon.com/phpdoctrine",
                    "type": "patreon"
                },
                {
                    "url": "https://tidelift.com/funding/github/packagist/doctrine%2Finstantiator",
                    "type": "tidelift"
                }
            ],
            "time": "2022-12-30T00:15:36+00:00"
        },
        {
            "name": "myclabs/deep-copy",
            "version": "1.11.1",
            "source": {
                "type": "git",
                "url": "https://github.com/myclabs/DeepCopy.git",
                "reference": "7284c22080590fb39f2ffa3e9057f10a4ddd0e0c"
            },
            "dist": {
                "type": "zip",
                "url": "https://api.github.com/repos/myclabs/DeepCopy/zipball/7284c22080590fb39f2ffa3e9057f10a4ddd0e0c",
                "reference": "7284c22080590fb39f2ffa3e9057f10a4ddd0e0c",
                "shasum": ""
            },
            "require": {
                "php": "^7.1 || ^8.0"
            },
            "conflict": {
                "doctrine/collections": "<1.6.8",
                "doctrine/common": "<2.13.3 || >=3,<3.2.2"
            },
            "require-dev": {
                "doctrine/collections": "^1.6.8",
                "doctrine/common": "^2.13.3 || ^3.2.2",
                "phpunit/phpunit": "^7.5.20 || ^8.5.23 || ^9.5.13"
            },
            "type": "library",
            "autoload": {
                "files": [
                    "src/DeepCopy/deep_copy.php"
                ],
                "psr-4": {
                    "DeepCopy\\": "src/DeepCopy/"
                }
            },
            "notification-url": "https://packagist.org/downloads/",
            "license": [
                "MIT"
            ],
            "description": "Create deep copies (clones) of your objects",
            "keywords": [
                "clone",
                "copy",
                "duplicate",
                "object",
                "object graph"
            ],
            "support": {
                "issues": "https://github.com/myclabs/DeepCopy/issues",
                "source": "https://github.com/myclabs/DeepCopy/tree/1.11.1"
            },
            "funding": [
                {
                    "url": "https://tidelift.com/funding/github/packagist/myclabs/deep-copy",
                    "type": "tidelift"
                }
            ],
            "time": "2023-03-08T13:26:56+00:00"
        },
        {
            "name": "nikic/php-parser",
            "version": "v5.0.2",
            "source": {
                "type": "git",
                "url": "https://github.com/nikic/PHP-Parser.git",
                "reference": "139676794dc1e9231bf7bcd123cfc0c99182cb13"
            },
            "dist": {
                "type": "zip",
                "url": "https://api.github.com/repos/nikic/PHP-Parser/zipball/139676794dc1e9231bf7bcd123cfc0c99182cb13",
                "reference": "139676794dc1e9231bf7bcd123cfc0c99182cb13",
                "shasum": ""
            },
            "require": {
                "ext-ctype": "*",
                "ext-json": "*",
                "ext-tokenizer": "*",
                "php": ">=7.4"
            },
            "require-dev": {
                "ircmaxell/php-yacc": "^0.0.7",
                "phpunit/phpunit": "^7.0 || ^8.0 || ^9.0"
            },
            "bin": [
                "bin/php-parse"
            ],
            "type": "library",
            "extra": {
                "branch-alias": {
                    "dev-master": "5.0-dev"
                }
            },
            "autoload": {
                "psr-4": {
                    "PhpParser\\": "lib/PhpParser"
                }
            },
            "notification-url": "https://packagist.org/downloads/",
            "license": [
                "BSD-3-Clause"
            ],
            "authors": [
                {
                    "name": "Nikita Popov"
                }
            ],
            "description": "A PHP parser written in PHP",
            "keywords": [
                "parser",
                "php"
            ],
            "support": {
                "issues": "https://github.com/nikic/PHP-Parser/issues",
                "source": "https://github.com/nikic/PHP-Parser/tree/v5.0.2"
            },
            "time": "2024-03-05T20:51:40+00:00"
        },
        {
            "name": "phar-io/manifest",
            "version": "2.0.4",
            "source": {
                "type": "git",
                "url": "https://github.com/phar-io/manifest.git",
                "reference": "54750ef60c58e43759730615a392c31c80e23176"
            },
            "dist": {
                "type": "zip",
                "url": "https://api.github.com/repos/phar-io/manifest/zipball/54750ef60c58e43759730615a392c31c80e23176",
                "reference": "54750ef60c58e43759730615a392c31c80e23176",
                "shasum": ""
            },
            "require": {
                "ext-dom": "*",
                "ext-libxml": "*",
                "ext-phar": "*",
                "ext-xmlwriter": "*",
                "phar-io/version": "^3.0.1",
                "php": "^7.2 || ^8.0"
            },
            "type": "library",
            "extra": {
                "branch-alias": {
                    "dev-master": "2.0.x-dev"
                }
            },
            "autoload": {
                "classmap": [
                    "src/"
                ]
            },
            "notification-url": "https://packagist.org/downloads/",
            "license": [
                "BSD-3-Clause"
            ],
            "authors": [
                {
                    "name": "Arne Blankerts",
                    "email": "arne@blankerts.de",
                    "role": "Developer"
                },
                {
                    "name": "Sebastian Heuer",
                    "email": "sebastian@phpeople.de",
                    "role": "Developer"
                },
                {
                    "name": "Sebastian Bergmann",
                    "email": "sebastian@phpunit.de",
                    "role": "Developer"
                }
            ],
            "description": "Component for reading phar.io manifest information from a PHP Archive (PHAR)",
            "support": {
                "issues": "https://github.com/phar-io/manifest/issues",
                "source": "https://github.com/phar-io/manifest/tree/2.0.4"
            },
            "funding": [
                {
                    "url": "https://github.com/theseer",
                    "type": "github"
                }
            ],
            "time": "2024-03-03T12:33:53+00:00"
        },
        {
            "name": "phar-io/version",
            "version": "3.2.1",
            "source": {
                "type": "git",
                "url": "https://github.com/phar-io/version.git",
                "reference": "4f7fd7836c6f332bb2933569e566a0d6c4cbed74"
            },
            "dist": {
                "type": "zip",
                "url": "https://api.github.com/repos/phar-io/version/zipball/4f7fd7836c6f332bb2933569e566a0d6c4cbed74",
                "reference": "4f7fd7836c6f332bb2933569e566a0d6c4cbed74",
                "shasum": ""
            },
            "require": {
                "php": "^7.2 || ^8.0"
            },
            "type": "library",
            "autoload": {
                "classmap": [
                    "src/"
                ]
            },
            "notification-url": "https://packagist.org/downloads/",
            "license": [
                "BSD-3-Clause"
            ],
            "authors": [
                {
                    "name": "Arne Blankerts",
                    "email": "arne@blankerts.de",
                    "role": "Developer"
                },
                {
                    "name": "Sebastian Heuer",
                    "email": "sebastian@phpeople.de",
                    "role": "Developer"
                },
                {
                    "name": "Sebastian Bergmann",
                    "email": "sebastian@phpunit.de",
                    "role": "Developer"
                }
            ],
            "description": "Library for handling version information and constraints",
            "support": {
                "issues": "https://github.com/phar-io/version/issues",
                "source": "https://github.com/phar-io/version/tree/3.2.1"
            },
            "time": "2022-02-21T01:04:05+00:00"
        },
        {
            "name": "phpcompatibility/php-compatibility",
            "version": "9.3.5",
            "source": {
                "type": "git",
                "url": "https://github.com/PHPCompatibility/PHPCompatibility.git",
                "reference": "9fb324479acf6f39452e0655d2429cc0d3914243"
            },
            "dist": {
                "type": "zip",
                "url": "https://api.github.com/repos/PHPCompatibility/PHPCompatibility/zipball/9fb324479acf6f39452e0655d2429cc0d3914243",
                "reference": "9fb324479acf6f39452e0655d2429cc0d3914243",
                "shasum": ""
            },
            "require": {
                "php": ">=5.3",
                "squizlabs/php_codesniffer": "^2.3 || ^3.0.2"
            },
            "conflict": {
                "squizlabs/php_codesniffer": "2.6.2"
            },
            "require-dev": {
                "phpunit/phpunit": "~4.5 || ^5.0 || ^6.0 || ^7.0"
            },
            "suggest": {
                "dealerdirect/phpcodesniffer-composer-installer": "^0.5 || This Composer plugin will sort out the PHPCS 'installed_paths' automatically.",
                "roave/security-advisories": "dev-master || Helps prevent installing dependencies with known security issues."
            },
            "type": "phpcodesniffer-standard",
            "notification-url": "https://packagist.org/downloads/",
            "license": [
                "LGPL-3.0-or-later"
            ],
            "authors": [
                {
                    "name": "Wim Godden",
                    "homepage": "https://github.com/wimg",
                    "role": "lead"
                },
                {
                    "name": "Juliette Reinders Folmer",
                    "homepage": "https://github.com/jrfnl",
                    "role": "lead"
                },
                {
                    "name": "Contributors",
                    "homepage": "https://github.com/PHPCompatibility/PHPCompatibility/graphs/contributors"
                }
            ],
            "description": "A set of sniffs for PHP_CodeSniffer that checks for PHP cross-version compatibility.",
            "homepage": "http://techblog.wimgodden.be/tag/codesniffer/",
            "keywords": [
                "compatibility",
                "phpcs",
                "standards"
            ],
            "support": {
                "issues": "https://github.com/PHPCompatibility/PHPCompatibility/issues",
                "source": "https://github.com/PHPCompatibility/PHPCompatibility"
            },
            "time": "2019-12-27T09:44:58+00:00"
        },
        {
            "name": "phpcompatibility/phpcompatibility-paragonie",
            "version": "1.3.3",
            "source": {
                "type": "git",
                "url": "https://github.com/PHPCompatibility/PHPCompatibilityParagonie.git",
                "reference": "293975b465e0e709b571cbf0c957c6c0a7b9a2ac"
            },
            "dist": {
                "type": "zip",
                "url": "https://api.github.com/repos/PHPCompatibility/PHPCompatibilityParagonie/zipball/293975b465e0e709b571cbf0c957c6c0a7b9a2ac",
                "reference": "293975b465e0e709b571cbf0c957c6c0a7b9a2ac",
                "shasum": ""
            },
            "require": {
                "phpcompatibility/php-compatibility": "^9.0"
            },
            "require-dev": {
                "dealerdirect/phpcodesniffer-composer-installer": "^1.0",
                "paragonie/random_compat": "dev-master",
                "paragonie/sodium_compat": "dev-master"
            },
            "suggest": {
                "dealerdirect/phpcodesniffer-composer-installer": "^1.0 || This Composer plugin will sort out the PHP_CodeSniffer 'installed_paths' automatically.",
                "roave/security-advisories": "dev-master || Helps prevent installing dependencies with known security issues."
            },
            "type": "phpcodesniffer-standard",
            "notification-url": "https://packagist.org/downloads/",
            "license": [
                "LGPL-3.0-or-later"
            ],
            "authors": [
                {
                    "name": "Wim Godden",
                    "role": "lead"
                },
                {
                    "name": "Juliette Reinders Folmer",
                    "role": "lead"
                }
            ],
            "description": "A set of rulesets for PHP_CodeSniffer to check for PHP cross-version compatibility issues in projects, while accounting for polyfills provided by the Paragonie polyfill libraries.",
            "homepage": "http://phpcompatibility.com/",
            "keywords": [
                "compatibility",
                "paragonie",
                "phpcs",
                "polyfill",
                "standards",
                "static analysis"
            ],
            "support": {
                "issues": "https://github.com/PHPCompatibility/PHPCompatibilityParagonie/issues",
                "security": "https://github.com/PHPCompatibility/PHPCompatibilityParagonie/security/policy",
                "source": "https://github.com/PHPCompatibility/PHPCompatibilityParagonie"
            },
            "funding": [
                {
                    "url": "https://github.com/PHPCompatibility",
                    "type": "github"
                },
                {
                    "url": "https://github.com/jrfnl",
                    "type": "github"
                },
                {
                    "url": "https://opencollective.com/php_codesniffer",
                    "type": "open_collective"
                }
            ],
            "time": "2024-04-24T21:30:46+00:00"
        },
        {
            "name": "phpcompatibility/phpcompatibility-wp",
            "version": "2.1.5",
            "source": {
                "type": "git",
                "url": "https://github.com/PHPCompatibility/PHPCompatibilityWP.git",
                "reference": "01c1ff2704a58e46f0cb1ca9d06aee07b3589082"
            },
            "dist": {
                "type": "zip",
                "url": "https://api.github.com/repos/PHPCompatibility/PHPCompatibilityWP/zipball/01c1ff2704a58e46f0cb1ca9d06aee07b3589082",
                "reference": "01c1ff2704a58e46f0cb1ca9d06aee07b3589082",
                "shasum": ""
            },
            "require": {
                "phpcompatibility/php-compatibility": "^9.0",
                "phpcompatibility/phpcompatibility-paragonie": "^1.0"
            },
            "require-dev": {
                "dealerdirect/phpcodesniffer-composer-installer": "^1.0"
            },
            "suggest": {
                "dealerdirect/phpcodesniffer-composer-installer": "^1.0 || This Composer plugin will sort out the PHP_CodeSniffer 'installed_paths' automatically.",
                "roave/security-advisories": "dev-master || Helps prevent installing dependencies with known security issues."
            },
            "type": "phpcodesniffer-standard",
            "notification-url": "https://packagist.org/downloads/",
            "license": [
                "LGPL-3.0-or-later"
            ],
            "authors": [
                {
                    "name": "Wim Godden",
                    "role": "lead"
                },
                {
                    "name": "Juliette Reinders Folmer",
                    "role": "lead"
                }
            ],
            "description": "A ruleset for PHP_CodeSniffer to check for PHP cross-version compatibility issues in projects, while accounting for polyfills provided by WordPress.",
            "homepage": "http://phpcompatibility.com/",
            "keywords": [
                "compatibility",
                "phpcs",
                "standards",
                "static analysis",
                "wordpress"
            ],
            "support": {
                "issues": "https://github.com/PHPCompatibility/PHPCompatibilityWP/issues",
                "security": "https://github.com/PHPCompatibility/PHPCompatibilityWP/security/policy",
                "source": "https://github.com/PHPCompatibility/PHPCompatibilityWP"
            },
            "funding": [
                {
                    "url": "https://github.com/PHPCompatibility",
                    "type": "github"
                },
                {
                    "url": "https://github.com/jrfnl",
                    "type": "github"
                },
                {
                    "url": "https://opencollective.com/php_codesniffer",
                    "type": "open_collective"
                }
            ],
            "time": "2024-04-24T21:37:59+00:00"
        },
        {
            "name": "phpcsstandards/phpcsextra",
            "version": "1.2.1",
            "source": {
                "type": "git",
                "url": "https://github.com/PHPCSStandards/PHPCSExtra.git",
                "reference": "11d387c6642b6e4acaf0bd9bf5203b8cca1ec489"
            },
            "dist": {
                "type": "zip",
                "url": "https://api.github.com/repos/PHPCSStandards/PHPCSExtra/zipball/11d387c6642b6e4acaf0bd9bf5203b8cca1ec489",
                "reference": "11d387c6642b6e4acaf0bd9bf5203b8cca1ec489",
                "shasum": ""
            },
            "require": {
                "php": ">=5.4",
                "phpcsstandards/phpcsutils": "^1.0.9",
                "squizlabs/php_codesniffer": "^3.8.0"
            },
            "require-dev": {
                "php-parallel-lint/php-console-highlighter": "^1.0",
                "php-parallel-lint/php-parallel-lint": "^1.3.2",
                "phpcsstandards/phpcsdevcs": "^1.1.6",
                "phpcsstandards/phpcsdevtools": "^1.2.1",
                "phpunit/phpunit": "^4.5 || ^5.0 || ^6.0 || ^7.0 || ^8.0 || ^9.0"
            },
            "type": "phpcodesniffer-standard",
            "extra": {
                "branch-alias": {
                    "dev-stable": "1.x-dev",
                    "dev-develop": "1.x-dev"
                }
            },
            "notification-url": "https://packagist.org/downloads/",
            "license": [
                "LGPL-3.0-or-later"
            ],
            "authors": [
                {
                    "name": "Juliette Reinders Folmer",
                    "homepage": "https://github.com/jrfnl",
                    "role": "lead"
                },
                {
                    "name": "Contributors",
                    "homepage": "https://github.com/PHPCSStandards/PHPCSExtra/graphs/contributors"
                }
            ],
            "description": "A collection of sniffs and standards for use with PHP_CodeSniffer.",
            "keywords": [
                "PHP_CodeSniffer",
                "phpcbf",
                "phpcodesniffer-standard",
                "phpcs",
                "standards",
                "static analysis"
            ],
            "support": {
                "issues": "https://github.com/PHPCSStandards/PHPCSExtra/issues",
                "security": "https://github.com/PHPCSStandards/PHPCSExtra/security/policy",
                "source": "https://github.com/PHPCSStandards/PHPCSExtra"
            },
            "funding": [
                {
                    "url": "https://github.com/PHPCSStandards",
                    "type": "github"
                },
                {
                    "url": "https://github.com/jrfnl",
                    "type": "github"
                },
                {
                    "url": "https://opencollective.com/php_codesniffer",
                    "type": "open_collective"
                }
            ],
            "time": "2023-12-08T16:49:07+00:00"
        },
        {
            "name": "phpcsstandards/phpcsutils",
<<<<<<< HEAD
            "version": "1.0.10",
            "source": {
                "type": "git",
                "url": "https://github.com/PHPCSStandards/PHPCSUtils.git",
                "reference": "51609a5b89f928e0c463d6df80eb38eff1eaf544"
            },
            "dist": {
                "type": "zip",
                "url": "https://api.github.com/repos/PHPCSStandards/PHPCSUtils/zipball/51609a5b89f928e0c463d6df80eb38eff1eaf544",
                "reference": "51609a5b89f928e0c463d6df80eb38eff1eaf544",
=======
            "version": "1.0.12",
            "source": {
                "type": "git",
                "url": "https://github.com/PHPCSStandards/PHPCSUtils.git",
                "reference": "87b233b00daf83fb70f40c9a28692be017ea7c6c"
            },
            "dist": {
                "type": "zip",
                "url": "https://api.github.com/repos/PHPCSStandards/PHPCSUtils/zipball/87b233b00daf83fb70f40c9a28692be017ea7c6c",
                "reference": "87b233b00daf83fb70f40c9a28692be017ea7c6c",
>>>>>>> f655853b
                "shasum": ""
            },
            "require": {
                "dealerdirect/phpcodesniffer-composer-installer": "^0.4.1 || ^0.5 || ^0.6.2 || ^0.7 || ^1.0",
                "php": ">=5.4",
<<<<<<< HEAD
                "squizlabs/php_codesniffer": "^3.9.0 || 4.0.x-dev@dev"
=======
                "squizlabs/php_codesniffer": "^3.10.0 || 4.0.x-dev@dev"
>>>>>>> f655853b
            },
            "require-dev": {
                "ext-filter": "*",
                "php-parallel-lint/php-console-highlighter": "^1.0",
                "php-parallel-lint/php-parallel-lint": "^1.3.2",
                "phpcsstandards/phpcsdevcs": "^1.1.6",
                "yoast/phpunit-polyfills": "^1.1.0 || ^2.0.0"
            },
            "type": "phpcodesniffer-standard",
            "extra": {
                "branch-alias": {
                    "dev-stable": "1.x-dev",
                    "dev-develop": "1.x-dev"
                }
            },
            "autoload": {
                "classmap": [
                    "PHPCSUtils/"
                ]
            },
            "notification-url": "https://packagist.org/downloads/",
            "license": [
                "LGPL-3.0-or-later"
            ],
            "authors": [
                {
                    "name": "Juliette Reinders Folmer",
                    "homepage": "https://github.com/jrfnl",
                    "role": "lead"
                },
                {
                    "name": "Contributors",
                    "homepage": "https://github.com/PHPCSStandards/PHPCSUtils/graphs/contributors"
                }
            ],
            "description": "A suite of utility functions for use with PHP_CodeSniffer",
            "homepage": "https://phpcsutils.com/",
            "keywords": [
                "PHP_CodeSniffer",
                "phpcbf",
                "phpcodesniffer-standard",
                "phpcs",
                "phpcs3",
                "standards",
                "static analysis",
                "tokens",
                "utility"
            ],
            "support": {
                "docs": "https://phpcsutils.com/",
                "issues": "https://github.com/PHPCSStandards/PHPCSUtils/issues",
                "security": "https://github.com/PHPCSStandards/PHPCSUtils/security/policy",
                "source": "https://github.com/PHPCSStandards/PHPCSUtils"
            },
            "funding": [
                {
                    "url": "https://github.com/PHPCSStandards",
                    "type": "github"
                },
                {
                    "url": "https://github.com/jrfnl",
                    "type": "github"
                },
                {
                    "url": "https://opencollective.com/php_codesniffer",
                    "type": "open_collective"
                }
            ],
<<<<<<< HEAD
            "time": "2024-03-17T23:44:50+00:00"
=======
            "time": "2024-05-20T13:34:27+00:00"
>>>>>>> f655853b
        },
        {
            "name": "phpunit/php-code-coverage",
            "version": "9.2.31",
            "source": {
                "type": "git",
                "url": "https://github.com/sebastianbergmann/php-code-coverage.git",
                "reference": "48c34b5d8d983006bd2adc2d0de92963b9155965"
            },
            "dist": {
                "type": "zip",
                "url": "https://api.github.com/repos/sebastianbergmann/php-code-coverage/zipball/48c34b5d8d983006bd2adc2d0de92963b9155965",
                "reference": "48c34b5d8d983006bd2adc2d0de92963b9155965",
                "shasum": ""
            },
            "require": {
                "ext-dom": "*",
                "ext-libxml": "*",
                "ext-xmlwriter": "*",
                "nikic/php-parser": "^4.18 || ^5.0",
                "php": ">=7.3",
                "phpunit/php-file-iterator": "^3.0.3",
                "phpunit/php-text-template": "^2.0.2",
                "sebastian/code-unit-reverse-lookup": "^2.0.2",
                "sebastian/complexity": "^2.0",
                "sebastian/environment": "^5.1.2",
                "sebastian/lines-of-code": "^1.0.3",
                "sebastian/version": "^3.0.1",
                "theseer/tokenizer": "^1.2.0"
            },
            "require-dev": {
                "phpunit/phpunit": "^9.3"
            },
            "suggest": {
                "ext-pcov": "PHP extension that provides line coverage",
                "ext-xdebug": "PHP extension that provides line coverage as well as branch and path coverage"
            },
            "type": "library",
            "extra": {
                "branch-alias": {
                    "dev-master": "9.2-dev"
                }
            },
            "autoload": {
                "classmap": [
                    "src/"
                ]
            },
            "notification-url": "https://packagist.org/downloads/",
            "license": [
                "BSD-3-Clause"
            ],
            "authors": [
                {
                    "name": "Sebastian Bergmann",
                    "email": "sebastian@phpunit.de",
                    "role": "lead"
                }
            ],
            "description": "Library that provides collection, processing, and rendering functionality for PHP code coverage information.",
            "homepage": "https://github.com/sebastianbergmann/php-code-coverage",
            "keywords": [
                "coverage",
                "testing",
                "xunit"
            ],
            "support": {
                "issues": "https://github.com/sebastianbergmann/php-code-coverage/issues",
                "security": "https://github.com/sebastianbergmann/php-code-coverage/security/policy",
                "source": "https://github.com/sebastianbergmann/php-code-coverage/tree/9.2.31"
            },
            "funding": [
                {
                    "url": "https://github.com/sebastianbergmann",
                    "type": "github"
                }
            ],
            "time": "2024-03-02T06:37:42+00:00"
        },
        {
            "name": "phpunit/php-file-iterator",
            "version": "3.0.6",
            "source": {
                "type": "git",
                "url": "https://github.com/sebastianbergmann/php-file-iterator.git",
                "reference": "cf1c2e7c203ac650e352f4cc675a7021e7d1b3cf"
            },
            "dist": {
                "type": "zip",
                "url": "https://api.github.com/repos/sebastianbergmann/php-file-iterator/zipball/cf1c2e7c203ac650e352f4cc675a7021e7d1b3cf",
                "reference": "cf1c2e7c203ac650e352f4cc675a7021e7d1b3cf",
                "shasum": ""
            },
            "require": {
                "php": ">=7.3"
            },
            "require-dev": {
                "phpunit/phpunit": "^9.3"
            },
            "type": "library",
            "extra": {
                "branch-alias": {
                    "dev-master": "3.0-dev"
                }
            },
            "autoload": {
                "classmap": [
                    "src/"
                ]
            },
            "notification-url": "https://packagist.org/downloads/",
            "license": [
                "BSD-3-Clause"
            ],
            "authors": [
                {
                    "name": "Sebastian Bergmann",
                    "email": "sebastian@phpunit.de",
                    "role": "lead"
                }
            ],
            "description": "FilterIterator implementation that filters files based on a list of suffixes.",
            "homepage": "https://github.com/sebastianbergmann/php-file-iterator/",
            "keywords": [
                "filesystem",
                "iterator"
            ],
            "support": {
                "issues": "https://github.com/sebastianbergmann/php-file-iterator/issues",
                "source": "https://github.com/sebastianbergmann/php-file-iterator/tree/3.0.6"
            },
            "funding": [
                {
                    "url": "https://github.com/sebastianbergmann",
                    "type": "github"
                }
            ],
            "time": "2021-12-02T12:48:52+00:00"
        },
        {
            "name": "phpunit/php-invoker",
            "version": "3.1.1",
            "source": {
                "type": "git",
                "url": "https://github.com/sebastianbergmann/php-invoker.git",
                "reference": "5a10147d0aaf65b58940a0b72f71c9ac0423cc67"
            },
            "dist": {
                "type": "zip",
                "url": "https://api.github.com/repos/sebastianbergmann/php-invoker/zipball/5a10147d0aaf65b58940a0b72f71c9ac0423cc67",
                "reference": "5a10147d0aaf65b58940a0b72f71c9ac0423cc67",
                "shasum": ""
            },
            "require": {
                "php": ">=7.3"
            },
            "require-dev": {
                "ext-pcntl": "*",
                "phpunit/phpunit": "^9.3"
            },
            "suggest": {
                "ext-pcntl": "*"
            },
            "type": "library",
            "extra": {
                "branch-alias": {
                    "dev-master": "3.1-dev"
                }
            },
            "autoload": {
                "classmap": [
                    "src/"
                ]
            },
            "notification-url": "https://packagist.org/downloads/",
            "license": [
                "BSD-3-Clause"
            ],
            "authors": [
                {
                    "name": "Sebastian Bergmann",
                    "email": "sebastian@phpunit.de",
                    "role": "lead"
                }
            ],
            "description": "Invoke callables with a timeout",
            "homepage": "https://github.com/sebastianbergmann/php-invoker/",
            "keywords": [
                "process"
            ],
            "support": {
                "issues": "https://github.com/sebastianbergmann/php-invoker/issues",
                "source": "https://github.com/sebastianbergmann/php-invoker/tree/3.1.1"
            },
            "funding": [
                {
                    "url": "https://github.com/sebastianbergmann",
                    "type": "github"
                }
            ],
            "time": "2020-09-28T05:58:55+00:00"
        },
        {
            "name": "phpunit/php-text-template",
            "version": "2.0.4",
            "source": {
                "type": "git",
                "url": "https://github.com/sebastianbergmann/php-text-template.git",
                "reference": "5da5f67fc95621df9ff4c4e5a84d6a8a2acf7c28"
            },
            "dist": {
                "type": "zip",
                "url": "https://api.github.com/repos/sebastianbergmann/php-text-template/zipball/5da5f67fc95621df9ff4c4e5a84d6a8a2acf7c28",
                "reference": "5da5f67fc95621df9ff4c4e5a84d6a8a2acf7c28",
                "shasum": ""
            },
            "require": {
                "php": ">=7.3"
            },
            "require-dev": {
                "phpunit/phpunit": "^9.3"
            },
            "type": "library",
            "extra": {
                "branch-alias": {
                    "dev-master": "2.0-dev"
                }
            },
            "autoload": {
                "classmap": [
                    "src/"
                ]
            },
            "notification-url": "https://packagist.org/downloads/",
            "license": [
                "BSD-3-Clause"
            ],
            "authors": [
                {
                    "name": "Sebastian Bergmann",
                    "email": "sebastian@phpunit.de",
                    "role": "lead"
                }
            ],
            "description": "Simple template engine.",
            "homepage": "https://github.com/sebastianbergmann/php-text-template/",
            "keywords": [
                "template"
            ],
            "support": {
                "issues": "https://github.com/sebastianbergmann/php-text-template/issues",
                "source": "https://github.com/sebastianbergmann/php-text-template/tree/2.0.4"
            },
            "funding": [
                {
                    "url": "https://github.com/sebastianbergmann",
                    "type": "github"
                }
            ],
            "time": "2020-10-26T05:33:50+00:00"
        },
        {
            "name": "phpunit/php-timer",
            "version": "5.0.3",
            "source": {
                "type": "git",
                "url": "https://github.com/sebastianbergmann/php-timer.git",
                "reference": "5a63ce20ed1b5bf577850e2c4e87f4aa902afbd2"
            },
            "dist": {
                "type": "zip",
                "url": "https://api.github.com/repos/sebastianbergmann/php-timer/zipball/5a63ce20ed1b5bf577850e2c4e87f4aa902afbd2",
                "reference": "5a63ce20ed1b5bf577850e2c4e87f4aa902afbd2",
                "shasum": ""
            },
            "require": {
                "php": ">=7.3"
            },
            "require-dev": {
                "phpunit/phpunit": "^9.3"
            },
            "type": "library",
            "extra": {
                "branch-alias": {
                    "dev-master": "5.0-dev"
                }
            },
            "autoload": {
                "classmap": [
                    "src/"
                ]
            },
            "notification-url": "https://packagist.org/downloads/",
            "license": [
                "BSD-3-Clause"
            ],
            "authors": [
                {
                    "name": "Sebastian Bergmann",
                    "email": "sebastian@phpunit.de",
                    "role": "lead"
                }
            ],
            "description": "Utility class for timing",
            "homepage": "https://github.com/sebastianbergmann/php-timer/",
            "keywords": [
                "timer"
            ],
            "support": {
                "issues": "https://github.com/sebastianbergmann/php-timer/issues",
                "source": "https://github.com/sebastianbergmann/php-timer/tree/5.0.3"
            },
            "funding": [
                {
                    "url": "https://github.com/sebastianbergmann",
                    "type": "github"
                }
            ],
            "time": "2020-10-26T13:16:10+00:00"
        },
        {
            "name": "phpunit/phpunit",
            "version": "9.6.19",
            "source": {
                "type": "git",
                "url": "https://github.com/sebastianbergmann/phpunit.git",
                "reference": "a1a54a473501ef4cdeaae4e06891674114d79db8"
            },
            "dist": {
                "type": "zip",
                "url": "https://api.github.com/repos/sebastianbergmann/phpunit/zipball/a1a54a473501ef4cdeaae4e06891674114d79db8",
                "reference": "a1a54a473501ef4cdeaae4e06891674114d79db8",
                "shasum": ""
            },
            "require": {
                "doctrine/instantiator": "^1.3.1 || ^2",
                "ext-dom": "*",
                "ext-json": "*",
                "ext-libxml": "*",
                "ext-mbstring": "*",
                "ext-xml": "*",
                "ext-xmlwriter": "*",
                "myclabs/deep-copy": "^1.10.1",
                "phar-io/manifest": "^2.0.3",
                "phar-io/version": "^3.0.2",
                "php": ">=7.3",
                "phpunit/php-code-coverage": "^9.2.28",
                "phpunit/php-file-iterator": "^3.0.5",
                "phpunit/php-invoker": "^3.1.1",
                "phpunit/php-text-template": "^2.0.3",
                "phpunit/php-timer": "^5.0.2",
                "sebastian/cli-parser": "^1.0.1",
                "sebastian/code-unit": "^1.0.6",
                "sebastian/comparator": "^4.0.8",
                "sebastian/diff": "^4.0.3",
                "sebastian/environment": "^5.1.3",
                "sebastian/exporter": "^4.0.5",
                "sebastian/global-state": "^5.0.1",
                "sebastian/object-enumerator": "^4.0.3",
                "sebastian/resource-operations": "^3.0.3",
                "sebastian/type": "^3.2",
                "sebastian/version": "^3.0.2"
            },
            "suggest": {
                "ext-soap": "To be able to generate mocks based on WSDL files",
                "ext-xdebug": "PHP extension that provides line coverage as well as branch and path coverage"
            },
            "bin": [
                "phpunit"
            ],
            "type": "library",
            "extra": {
                "branch-alias": {
                    "dev-master": "9.6-dev"
                }
            },
            "autoload": {
                "files": [
                    "src/Framework/Assert/Functions.php"
                ],
                "classmap": [
                    "src/"
                ]
            },
            "notification-url": "https://packagist.org/downloads/",
            "license": [
                "BSD-3-Clause"
            ],
            "authors": [
                {
                    "name": "Sebastian Bergmann",
                    "email": "sebastian@phpunit.de",
                    "role": "lead"
                }
            ],
            "description": "The PHP Unit Testing framework.",
            "homepage": "https://phpunit.de/",
            "keywords": [
                "phpunit",
                "testing",
                "xunit"
            ],
            "support": {
                "issues": "https://github.com/sebastianbergmann/phpunit/issues",
                "security": "https://github.com/sebastianbergmann/phpunit/security/policy",
                "source": "https://github.com/sebastianbergmann/phpunit/tree/9.6.19"
            },
            "funding": [
                {
                    "url": "https://phpunit.de/sponsors.html",
                    "type": "custom"
                },
                {
                    "url": "https://github.com/sebastianbergmann",
                    "type": "github"
                },
                {
                    "url": "https://tidelift.com/funding/github/packagist/phpunit/phpunit",
                    "type": "tidelift"
                }
            ],
            "time": "2024-04-05T04:35:58+00:00"
        },
        {
            "name": "psr/container",
            "version": "1.1.2",
            "source": {
                "type": "git",
                "url": "https://github.com/php-fig/container.git",
                "reference": "513e0666f7216c7459170d56df27dfcefe1689ea"
            },
            "dist": {
                "type": "zip",
                "url": "https://api.github.com/repos/php-fig/container/zipball/513e0666f7216c7459170d56df27dfcefe1689ea",
                "reference": "513e0666f7216c7459170d56df27dfcefe1689ea",
                "shasum": ""
            },
            "require": {
                "php": ">=7.4.0"
            },
            "type": "library",
            "autoload": {
                "psr-4": {
                    "Psr\\Container\\": "src/"
                }
            },
            "notification-url": "https://packagist.org/downloads/",
            "license": [
                "MIT"
            ],
            "authors": [
                {
                    "name": "PHP-FIG",
                    "homepage": "https://www.php-fig.org/"
                }
            ],
            "description": "Common Container Interface (PHP FIG PSR-11)",
            "homepage": "https://github.com/php-fig/container",
            "keywords": [
                "PSR-11",
                "container",
                "container-interface",
                "container-interop",
                "psr"
            ],
            "support": {
                "issues": "https://github.com/php-fig/container/issues",
                "source": "https://github.com/php-fig/container/tree/1.1.2"
            },
            "time": "2021-11-05T16:50:12+00:00"
        },
        {
            "name": "sebastian/cli-parser",
            "version": "1.0.2",
            "source": {
                "type": "git",
                "url": "https://github.com/sebastianbergmann/cli-parser.git",
                "reference": "2b56bea83a09de3ac06bb18b92f068e60cc6f50b"
            },
            "dist": {
                "type": "zip",
                "url": "https://api.github.com/repos/sebastianbergmann/cli-parser/zipball/2b56bea83a09de3ac06bb18b92f068e60cc6f50b",
                "reference": "2b56bea83a09de3ac06bb18b92f068e60cc6f50b",
                "shasum": ""
            },
            "require": {
                "php": ">=7.3"
            },
            "require-dev": {
                "phpunit/phpunit": "^9.3"
            },
            "type": "library",
            "extra": {
                "branch-alias": {
                    "dev-master": "1.0-dev"
                }
            },
            "autoload": {
                "classmap": [
                    "src/"
                ]
            },
            "notification-url": "https://packagist.org/downloads/",
            "license": [
                "BSD-3-Clause"
            ],
            "authors": [
                {
                    "name": "Sebastian Bergmann",
                    "email": "sebastian@phpunit.de",
                    "role": "lead"
                }
            ],
            "description": "Library for parsing CLI options",
            "homepage": "https://github.com/sebastianbergmann/cli-parser",
            "support": {
                "issues": "https://github.com/sebastianbergmann/cli-parser/issues",
                "source": "https://github.com/sebastianbergmann/cli-parser/tree/1.0.2"
            },
            "funding": [
                {
                    "url": "https://github.com/sebastianbergmann",
                    "type": "github"
                }
            ],
            "time": "2024-03-02T06:27:43+00:00"
        },
        {
            "name": "sebastian/code-unit",
            "version": "1.0.8",
            "source": {
                "type": "git",
                "url": "https://github.com/sebastianbergmann/code-unit.git",
                "reference": "1fc9f64c0927627ef78ba436c9b17d967e68e120"
            },
            "dist": {
                "type": "zip",
                "url": "https://api.github.com/repos/sebastianbergmann/code-unit/zipball/1fc9f64c0927627ef78ba436c9b17d967e68e120",
                "reference": "1fc9f64c0927627ef78ba436c9b17d967e68e120",
                "shasum": ""
            },
            "require": {
                "php": ">=7.3"
            },
            "require-dev": {
                "phpunit/phpunit": "^9.3"
            },
            "type": "library",
            "extra": {
                "branch-alias": {
                    "dev-master": "1.0-dev"
                }
            },
            "autoload": {
                "classmap": [
                    "src/"
                ]
            },
            "notification-url": "https://packagist.org/downloads/",
            "license": [
                "BSD-3-Clause"
            ],
            "authors": [
                {
                    "name": "Sebastian Bergmann",
                    "email": "sebastian@phpunit.de",
                    "role": "lead"
                }
            ],
            "description": "Collection of value objects that represent the PHP code units",
            "homepage": "https://github.com/sebastianbergmann/code-unit",
            "support": {
                "issues": "https://github.com/sebastianbergmann/code-unit/issues",
                "source": "https://github.com/sebastianbergmann/code-unit/tree/1.0.8"
            },
            "funding": [
                {
                    "url": "https://github.com/sebastianbergmann",
                    "type": "github"
                }
            ],
            "time": "2020-10-26T13:08:54+00:00"
        },
        {
            "name": "sebastian/code-unit-reverse-lookup",
            "version": "2.0.3",
            "source": {
                "type": "git",
                "url": "https://github.com/sebastianbergmann/code-unit-reverse-lookup.git",
                "reference": "ac91f01ccec49fb77bdc6fd1e548bc70f7faa3e5"
            },
            "dist": {
                "type": "zip",
                "url": "https://api.github.com/repos/sebastianbergmann/code-unit-reverse-lookup/zipball/ac91f01ccec49fb77bdc6fd1e548bc70f7faa3e5",
                "reference": "ac91f01ccec49fb77bdc6fd1e548bc70f7faa3e5",
                "shasum": ""
            },
            "require": {
                "php": ">=7.3"
            },
            "require-dev": {
                "phpunit/phpunit": "^9.3"
            },
            "type": "library",
            "extra": {
                "branch-alias": {
                    "dev-master": "2.0-dev"
                }
            },
            "autoload": {
                "classmap": [
                    "src/"
                ]
            },
            "notification-url": "https://packagist.org/downloads/",
            "license": [
                "BSD-3-Clause"
            ],
            "authors": [
                {
                    "name": "Sebastian Bergmann",
                    "email": "sebastian@phpunit.de"
                }
            ],
            "description": "Looks up which function or method a line of code belongs to",
            "homepage": "https://github.com/sebastianbergmann/code-unit-reverse-lookup/",
            "support": {
                "issues": "https://github.com/sebastianbergmann/code-unit-reverse-lookup/issues",
                "source": "https://github.com/sebastianbergmann/code-unit-reverse-lookup/tree/2.0.3"
            },
            "funding": [
                {
                    "url": "https://github.com/sebastianbergmann",
                    "type": "github"
                }
            ],
            "time": "2020-09-28T05:30:19+00:00"
        },
        {
            "name": "sebastian/comparator",
            "version": "4.0.8",
            "source": {
                "type": "git",
                "url": "https://github.com/sebastianbergmann/comparator.git",
                "reference": "fa0f136dd2334583309d32b62544682ee972b51a"
            },
            "dist": {
                "type": "zip",
                "url": "https://api.github.com/repos/sebastianbergmann/comparator/zipball/fa0f136dd2334583309d32b62544682ee972b51a",
                "reference": "fa0f136dd2334583309d32b62544682ee972b51a",
                "shasum": ""
            },
            "require": {
                "php": ">=7.3",
                "sebastian/diff": "^4.0",
                "sebastian/exporter": "^4.0"
            },
            "require-dev": {
                "phpunit/phpunit": "^9.3"
            },
            "type": "library",
            "extra": {
                "branch-alias": {
                    "dev-master": "4.0-dev"
                }
            },
            "autoload": {
                "classmap": [
                    "src/"
                ]
            },
            "notification-url": "https://packagist.org/downloads/",
            "license": [
                "BSD-3-Clause"
            ],
            "authors": [
                {
                    "name": "Sebastian Bergmann",
                    "email": "sebastian@phpunit.de"
                },
                {
                    "name": "Jeff Welch",
                    "email": "whatthejeff@gmail.com"
                },
                {
                    "name": "Volker Dusch",
                    "email": "github@wallbash.com"
                },
                {
                    "name": "Bernhard Schussek",
                    "email": "bschussek@2bepublished.at"
                }
            ],
            "description": "Provides the functionality to compare PHP values for equality",
            "homepage": "https://github.com/sebastianbergmann/comparator",
            "keywords": [
                "comparator",
                "compare",
                "equality"
            ],
            "support": {
                "issues": "https://github.com/sebastianbergmann/comparator/issues",
                "source": "https://github.com/sebastianbergmann/comparator/tree/4.0.8"
            },
            "funding": [
                {
                    "url": "https://github.com/sebastianbergmann",
                    "type": "github"
                }
            ],
            "time": "2022-09-14T12:41:17+00:00"
        },
        {
            "name": "sebastian/complexity",
            "version": "2.0.3",
            "source": {
                "type": "git",
                "url": "https://github.com/sebastianbergmann/complexity.git",
                "reference": "25f207c40d62b8b7aa32f5ab026c53561964053a"
            },
            "dist": {
                "type": "zip",
                "url": "https://api.github.com/repos/sebastianbergmann/complexity/zipball/25f207c40d62b8b7aa32f5ab026c53561964053a",
                "reference": "25f207c40d62b8b7aa32f5ab026c53561964053a",
                "shasum": ""
            },
            "require": {
                "nikic/php-parser": "^4.18 || ^5.0",
                "php": ">=7.3"
            },
            "require-dev": {
                "phpunit/phpunit": "^9.3"
            },
            "type": "library",
            "extra": {
                "branch-alias": {
                    "dev-master": "2.0-dev"
                }
            },
            "autoload": {
                "classmap": [
                    "src/"
                ]
            },
            "notification-url": "https://packagist.org/downloads/",
            "license": [
                "BSD-3-Clause"
            ],
            "authors": [
                {
                    "name": "Sebastian Bergmann",
                    "email": "sebastian@phpunit.de",
                    "role": "lead"
                }
            ],
            "description": "Library for calculating the complexity of PHP code units",
            "homepage": "https://github.com/sebastianbergmann/complexity",
            "support": {
                "issues": "https://github.com/sebastianbergmann/complexity/issues",
                "source": "https://github.com/sebastianbergmann/complexity/tree/2.0.3"
            },
            "funding": [
                {
                    "url": "https://github.com/sebastianbergmann",
                    "type": "github"
                }
            ],
            "time": "2023-12-22T06:19:30+00:00"
        },
        {
            "name": "sebastian/diff",
            "version": "4.0.6",
            "source": {
                "type": "git",
                "url": "https://github.com/sebastianbergmann/diff.git",
                "reference": "ba01945089c3a293b01ba9badc29ad55b106b0bc"
            },
            "dist": {
                "type": "zip",
                "url": "https://api.github.com/repos/sebastianbergmann/diff/zipball/ba01945089c3a293b01ba9badc29ad55b106b0bc",
                "reference": "ba01945089c3a293b01ba9badc29ad55b106b0bc",
                "shasum": ""
            },
            "require": {
                "php": ">=7.3"
            },
            "require-dev": {
                "phpunit/phpunit": "^9.3",
                "symfony/process": "^4.2 || ^5"
            },
            "type": "library",
            "extra": {
                "branch-alias": {
                    "dev-master": "4.0-dev"
                }
            },
            "autoload": {
                "classmap": [
                    "src/"
                ]
            },
            "notification-url": "https://packagist.org/downloads/",
            "license": [
                "BSD-3-Clause"
            ],
            "authors": [
                {
                    "name": "Sebastian Bergmann",
                    "email": "sebastian@phpunit.de"
                },
                {
                    "name": "Kore Nordmann",
                    "email": "mail@kore-nordmann.de"
                }
            ],
            "description": "Diff implementation",
            "homepage": "https://github.com/sebastianbergmann/diff",
            "keywords": [
                "diff",
                "udiff",
                "unidiff",
                "unified diff"
            ],
            "support": {
                "issues": "https://github.com/sebastianbergmann/diff/issues",
                "source": "https://github.com/sebastianbergmann/diff/tree/4.0.6"
            },
            "funding": [
                {
                    "url": "https://github.com/sebastianbergmann",
                    "type": "github"
                }
            ],
            "time": "2024-03-02T06:30:58+00:00"
        },
        {
            "name": "sebastian/environment",
            "version": "5.1.5",
            "source": {
                "type": "git",
                "url": "https://github.com/sebastianbergmann/environment.git",
                "reference": "830c43a844f1f8d5b7a1f6d6076b784454d8b7ed"
            },
            "dist": {
                "type": "zip",
                "url": "https://api.github.com/repos/sebastianbergmann/environment/zipball/830c43a844f1f8d5b7a1f6d6076b784454d8b7ed",
                "reference": "830c43a844f1f8d5b7a1f6d6076b784454d8b7ed",
                "shasum": ""
            },
            "require": {
                "php": ">=7.3"
            },
            "require-dev": {
                "phpunit/phpunit": "^9.3"
            },
            "suggest": {
                "ext-posix": "*"
            },
            "type": "library",
            "extra": {
                "branch-alias": {
                    "dev-master": "5.1-dev"
                }
            },
            "autoload": {
                "classmap": [
                    "src/"
                ]
            },
            "notification-url": "https://packagist.org/downloads/",
            "license": [
                "BSD-3-Clause"
            ],
            "authors": [
                {
                    "name": "Sebastian Bergmann",
                    "email": "sebastian@phpunit.de"
                }
            ],
            "description": "Provides functionality to handle HHVM/PHP environments",
            "homepage": "http://www.github.com/sebastianbergmann/environment",
            "keywords": [
                "Xdebug",
                "environment",
                "hhvm"
            ],
            "support": {
                "issues": "https://github.com/sebastianbergmann/environment/issues",
                "source": "https://github.com/sebastianbergmann/environment/tree/5.1.5"
            },
            "funding": [
                {
                    "url": "https://github.com/sebastianbergmann",
                    "type": "github"
                }
            ],
            "time": "2023-02-03T06:03:51+00:00"
        },
        {
            "name": "sebastian/exporter",
            "version": "4.0.6",
            "source": {
                "type": "git",
                "url": "https://github.com/sebastianbergmann/exporter.git",
                "reference": "78c00df8f170e02473b682df15bfcdacc3d32d72"
            },
            "dist": {
                "type": "zip",
                "url": "https://api.github.com/repos/sebastianbergmann/exporter/zipball/78c00df8f170e02473b682df15bfcdacc3d32d72",
                "reference": "78c00df8f170e02473b682df15bfcdacc3d32d72",
                "shasum": ""
            },
            "require": {
                "php": ">=7.3",
                "sebastian/recursion-context": "^4.0"
            },
            "require-dev": {
                "ext-mbstring": "*",
                "phpunit/phpunit": "^9.3"
            },
            "type": "library",
            "extra": {
                "branch-alias": {
                    "dev-master": "4.0-dev"
                }
            },
            "autoload": {
                "classmap": [
                    "src/"
                ]
            },
            "notification-url": "https://packagist.org/downloads/",
            "license": [
                "BSD-3-Clause"
            ],
            "authors": [
                {
                    "name": "Sebastian Bergmann",
                    "email": "sebastian@phpunit.de"
                },
                {
                    "name": "Jeff Welch",
                    "email": "whatthejeff@gmail.com"
                },
                {
                    "name": "Volker Dusch",
                    "email": "github@wallbash.com"
                },
                {
                    "name": "Adam Harvey",
                    "email": "aharvey@php.net"
                },
                {
                    "name": "Bernhard Schussek",
                    "email": "bschussek@gmail.com"
                }
            ],
            "description": "Provides the functionality to export PHP variables for visualization",
            "homepage": "https://www.github.com/sebastianbergmann/exporter",
            "keywords": [
                "export",
                "exporter"
            ],
            "support": {
                "issues": "https://github.com/sebastianbergmann/exporter/issues",
                "source": "https://github.com/sebastianbergmann/exporter/tree/4.0.6"
            },
            "funding": [
                {
                    "url": "https://github.com/sebastianbergmann",
                    "type": "github"
                }
            ],
            "time": "2024-03-02T06:33:00+00:00"
        },
        {
            "name": "sebastian/global-state",
            "version": "5.0.7",
            "source": {
                "type": "git",
                "url": "https://github.com/sebastianbergmann/global-state.git",
                "reference": "bca7df1f32ee6fe93b4d4a9abbf69e13a4ada2c9"
            },
            "dist": {
                "type": "zip",
                "url": "https://api.github.com/repos/sebastianbergmann/global-state/zipball/bca7df1f32ee6fe93b4d4a9abbf69e13a4ada2c9",
                "reference": "bca7df1f32ee6fe93b4d4a9abbf69e13a4ada2c9",
                "shasum": ""
            },
            "require": {
                "php": ">=7.3",
                "sebastian/object-reflector": "^2.0",
                "sebastian/recursion-context": "^4.0"
            },
            "require-dev": {
                "ext-dom": "*",
                "phpunit/phpunit": "^9.3"
            },
            "suggest": {
                "ext-uopz": "*"
            },
            "type": "library",
            "extra": {
                "branch-alias": {
                    "dev-master": "5.0-dev"
                }
            },
            "autoload": {
                "classmap": [
                    "src/"
                ]
            },
            "notification-url": "https://packagist.org/downloads/",
            "license": [
                "BSD-3-Clause"
            ],
            "authors": [
                {
                    "name": "Sebastian Bergmann",
                    "email": "sebastian@phpunit.de"
                }
            ],
            "description": "Snapshotting of global state",
            "homepage": "http://www.github.com/sebastianbergmann/global-state",
            "keywords": [
                "global state"
            ],
            "support": {
                "issues": "https://github.com/sebastianbergmann/global-state/issues",
                "source": "https://github.com/sebastianbergmann/global-state/tree/5.0.7"
            },
            "funding": [
                {
                    "url": "https://github.com/sebastianbergmann",
                    "type": "github"
                }
            ],
            "time": "2024-03-02T06:35:11+00:00"
        },
        {
            "name": "sebastian/lines-of-code",
            "version": "1.0.4",
            "source": {
                "type": "git",
                "url": "https://github.com/sebastianbergmann/lines-of-code.git",
                "reference": "e1e4a170560925c26d424b6a03aed157e7dcc5c5"
            },
            "dist": {
                "type": "zip",
                "url": "https://api.github.com/repos/sebastianbergmann/lines-of-code/zipball/e1e4a170560925c26d424b6a03aed157e7dcc5c5",
                "reference": "e1e4a170560925c26d424b6a03aed157e7dcc5c5",
                "shasum": ""
            },
            "require": {
                "nikic/php-parser": "^4.18 || ^5.0",
                "php": ">=7.3"
            },
            "require-dev": {
                "phpunit/phpunit": "^9.3"
            },
            "type": "library",
            "extra": {
                "branch-alias": {
                    "dev-master": "1.0-dev"
                }
            },
            "autoload": {
                "classmap": [
                    "src/"
                ]
            },
            "notification-url": "https://packagist.org/downloads/",
            "license": [
                "BSD-3-Clause"
            ],
            "authors": [
                {
                    "name": "Sebastian Bergmann",
                    "email": "sebastian@phpunit.de",
                    "role": "lead"
                }
            ],
            "description": "Library for counting the lines of code in PHP source code",
            "homepage": "https://github.com/sebastianbergmann/lines-of-code",
            "support": {
                "issues": "https://github.com/sebastianbergmann/lines-of-code/issues",
                "source": "https://github.com/sebastianbergmann/lines-of-code/tree/1.0.4"
            },
            "funding": [
                {
                    "url": "https://github.com/sebastianbergmann",
                    "type": "github"
                }
            ],
            "time": "2023-12-22T06:20:34+00:00"
        },
        {
            "name": "sebastian/object-enumerator",
            "version": "4.0.4",
            "source": {
                "type": "git",
                "url": "https://github.com/sebastianbergmann/object-enumerator.git",
                "reference": "5c9eeac41b290a3712d88851518825ad78f45c71"
            },
            "dist": {
                "type": "zip",
                "url": "https://api.github.com/repos/sebastianbergmann/object-enumerator/zipball/5c9eeac41b290a3712d88851518825ad78f45c71",
                "reference": "5c9eeac41b290a3712d88851518825ad78f45c71",
                "shasum": ""
            },
            "require": {
                "php": ">=7.3",
                "sebastian/object-reflector": "^2.0",
                "sebastian/recursion-context": "^4.0"
            },
            "require-dev": {
                "phpunit/phpunit": "^9.3"
            },
            "type": "library",
            "extra": {
                "branch-alias": {
                    "dev-master": "4.0-dev"
                }
            },
            "autoload": {
                "classmap": [
                    "src/"
                ]
            },
            "notification-url": "https://packagist.org/downloads/",
            "license": [
                "BSD-3-Clause"
            ],
            "authors": [
                {
                    "name": "Sebastian Bergmann",
                    "email": "sebastian@phpunit.de"
                }
            ],
            "description": "Traverses array structures and object graphs to enumerate all referenced objects",
            "homepage": "https://github.com/sebastianbergmann/object-enumerator/",
            "support": {
                "issues": "https://github.com/sebastianbergmann/object-enumerator/issues",
                "source": "https://github.com/sebastianbergmann/object-enumerator/tree/4.0.4"
            },
            "funding": [
                {
                    "url": "https://github.com/sebastianbergmann",
                    "type": "github"
                }
            ],
            "time": "2020-10-26T13:12:34+00:00"
        },
        {
            "name": "sebastian/object-reflector",
            "version": "2.0.4",
            "source": {
                "type": "git",
                "url": "https://github.com/sebastianbergmann/object-reflector.git",
                "reference": "b4f479ebdbf63ac605d183ece17d8d7fe49c15c7"
            },
            "dist": {
                "type": "zip",
                "url": "https://api.github.com/repos/sebastianbergmann/object-reflector/zipball/b4f479ebdbf63ac605d183ece17d8d7fe49c15c7",
                "reference": "b4f479ebdbf63ac605d183ece17d8d7fe49c15c7",
                "shasum": ""
            },
            "require": {
                "php": ">=7.3"
            },
            "require-dev": {
                "phpunit/phpunit": "^9.3"
            },
            "type": "library",
            "extra": {
                "branch-alias": {
                    "dev-master": "2.0-dev"
                }
            },
            "autoload": {
                "classmap": [
                    "src/"
                ]
            },
            "notification-url": "https://packagist.org/downloads/",
            "license": [
                "BSD-3-Clause"
            ],
            "authors": [
                {
                    "name": "Sebastian Bergmann",
                    "email": "sebastian@phpunit.de"
                }
            ],
            "description": "Allows reflection of object attributes, including inherited and non-public ones",
            "homepage": "https://github.com/sebastianbergmann/object-reflector/",
            "support": {
                "issues": "https://github.com/sebastianbergmann/object-reflector/issues",
                "source": "https://github.com/sebastianbergmann/object-reflector/tree/2.0.4"
            },
            "funding": [
                {
                    "url": "https://github.com/sebastianbergmann",
                    "type": "github"
                }
            ],
            "time": "2020-10-26T13:14:26+00:00"
        },
        {
            "name": "sebastian/recursion-context",
            "version": "4.0.5",
            "source": {
                "type": "git",
                "url": "https://github.com/sebastianbergmann/recursion-context.git",
                "reference": "e75bd0f07204fec2a0af9b0f3cfe97d05f92efc1"
            },
            "dist": {
                "type": "zip",
                "url": "https://api.github.com/repos/sebastianbergmann/recursion-context/zipball/e75bd0f07204fec2a0af9b0f3cfe97d05f92efc1",
                "reference": "e75bd0f07204fec2a0af9b0f3cfe97d05f92efc1",
                "shasum": ""
            },
            "require": {
                "php": ">=7.3"
            },
            "require-dev": {
                "phpunit/phpunit": "^9.3"
            },
            "type": "library",
            "extra": {
                "branch-alias": {
                    "dev-master": "4.0-dev"
                }
            },
            "autoload": {
                "classmap": [
                    "src/"
                ]
            },
            "notification-url": "https://packagist.org/downloads/",
            "license": [
                "BSD-3-Clause"
            ],
            "authors": [
                {
                    "name": "Sebastian Bergmann",
                    "email": "sebastian@phpunit.de"
                },
                {
                    "name": "Jeff Welch",
                    "email": "whatthejeff@gmail.com"
                },
                {
                    "name": "Adam Harvey",
                    "email": "aharvey@php.net"
                }
            ],
            "description": "Provides functionality to recursively process PHP variables",
            "homepage": "https://github.com/sebastianbergmann/recursion-context",
            "support": {
                "issues": "https://github.com/sebastianbergmann/recursion-context/issues",
                "source": "https://github.com/sebastianbergmann/recursion-context/tree/4.0.5"
            },
            "funding": [
                {
                    "url": "https://github.com/sebastianbergmann",
                    "type": "github"
                }
            ],
            "time": "2023-02-03T06:07:39+00:00"
        },
        {
            "name": "sebastian/resource-operations",
            "version": "3.0.4",
            "source": {
                "type": "git",
                "url": "https://github.com/sebastianbergmann/resource-operations.git",
                "reference": "05d5692a7993ecccd56a03e40cd7e5b09b1d404e"
            },
            "dist": {
                "type": "zip",
                "url": "https://api.github.com/repos/sebastianbergmann/resource-operations/zipball/05d5692a7993ecccd56a03e40cd7e5b09b1d404e",
                "reference": "05d5692a7993ecccd56a03e40cd7e5b09b1d404e",
                "shasum": ""
            },
            "require": {
                "php": ">=7.3"
            },
            "require-dev": {
                "phpunit/phpunit": "^9.0"
            },
            "type": "library",
            "extra": {
                "branch-alias": {
                    "dev-main": "3.0-dev"
                }
            },
            "autoload": {
                "classmap": [
                    "src/"
                ]
            },
            "notification-url": "https://packagist.org/downloads/",
            "license": [
                "BSD-3-Clause"
            ],
            "authors": [
                {
                    "name": "Sebastian Bergmann",
                    "email": "sebastian@phpunit.de"
                }
            ],
            "description": "Provides a list of PHP built-in functions that operate on resources",
            "homepage": "https://www.github.com/sebastianbergmann/resource-operations",
            "support": {
                "source": "https://github.com/sebastianbergmann/resource-operations/tree/3.0.4"
            },
            "funding": [
                {
                    "url": "https://github.com/sebastianbergmann",
                    "type": "github"
                }
            ],
            "time": "2024-03-14T16:00:52+00:00"
        },
        {
            "name": "sebastian/type",
            "version": "3.2.1",
            "source": {
                "type": "git",
                "url": "https://github.com/sebastianbergmann/type.git",
                "reference": "75e2c2a32f5e0b3aef905b9ed0b179b953b3d7c7"
            },
            "dist": {
                "type": "zip",
                "url": "https://api.github.com/repos/sebastianbergmann/type/zipball/75e2c2a32f5e0b3aef905b9ed0b179b953b3d7c7",
                "reference": "75e2c2a32f5e0b3aef905b9ed0b179b953b3d7c7",
                "shasum": ""
            },
            "require": {
                "php": ">=7.3"
            },
            "require-dev": {
                "phpunit/phpunit": "^9.5"
            },
            "type": "library",
            "extra": {
                "branch-alias": {
                    "dev-master": "3.2-dev"
                }
            },
            "autoload": {
                "classmap": [
                    "src/"
                ]
            },
            "notification-url": "https://packagist.org/downloads/",
            "license": [
                "BSD-3-Clause"
            ],
            "authors": [
                {
                    "name": "Sebastian Bergmann",
                    "email": "sebastian@phpunit.de",
                    "role": "lead"
                }
            ],
            "description": "Collection of value objects that represent the types of the PHP type system",
            "homepage": "https://github.com/sebastianbergmann/type",
            "support": {
                "issues": "https://github.com/sebastianbergmann/type/issues",
                "source": "https://github.com/sebastianbergmann/type/tree/3.2.1"
            },
            "funding": [
                {
                    "url": "https://github.com/sebastianbergmann",
                    "type": "github"
                }
            ],
            "time": "2023-02-03T06:13:03+00:00"
        },
        {
            "name": "sebastian/version",
            "version": "3.0.2",
            "source": {
                "type": "git",
                "url": "https://github.com/sebastianbergmann/version.git",
                "reference": "c6c1022351a901512170118436c764e473f6de8c"
            },
            "dist": {
                "type": "zip",
                "url": "https://api.github.com/repos/sebastianbergmann/version/zipball/c6c1022351a901512170118436c764e473f6de8c",
                "reference": "c6c1022351a901512170118436c764e473f6de8c",
                "shasum": ""
            },
            "require": {
                "php": ">=7.3"
            },
            "type": "library",
            "extra": {
                "branch-alias": {
                    "dev-master": "3.0-dev"
                }
            },
            "autoload": {
                "classmap": [
                    "src/"
                ]
            },
            "notification-url": "https://packagist.org/downloads/",
            "license": [
                "BSD-3-Clause"
            ],
            "authors": [
                {
                    "name": "Sebastian Bergmann",
                    "email": "sebastian@phpunit.de",
                    "role": "lead"
                }
            ],
            "description": "Library that helps with managing the version number of Git-hosted PHP projects",
            "homepage": "https://github.com/sebastianbergmann/version",
            "support": {
                "issues": "https://github.com/sebastianbergmann/version/issues",
                "source": "https://github.com/sebastianbergmann/version/tree/3.0.2"
            },
            "funding": [
                {
                    "url": "https://github.com/sebastianbergmann",
                    "type": "github"
                }
            ],
            "time": "2020-09-28T06:39:44+00:00"
        },
        {
            "name": "sirbrillig/phpcs-variable-analysis",
            "version": "v2.11.18",
            "source": {
                "type": "git",
                "url": "https://github.com/sirbrillig/phpcs-variable-analysis.git",
                "reference": "ca242a0b7309e0f9d1f73b236e04ecf4ca3248d0"
            },
            "dist": {
                "type": "zip",
                "url": "https://api.github.com/repos/sirbrillig/phpcs-variable-analysis/zipball/ca242a0b7309e0f9d1f73b236e04ecf4ca3248d0",
                "reference": "ca242a0b7309e0f9d1f73b236e04ecf4ca3248d0",
                "shasum": ""
            },
            "require": {
                "php": ">=5.4.0",
                "squizlabs/php_codesniffer": "^3.5.6"
            },
            "require-dev": {
                "dealerdirect/phpcodesniffer-composer-installer": "^0.7 || ^1.0",
                "phpcsstandards/phpcsdevcs": "^1.1",
                "phpstan/phpstan": "^1.7",
                "phpunit/phpunit": "^4.8.36 || ^5.7.21 || ^6.5 || ^7.0 || ^8.0 || ^9.0",
                "sirbrillig/phpcs-import-detection": "^1.1",
                "vimeo/psalm": "^0.2 || ^0.3 || ^1.1 || ^4.24 || ^5.0@beta"
            },
            "type": "phpcodesniffer-standard",
            "autoload": {
                "psr-4": {
                    "VariableAnalysis\\": "VariableAnalysis/"
                }
            },
            "notification-url": "https://packagist.org/downloads/",
            "license": [
                "BSD-2-Clause"
            ],
            "authors": [
                {
                    "name": "Sam Graham",
                    "email": "php-codesniffer-variableanalysis@illusori.co.uk"
                },
                {
                    "name": "Payton Swick",
                    "email": "payton@foolord.com"
                }
            ],
            "description": "A PHPCS sniff to detect problems with variables.",
            "keywords": [
                "phpcs",
                "static analysis"
            ],
            "support": {
                "issues": "https://github.com/sirbrillig/phpcs-variable-analysis/issues",
                "source": "https://github.com/sirbrillig/phpcs-variable-analysis",
                "wiki": "https://github.com/sirbrillig/phpcs-variable-analysis/wiki"
            },
            "time": "2024-04-13T16:42:46+00:00"
        },
        {
            "name": "squizlabs/php_codesniffer",
<<<<<<< HEAD
            "version": "3.9.0",
            "source": {
                "type": "git",
                "url": "https://github.com/PHPCSStandards/PHP_CodeSniffer.git",
                "reference": "d63cee4890a8afaf86a22e51ad4d97c91dd4579b"
            },
            "dist": {
                "type": "zip",
                "url": "https://api.github.com/repos/PHPCSStandards/PHP_CodeSniffer/zipball/d63cee4890a8afaf86a22e51ad4d97c91dd4579b",
                "reference": "d63cee4890a8afaf86a22e51ad4d97c91dd4579b",
=======
            "version": "3.10.0",
            "source": {
                "type": "git",
                "url": "https://github.com/PHPCSStandards/PHP_CodeSniffer.git",
                "reference": "57e09801c2fbae2d257b8b75bebb3deeb7e9deb2"
            },
            "dist": {
                "type": "zip",
                "url": "https://api.github.com/repos/PHPCSStandards/PHP_CodeSniffer/zipball/57e09801c2fbae2d257b8b75bebb3deeb7e9deb2",
                "reference": "57e09801c2fbae2d257b8b75bebb3deeb7e9deb2",
>>>>>>> f655853b
                "shasum": ""
            },
            "require": {
                "ext-simplexml": "*",
                "ext-tokenizer": "*",
                "ext-xmlwriter": "*",
                "php": ">=5.4.0"
            },
            "require-dev": {
                "phpunit/phpunit": "^4.0 || ^5.0 || ^6.0 || ^7.0 || ^8.0 || ^9.3.4"
            },
            "bin": [
                "bin/phpcbf",
                "bin/phpcs"
            ],
            "type": "library",
            "extra": {
                "branch-alias": {
                    "dev-master": "3.x-dev"
                }
            },
            "notification-url": "https://packagist.org/downloads/",
            "license": [
                "BSD-3-Clause"
            ],
            "authors": [
                {
                    "name": "Greg Sherwood",
                    "role": "Former lead"
                },
                {
                    "name": "Juliette Reinders Folmer",
                    "role": "Current lead"
                },
                {
                    "name": "Contributors",
                    "homepage": "https://github.com/PHPCSStandards/PHP_CodeSniffer/graphs/contributors"
                }
            ],
            "description": "PHP_CodeSniffer tokenizes PHP, JavaScript and CSS files and detects violations of a defined set of coding standards.",
            "homepage": "https://github.com/PHPCSStandards/PHP_CodeSniffer",
            "keywords": [
                "phpcs",
                "standards",
                "static analysis"
            ],
            "support": {
                "issues": "https://github.com/PHPCSStandards/PHP_CodeSniffer/issues",
                "security": "https://github.com/PHPCSStandards/PHP_CodeSniffer/security/policy",
                "source": "https://github.com/PHPCSStandards/PHP_CodeSniffer",
                "wiki": "https://github.com/PHPCSStandards/PHP_CodeSniffer/wiki"
            },
            "funding": [
                {
                    "url": "https://github.com/PHPCSStandards",
                    "type": "github"
                },
                {
                    "url": "https://github.com/jrfnl",
                    "type": "github"
                },
                {
                    "url": "https://opencollective.com/php_codesniffer",
                    "type": "open_collective"
                }
            ],
<<<<<<< HEAD
            "time": "2024-02-16T15:06:51+00:00"
=======
            "time": "2024-05-20T08:11:32+00:00"
>>>>>>> f655853b
        },
        {
            "name": "symfony/console",
            "version": "v5.4.34",
            "source": {
                "type": "git",
                "url": "https://github.com/symfony/console.git",
                "reference": "4b4d8cd118484aa604ec519062113dd87abde18c"
            },
            "dist": {
                "type": "zip",
                "url": "https://api.github.com/repos/symfony/console/zipball/4b4d8cd118484aa604ec519062113dd87abde18c",
                "reference": "4b4d8cd118484aa604ec519062113dd87abde18c",
                "shasum": ""
            },
            "require": {
                "php": ">=7.2.5",
                "symfony/deprecation-contracts": "^2.1|^3",
                "symfony/polyfill-mbstring": "~1.0",
                "symfony/polyfill-php73": "^1.9",
                "symfony/polyfill-php80": "^1.16",
                "symfony/service-contracts": "^1.1|^2|^3",
                "symfony/string": "^5.1|^6.0"
            },
            "conflict": {
                "psr/log": ">=3",
                "symfony/dependency-injection": "<4.4",
                "symfony/dotenv": "<5.1",
                "symfony/event-dispatcher": "<4.4",
                "symfony/lock": "<4.4",
                "symfony/process": "<4.4"
            },
            "provide": {
                "psr/log-implementation": "1.0|2.0"
            },
            "require-dev": {
                "psr/log": "^1|^2",
                "symfony/config": "^4.4|^5.0|^6.0",
                "symfony/dependency-injection": "^4.4|^5.0|^6.0",
                "symfony/event-dispatcher": "^4.4|^5.0|^6.0",
                "symfony/lock": "^4.4|^5.0|^6.0",
                "symfony/process": "^4.4|^5.0|^6.0",
                "symfony/var-dumper": "^4.4|^5.0|^6.0"
            },
            "suggest": {
                "psr/log": "For using the console logger",
                "symfony/event-dispatcher": "",
                "symfony/lock": "",
                "symfony/process": ""
            },
            "type": "library",
            "autoload": {
                "psr-4": {
                    "Symfony\\Component\\Console\\": ""
                },
                "exclude-from-classmap": [
                    "/Tests/"
                ]
            },
            "notification-url": "https://packagist.org/downloads/",
            "license": [
                "MIT"
            ],
            "authors": [
                {
                    "name": "Fabien Potencier",
                    "email": "fabien@symfony.com"
                },
                {
                    "name": "Symfony Community",
                    "homepage": "https://symfony.com/contributors"
                }
            ],
            "description": "Eases the creation of beautiful and testable command line interfaces",
            "homepage": "https://symfony.com",
            "keywords": [
                "cli",
                "command-line",
                "console",
                "terminal"
            ],
            "support": {
                "source": "https://github.com/symfony/console/tree/v5.4.34"
            },
            "funding": [
                {
                    "url": "https://symfony.com/sponsor",
                    "type": "custom"
                },
                {
                    "url": "https://github.com/fabpot",
                    "type": "github"
                },
                {
                    "url": "https://tidelift.com/funding/github/packagist/symfony/symfony",
                    "type": "tidelift"
                }
            ],
            "time": "2023-12-08T13:33:03+00:00"
        },
        {
            "name": "symfony/deprecation-contracts",
            "version": "v2.5.2",
            "source": {
                "type": "git",
                "url": "https://github.com/symfony/deprecation-contracts.git",
                "reference": "e8b495ea28c1d97b5e0c121748d6f9b53d075c66"
            },
            "dist": {
                "type": "zip",
                "url": "https://api.github.com/repos/symfony/deprecation-contracts/zipball/e8b495ea28c1d97b5e0c121748d6f9b53d075c66",
                "reference": "e8b495ea28c1d97b5e0c121748d6f9b53d075c66",
                "shasum": ""
            },
            "require": {
                "php": ">=7.1"
            },
            "type": "library",
            "extra": {
                "branch-alias": {
                    "dev-main": "2.5-dev"
                },
                "thanks": {
                    "name": "symfony/contracts",
                    "url": "https://github.com/symfony/contracts"
                }
            },
            "autoload": {
                "files": [
                    "function.php"
                ]
            },
            "notification-url": "https://packagist.org/downloads/",
            "license": [
                "MIT"
            ],
            "authors": [
                {
                    "name": "Nicolas Grekas",
                    "email": "p@tchwork.com"
                },
                {
                    "name": "Symfony Community",
                    "homepage": "https://symfony.com/contributors"
                }
            ],
            "description": "A generic function and convention to trigger deprecation notices",
            "homepage": "https://symfony.com",
            "support": {
                "source": "https://github.com/symfony/deprecation-contracts/tree/v2.5.2"
            },
            "funding": [
                {
                    "url": "https://symfony.com/sponsor",
                    "type": "custom"
                },
                {
                    "url": "https://github.com/fabpot",
                    "type": "github"
                },
                {
                    "url": "https://tidelift.com/funding/github/packagist/symfony/symfony",
                    "type": "tidelift"
                }
            ],
            "time": "2022-01-02T09:53:40+00:00"
        },
        {
            "name": "symfony/polyfill-ctype",
            "version": "v1.29.0",
            "source": {
                "type": "git",
                "url": "https://github.com/symfony/polyfill-ctype.git",
                "reference": "ef4d7e442ca910c4764bce785146269b30cb5fc4"
            },
            "dist": {
                "type": "zip",
                "url": "https://api.github.com/repos/symfony/polyfill-ctype/zipball/ef4d7e442ca910c4764bce785146269b30cb5fc4",
                "reference": "ef4d7e442ca910c4764bce785146269b30cb5fc4",
                "shasum": ""
            },
            "require": {
                "php": ">=7.1"
            },
            "provide": {
                "ext-ctype": "*"
            },
            "suggest": {
                "ext-ctype": "For best performance"
            },
            "type": "library",
            "extra": {
                "thanks": {
                    "name": "symfony/polyfill",
                    "url": "https://github.com/symfony/polyfill"
                }
            },
            "autoload": {
                "files": [
                    "bootstrap.php"
                ],
                "psr-4": {
                    "Symfony\\Polyfill\\Ctype\\": ""
                }
            },
            "notification-url": "https://packagist.org/downloads/",
            "license": [
                "MIT"
            ],
            "authors": [
                {
                    "name": "Gert de Pagter",
                    "email": "BackEndTea@gmail.com"
                },
                {
                    "name": "Symfony Community",
                    "homepage": "https://symfony.com/contributors"
                }
            ],
            "description": "Symfony polyfill for ctype functions",
            "homepage": "https://symfony.com",
            "keywords": [
                "compatibility",
                "ctype",
                "polyfill",
                "portable"
            ],
            "support": {
                "source": "https://github.com/symfony/polyfill-ctype/tree/v1.29.0"
            },
            "funding": [
                {
                    "url": "https://symfony.com/sponsor",
                    "type": "custom"
                },
                {
                    "url": "https://github.com/fabpot",
                    "type": "github"
                },
                {
                    "url": "https://tidelift.com/funding/github/packagist/symfony/symfony",
                    "type": "tidelift"
                }
            ],
            "time": "2024-01-29T20:11:03+00:00"
        },
        {
            "name": "symfony/polyfill-intl-grapheme",
            "version": "v1.28.0",
            "source": {
                "type": "git",
                "url": "https://github.com/symfony/polyfill-intl-grapheme.git",
                "reference": "875e90aeea2777b6f135677f618529449334a612"
            },
            "dist": {
                "type": "zip",
                "url": "https://api.github.com/repos/symfony/polyfill-intl-grapheme/zipball/875e90aeea2777b6f135677f618529449334a612",
                "reference": "875e90aeea2777b6f135677f618529449334a612",
                "shasum": ""
            },
            "require": {
                "php": ">=7.1"
            },
            "suggest": {
                "ext-intl": "For best performance"
            },
            "type": "library",
            "extra": {
                "branch-alias": {
                    "dev-main": "1.28-dev"
                },
                "thanks": {
                    "name": "symfony/polyfill",
                    "url": "https://github.com/symfony/polyfill"
                }
            },
            "autoload": {
                "files": [
                    "bootstrap.php"
                ],
                "psr-4": {
                    "Symfony\\Polyfill\\Intl\\Grapheme\\": ""
                }
            },
            "notification-url": "https://packagist.org/downloads/",
            "license": [
                "MIT"
            ],
            "authors": [
                {
                    "name": "Nicolas Grekas",
                    "email": "p@tchwork.com"
                },
                {
                    "name": "Symfony Community",
                    "homepage": "https://symfony.com/contributors"
                }
            ],
            "description": "Symfony polyfill for intl's grapheme_* functions",
            "homepage": "https://symfony.com",
            "keywords": [
                "compatibility",
                "grapheme",
                "intl",
                "polyfill",
                "portable",
                "shim"
            ],
            "support": {
                "source": "https://github.com/symfony/polyfill-intl-grapheme/tree/v1.28.0"
            },
            "funding": [
                {
                    "url": "https://symfony.com/sponsor",
                    "type": "custom"
                },
                {
                    "url": "https://github.com/fabpot",
                    "type": "github"
                },
                {
                    "url": "https://tidelift.com/funding/github/packagist/symfony/symfony",
                    "type": "tidelift"
                }
            ],
            "time": "2023-01-26T09:26:14+00:00"
        },
        {
            "name": "symfony/polyfill-intl-normalizer",
            "version": "v1.28.0",
            "source": {
                "type": "git",
                "url": "https://github.com/symfony/polyfill-intl-normalizer.git",
                "reference": "8c4ad05dd0120b6a53c1ca374dca2ad0a1c4ed92"
            },
            "dist": {
                "type": "zip",
                "url": "https://api.github.com/repos/symfony/polyfill-intl-normalizer/zipball/8c4ad05dd0120b6a53c1ca374dca2ad0a1c4ed92",
                "reference": "8c4ad05dd0120b6a53c1ca374dca2ad0a1c4ed92",
                "shasum": ""
            },
            "require": {
                "php": ">=7.1"
            },
            "suggest": {
                "ext-intl": "For best performance"
            },
            "type": "library",
            "extra": {
                "branch-alias": {
                    "dev-main": "1.28-dev"
                },
                "thanks": {
                    "name": "symfony/polyfill",
                    "url": "https://github.com/symfony/polyfill"
                }
            },
            "autoload": {
                "files": [
                    "bootstrap.php"
                ],
                "psr-4": {
                    "Symfony\\Polyfill\\Intl\\Normalizer\\": ""
                },
                "classmap": [
                    "Resources/stubs"
                ]
            },
            "notification-url": "https://packagist.org/downloads/",
            "license": [
                "MIT"
            ],
            "authors": [
                {
                    "name": "Nicolas Grekas",
                    "email": "p@tchwork.com"
                },
                {
                    "name": "Symfony Community",
                    "homepage": "https://symfony.com/contributors"
                }
            ],
            "description": "Symfony polyfill for intl's Normalizer class and related functions",
            "homepage": "https://symfony.com",
            "keywords": [
                "compatibility",
                "intl",
                "normalizer",
                "polyfill",
                "portable",
                "shim"
            ],
            "support": {
                "source": "https://github.com/symfony/polyfill-intl-normalizer/tree/v1.28.0"
            },
            "funding": [
                {
                    "url": "https://symfony.com/sponsor",
                    "type": "custom"
                },
                {
                    "url": "https://github.com/fabpot",
                    "type": "github"
                },
                {
                    "url": "https://tidelift.com/funding/github/packagist/symfony/symfony",
                    "type": "tidelift"
                }
            ],
            "time": "2023-01-26T09:26:14+00:00"
        },
        {
            "name": "symfony/polyfill-mbstring",
            "version": "v1.28.0",
            "source": {
                "type": "git",
                "url": "https://github.com/symfony/polyfill-mbstring.git",
                "reference": "42292d99c55abe617799667f454222c54c60e229"
            },
            "dist": {
                "type": "zip",
                "url": "https://api.github.com/repos/symfony/polyfill-mbstring/zipball/42292d99c55abe617799667f454222c54c60e229",
                "reference": "42292d99c55abe617799667f454222c54c60e229",
                "shasum": ""
            },
            "require": {
                "php": ">=7.1"
            },
            "provide": {
                "ext-mbstring": "*"
            },
            "suggest": {
                "ext-mbstring": "For best performance"
            },
            "type": "library",
            "extra": {
                "branch-alias": {
                    "dev-main": "1.28-dev"
                },
                "thanks": {
                    "name": "symfony/polyfill",
                    "url": "https://github.com/symfony/polyfill"
                }
            },
            "autoload": {
                "files": [
                    "bootstrap.php"
                ],
                "psr-4": {
                    "Symfony\\Polyfill\\Mbstring\\": ""
                }
            },
            "notification-url": "https://packagist.org/downloads/",
            "license": [
                "MIT"
            ],
            "authors": [
                {
                    "name": "Nicolas Grekas",
                    "email": "p@tchwork.com"
                },
                {
                    "name": "Symfony Community",
                    "homepage": "https://symfony.com/contributors"
                }
            ],
            "description": "Symfony polyfill for the Mbstring extension",
            "homepage": "https://symfony.com",
            "keywords": [
                "compatibility",
                "mbstring",
                "polyfill",
                "portable",
                "shim"
            ],
            "support": {
                "source": "https://github.com/symfony/polyfill-mbstring/tree/v1.28.0"
            },
            "funding": [
                {
                    "url": "https://symfony.com/sponsor",
                    "type": "custom"
                },
                {
                    "url": "https://github.com/fabpot",
                    "type": "github"
                },
                {
                    "url": "https://tidelift.com/funding/github/packagist/symfony/symfony",
                    "type": "tidelift"
                }
            ],
            "time": "2023-07-28T09:04:16+00:00"
        },
        {
            "name": "symfony/polyfill-php73",
            "version": "v1.28.0",
            "source": {
                "type": "git",
                "url": "https://github.com/symfony/polyfill-php73.git",
                "reference": "fe2f306d1d9d346a7fee353d0d5012e401e984b5"
            },
            "dist": {
                "type": "zip",
                "url": "https://api.github.com/repos/symfony/polyfill-php73/zipball/fe2f306d1d9d346a7fee353d0d5012e401e984b5",
                "reference": "fe2f306d1d9d346a7fee353d0d5012e401e984b5",
                "shasum": ""
            },
            "require": {
                "php": ">=7.1"
            },
            "type": "library",
            "extra": {
                "branch-alias": {
                    "dev-main": "1.28-dev"
                },
                "thanks": {
                    "name": "symfony/polyfill",
                    "url": "https://github.com/symfony/polyfill"
                }
            },
            "autoload": {
                "files": [
                    "bootstrap.php"
                ],
                "psr-4": {
                    "Symfony\\Polyfill\\Php73\\": ""
                },
                "classmap": [
                    "Resources/stubs"
                ]
            },
            "notification-url": "https://packagist.org/downloads/",
            "license": [
                "MIT"
            ],
            "authors": [
                {
                    "name": "Nicolas Grekas",
                    "email": "p@tchwork.com"
                },
                {
                    "name": "Symfony Community",
                    "homepage": "https://symfony.com/contributors"
                }
            ],
            "description": "Symfony polyfill backporting some PHP 7.3+ features to lower PHP versions",
            "homepage": "https://symfony.com",
            "keywords": [
                "compatibility",
                "polyfill",
                "portable",
                "shim"
            ],
            "support": {
                "source": "https://github.com/symfony/polyfill-php73/tree/v1.28.0"
            },
            "funding": [
                {
                    "url": "https://symfony.com/sponsor",
                    "type": "custom"
                },
                {
                    "url": "https://github.com/fabpot",
                    "type": "github"
                },
                {
                    "url": "https://tidelift.com/funding/github/packagist/symfony/symfony",
                    "type": "tidelift"
                }
            ],
            "time": "2023-01-26T09:26:14+00:00"
        },
        {
            "name": "symfony/polyfill-php80",
            "version": "v1.28.0",
            "source": {
                "type": "git",
                "url": "https://github.com/symfony/polyfill-php80.git",
                "reference": "6caa57379c4aec19c0a12a38b59b26487dcfe4b5"
            },
            "dist": {
                "type": "zip",
                "url": "https://api.github.com/repos/symfony/polyfill-php80/zipball/6caa57379c4aec19c0a12a38b59b26487dcfe4b5",
                "reference": "6caa57379c4aec19c0a12a38b59b26487dcfe4b5",
                "shasum": ""
            },
            "require": {
                "php": ">=7.1"
            },
            "type": "library",
            "extra": {
                "branch-alias": {
                    "dev-main": "1.28-dev"
                },
                "thanks": {
                    "name": "symfony/polyfill",
                    "url": "https://github.com/symfony/polyfill"
                }
            },
            "autoload": {
                "files": [
                    "bootstrap.php"
                ],
                "psr-4": {
                    "Symfony\\Polyfill\\Php80\\": ""
                },
                "classmap": [
                    "Resources/stubs"
                ]
            },
            "notification-url": "https://packagist.org/downloads/",
            "license": [
                "MIT"
            ],
            "authors": [
                {
                    "name": "Ion Bazan",
                    "email": "ion.bazan@gmail.com"
                },
                {
                    "name": "Nicolas Grekas",
                    "email": "p@tchwork.com"
                },
                {
                    "name": "Symfony Community",
                    "homepage": "https://symfony.com/contributors"
                }
            ],
            "description": "Symfony polyfill backporting some PHP 8.0+ features to lower PHP versions",
            "homepage": "https://symfony.com",
            "keywords": [
                "compatibility",
                "polyfill",
                "portable",
                "shim"
            ],
            "support": {
                "source": "https://github.com/symfony/polyfill-php80/tree/v1.28.0"
            },
            "funding": [
                {
                    "url": "https://symfony.com/sponsor",
                    "type": "custom"
                },
                {
                    "url": "https://github.com/fabpot",
                    "type": "github"
                },
                {
                    "url": "https://tidelift.com/funding/github/packagist/symfony/symfony",
                    "type": "tidelift"
                }
            ],
            "time": "2023-01-26T09:26:14+00:00"
        },
        {
            "name": "symfony/service-contracts",
            "version": "v2.5.2",
            "source": {
                "type": "git",
                "url": "https://github.com/symfony/service-contracts.git",
                "reference": "4b426aac47d6427cc1a1d0f7e2ac724627f5966c"
            },
            "dist": {
                "type": "zip",
                "url": "https://api.github.com/repos/symfony/service-contracts/zipball/4b426aac47d6427cc1a1d0f7e2ac724627f5966c",
                "reference": "4b426aac47d6427cc1a1d0f7e2ac724627f5966c",
                "shasum": ""
            },
            "require": {
                "php": ">=7.2.5",
                "psr/container": "^1.1",
                "symfony/deprecation-contracts": "^2.1|^3"
            },
            "conflict": {
                "ext-psr": "<1.1|>=2"
            },
            "suggest": {
                "symfony/service-implementation": ""
            },
            "type": "library",
            "extra": {
                "branch-alias": {
                    "dev-main": "2.5-dev"
                },
                "thanks": {
                    "name": "symfony/contracts",
                    "url": "https://github.com/symfony/contracts"
                }
            },
            "autoload": {
                "psr-4": {
                    "Symfony\\Contracts\\Service\\": ""
                }
            },
            "notification-url": "https://packagist.org/downloads/",
            "license": [
                "MIT"
            ],
            "authors": [
                {
                    "name": "Nicolas Grekas",
                    "email": "p@tchwork.com"
                },
                {
                    "name": "Symfony Community",
                    "homepage": "https://symfony.com/contributors"
                }
            ],
            "description": "Generic abstractions related to writing services",
            "homepage": "https://symfony.com",
            "keywords": [
                "abstractions",
                "contracts",
                "decoupling",
                "interfaces",
                "interoperability",
                "standards"
            ],
            "support": {
                "source": "https://github.com/symfony/service-contracts/tree/v2.5.2"
            },
            "funding": [
                {
                    "url": "https://symfony.com/sponsor",
                    "type": "custom"
                },
                {
                    "url": "https://github.com/fabpot",
                    "type": "github"
                },
                {
                    "url": "https://tidelift.com/funding/github/packagist/symfony/symfony",
                    "type": "tidelift"
                }
            ],
            "time": "2022-05-30T19:17:29+00:00"
        },
        {
            "name": "symfony/string",
            "version": "v5.4.34",
            "source": {
                "type": "git",
                "url": "https://github.com/symfony/string.git",
                "reference": "e3f98bfc7885c957488f443df82d97814a3ce061"
            },
            "dist": {
                "type": "zip",
                "url": "https://api.github.com/repos/symfony/string/zipball/e3f98bfc7885c957488f443df82d97814a3ce061",
                "reference": "e3f98bfc7885c957488f443df82d97814a3ce061",
                "shasum": ""
            },
            "require": {
                "php": ">=7.2.5",
                "symfony/polyfill-ctype": "~1.8",
                "symfony/polyfill-intl-grapheme": "~1.0",
                "symfony/polyfill-intl-normalizer": "~1.0",
                "symfony/polyfill-mbstring": "~1.0",
                "symfony/polyfill-php80": "~1.15"
            },
            "conflict": {
                "symfony/translation-contracts": ">=3.0"
            },
            "require-dev": {
                "symfony/error-handler": "^4.4|^5.0|^6.0",
                "symfony/http-client": "^4.4|^5.0|^6.0",
                "symfony/translation-contracts": "^1.1|^2",
                "symfony/var-exporter": "^4.4|^5.0|^6.0"
            },
            "type": "library",
            "autoload": {
                "files": [
                    "Resources/functions.php"
                ],
                "psr-4": {
                    "Symfony\\Component\\String\\": ""
                },
                "exclude-from-classmap": [
                    "/Tests/"
                ]
            },
            "notification-url": "https://packagist.org/downloads/",
            "license": [
                "MIT"
            ],
            "authors": [
                {
                    "name": "Nicolas Grekas",
                    "email": "p@tchwork.com"
                },
                {
                    "name": "Symfony Community",
                    "homepage": "https://symfony.com/contributors"
                }
            ],
            "description": "Provides an object-oriented API to strings and deals with bytes, UTF-8 code points and grapheme clusters in a unified way",
            "homepage": "https://symfony.com",
            "keywords": [
                "grapheme",
                "i18n",
                "string",
                "unicode",
                "utf-8",
                "utf8"
            ],
            "support": {
                "source": "https://github.com/symfony/string/tree/v5.4.34"
            },
            "funding": [
                {
                    "url": "https://symfony.com/sponsor",
                    "type": "custom"
                },
                {
                    "url": "https://github.com/fabpot",
                    "type": "github"
                },
                {
                    "url": "https://tidelift.com/funding/github/packagist/symfony/symfony",
                    "type": "tidelift"
                }
            ],
            "time": "2023-12-09T13:20:28+00:00"
        },
        {
            "name": "theseer/tokenizer",
            "version": "1.2.3",
            "source": {
                "type": "git",
                "url": "https://github.com/theseer/tokenizer.git",
                "reference": "737eda637ed5e28c3413cb1ebe8bb52cbf1ca7a2"
            },
            "dist": {
                "type": "zip",
                "url": "https://api.github.com/repos/theseer/tokenizer/zipball/737eda637ed5e28c3413cb1ebe8bb52cbf1ca7a2",
                "reference": "737eda637ed5e28c3413cb1ebe8bb52cbf1ca7a2",
                "shasum": ""
            },
            "require": {
                "ext-dom": "*",
                "ext-tokenizer": "*",
                "ext-xmlwriter": "*",
                "php": "^7.2 || ^8.0"
            },
            "type": "library",
            "autoload": {
                "classmap": [
                    "src/"
                ]
            },
            "notification-url": "https://packagist.org/downloads/",
            "license": [
                "BSD-3-Clause"
            ],
            "authors": [
                {
                    "name": "Arne Blankerts",
                    "email": "arne@blankerts.de",
                    "role": "Developer"
                }
            ],
            "description": "A small library for converting tokenized PHP source code into XML and potentially other formats",
            "support": {
                "issues": "https://github.com/theseer/tokenizer/issues",
                "source": "https://github.com/theseer/tokenizer/tree/1.2.3"
            },
            "funding": [
                {
                    "url": "https://github.com/theseer",
                    "type": "github"
                }
            ],
            "time": "2024-03-03T12:36:25+00:00"
        },
        {
            "name": "wp-coding-standards/wpcs",
            "version": "3.1.0",
            "source": {
                "type": "git",
                "url": "https://github.com/WordPress/WordPress-Coding-Standards.git",
                "reference": "9333efcbff231f10dfd9c56bb7b65818b4733ca7"
            },
            "dist": {
                "type": "zip",
                "url": "https://api.github.com/repos/WordPress/WordPress-Coding-Standards/zipball/9333efcbff231f10dfd9c56bb7b65818b4733ca7",
                "reference": "9333efcbff231f10dfd9c56bb7b65818b4733ca7",
                "shasum": ""
            },
            "require": {
                "ext-filter": "*",
                "ext-libxml": "*",
                "ext-tokenizer": "*",
                "ext-xmlreader": "*",
                "php": ">=5.4",
                "phpcsstandards/phpcsextra": "^1.2.1",
                "phpcsstandards/phpcsutils": "^1.0.10",
                "squizlabs/php_codesniffer": "^3.9.0"
            },
            "require-dev": {
                "php-parallel-lint/php-console-highlighter": "^1.0.0",
                "php-parallel-lint/php-parallel-lint": "^1.3.2",
                "phpcompatibility/php-compatibility": "^9.0",
                "phpcsstandards/phpcsdevtools": "^1.2.0",
                "phpunit/phpunit": "^4.0 || ^5.0 || ^6.0 || ^7.0 || ^8.0 || ^9.0"
            },
            "suggest": {
                "ext-iconv": "For improved results",
                "ext-mbstring": "For improved results"
            },
            "type": "phpcodesniffer-standard",
            "notification-url": "https://packagist.org/downloads/",
            "license": [
                "MIT"
            ],
            "authors": [
                {
                    "name": "Contributors",
                    "homepage": "https://github.com/WordPress/WordPress-Coding-Standards/graphs/contributors"
                }
            ],
            "description": "PHP_CodeSniffer rules (sniffs) to enforce WordPress coding conventions",
            "keywords": [
                "phpcs",
                "standards",
                "static analysis",
                "wordpress"
            ],
            "support": {
                "issues": "https://github.com/WordPress/WordPress-Coding-Standards/issues",
                "source": "https://github.com/WordPress/WordPress-Coding-Standards",
                "wiki": "https://github.com/WordPress/WordPress-Coding-Standards/wiki"
            },
            "funding": [
                {
                    "url": "https://opencollective.com/php_codesniffer",
                    "type": "custom"
                }
            ],
            "time": "2024-03-25T16:39:00+00:00"
        },
        {
            "name": "yoast/phpunit-polyfills",
            "version": "2.0.1",
            "source": {
                "type": "git",
                "url": "https://github.com/Yoast/PHPUnit-Polyfills.git",
                "reference": "4a088f125c970d6d6ea52c927f96fe39b330d0f1"
            },
            "dist": {
                "type": "zip",
                "url": "https://api.github.com/repos/Yoast/PHPUnit-Polyfills/zipball/4a088f125c970d6d6ea52c927f96fe39b330d0f1",
                "reference": "4a088f125c970d6d6ea52c927f96fe39b330d0f1",
                "shasum": ""
            },
            "require": {
                "php": ">=5.6",
                "phpunit/phpunit": "^5.7.21 || ^6.0 || ^7.0 || ^8.0 || ^9.0 || ^10.0"
            },
            "require-dev": {
                "php-parallel-lint/php-console-highlighter": "^1.0.0",
                "php-parallel-lint/php-parallel-lint": "^1.4.0",
                "yoast/yoastcs": "^3.1.0"
            },
            "type": "library",
            "extra": {
                "branch-alias": {
                    "dev-main": "2.x-dev"
                }
            },
            "autoload": {
                "files": [
                    "phpunitpolyfills-autoload.php"
                ]
            },
            "notification-url": "https://packagist.org/downloads/",
            "license": [
                "BSD-3-Clause"
            ],
            "authors": [
                {
                    "name": "Team Yoast",
                    "email": "support@yoast.com",
                    "homepage": "https://yoast.com"
                },
                {
                    "name": "Contributors",
                    "homepage": "https://github.com/Yoast/PHPUnit-Polyfills/graphs/contributors"
                }
            ],
            "description": "Set of polyfills for changed PHPUnit functionality to allow for creating PHPUnit cross-version compatible tests",
            "homepage": "https://github.com/Yoast/PHPUnit-Polyfills",
            "keywords": [
                "phpunit",
                "polyfill",
                "testing"
            ],
            "support": {
                "issues": "https://github.com/Yoast/PHPUnit-Polyfills/issues",
                "security": "https://github.com/Yoast/PHPUnit-Polyfills/security/policy",
                "source": "https://github.com/Yoast/PHPUnit-Polyfills"
            },
            "time": "2024-04-05T16:36:44+00:00"
        }
    ],
    "aliases": [],
    "minimum-stability": "stable",
    "stability-flags": [],
    "prefer-stable": false,
    "prefer-lowest": false,
    "platform": [],
    "platform-dev": [],
    "platform-overrides": {
        "php": "7.4"
    },
    "plugin-api-version": "2.6.0"
}<|MERGE_RESOLUTION|>--- conflicted
+++ resolved
@@ -1036,18 +1036,6 @@
         },
         {
             "name": "phpcsstandards/phpcsutils",
-<<<<<<< HEAD
-            "version": "1.0.10",
-            "source": {
-                "type": "git",
-                "url": "https://github.com/PHPCSStandards/PHPCSUtils.git",
-                "reference": "51609a5b89f928e0c463d6df80eb38eff1eaf544"
-            },
-            "dist": {
-                "type": "zip",
-                "url": "https://api.github.com/repos/PHPCSStandards/PHPCSUtils/zipball/51609a5b89f928e0c463d6df80eb38eff1eaf544",
-                "reference": "51609a5b89f928e0c463d6df80eb38eff1eaf544",
-=======
             "version": "1.0.12",
             "source": {
                 "type": "git",
@@ -1058,17 +1046,12 @@
                 "type": "zip",
                 "url": "https://api.github.com/repos/PHPCSStandards/PHPCSUtils/zipball/87b233b00daf83fb70f40c9a28692be017ea7c6c",
                 "reference": "87b233b00daf83fb70f40c9a28692be017ea7c6c",
->>>>>>> f655853b
                 "shasum": ""
             },
             "require": {
                 "dealerdirect/phpcodesniffer-composer-installer": "^0.4.1 || ^0.5 || ^0.6.2 || ^0.7 || ^1.0",
                 "php": ">=5.4",
-<<<<<<< HEAD
-                "squizlabs/php_codesniffer": "^3.9.0 || 4.0.x-dev@dev"
-=======
                 "squizlabs/php_codesniffer": "^3.10.0 || 4.0.x-dev@dev"
->>>>>>> f655853b
             },
             "require-dev": {
                 "ext-filter": "*",
@@ -1137,11 +1120,7 @@
                     "type": "open_collective"
                 }
             ],
-<<<<<<< HEAD
-            "time": "2024-03-17T23:44:50+00:00"
-=======
             "time": "2024-05-20T13:34:27+00:00"
->>>>>>> f655853b
         },
         {
             "name": "phpunit/php-code-coverage",
@@ -2636,18 +2615,6 @@
         },
         {
             "name": "squizlabs/php_codesniffer",
-<<<<<<< HEAD
-            "version": "3.9.0",
-            "source": {
-                "type": "git",
-                "url": "https://github.com/PHPCSStandards/PHP_CodeSniffer.git",
-                "reference": "d63cee4890a8afaf86a22e51ad4d97c91dd4579b"
-            },
-            "dist": {
-                "type": "zip",
-                "url": "https://api.github.com/repos/PHPCSStandards/PHP_CodeSniffer/zipball/d63cee4890a8afaf86a22e51ad4d97c91dd4579b",
-                "reference": "d63cee4890a8afaf86a22e51ad4d97c91dd4579b",
-=======
             "version": "3.10.0",
             "source": {
                 "type": "git",
@@ -2658,7 +2625,6 @@
                 "type": "zip",
                 "url": "https://api.github.com/repos/PHPCSStandards/PHP_CodeSniffer/zipball/57e09801c2fbae2d257b8b75bebb3deeb7e9deb2",
                 "reference": "57e09801c2fbae2d257b8b75bebb3deeb7e9deb2",
->>>>>>> f655853b
                 "shasum": ""
             },
             "require": {
@@ -2725,11 +2691,7 @@
                     "type": "open_collective"
                 }
             ],
-<<<<<<< HEAD
-            "time": "2024-02-16T15:06:51+00:00"
-=======
             "time": "2024-05-20T08:11:32+00:00"
->>>>>>> f655853b
         },
         {
             "name": "symfony/console",
