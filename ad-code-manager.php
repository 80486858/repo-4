--- conflicted
+++ resolved
@@ -729,13 +729,8 @@
 		if ( 'tools.php' != $pagenow || !isset( $_GET['page'] ) || $_GET['page'] != $this->plugin_slug )
 			return;
 
-<<<<<<< HEAD
-		wp_enqueue_style( 'acm-style', AD_CODE_MANAGER_URL . 'common/css/acm.css' );
-		wp_enqueue_script( 'acm', AD_CODE_MANAGER_URL . 'common/js/acm.js', array( 'jquery', 'jquery-ui-core' ) );
-=======
 		wp_enqueue_style( 'acm-style', AD_CODE_MANAGER_URL . '/common/css/acm.css' );
 		wp_enqueue_script( 'acm', AD_CODE_MANAGER_URL . '/common/js/acm.js', array( 'jquery' ), false, true );
->>>>>>> cd59824c
 	}
 
 	/**
