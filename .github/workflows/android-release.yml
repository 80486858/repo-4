--- conflicted
+++ resolved
@@ -24,80 +24,34 @@
       - name: Setup Ruby
         uses: actions/setup-ruby@v1
         with:
-<<<<<<< HEAD
-          ruby-version: '>= 2.7.2'
-
-      - name: Setup Flutter
-        uses: subosito/flutter-action@v1
-        with:
-          channel: 'stable'
-
-=======
           ruby-version: '2.7.2'
->>>>>>> e9160139
       - name: Decrypt API JSON file
         run: cd ./packages/smooth_app/android/fastlane/envfiles && chmod +x ./decrypt_secrets.sh && ./decrypt_secrets.sh
         env:
           API_JSON_FILE_DECRYPTKEY: ${{ secrets.API_JSON_FILE_DECRYPTKEY }}
           STORE_JKS_DECRYPTKEY: ${{ secrets.STORE_JKS_DECRYPTKEY }}
-<<<<<<< HEAD
-
-      - name: Install Flutter dependencies
-        run: pwd && cd ./packages/smooth_app/ && pwd && flutter pub get
-
-      #- name: Bump version
-      #  run: cd ./packages/smooth_app/ && pub global activate cider && export PATH="$PATH":"$HOME/.pub-cache/bin" && oldversion=$(cider version) && echo "Old version ${oldversion}" && oldBuild=$(echo $oldversion | cut -f2 -d"+") && newVersion=$(echo ${GITHUB_REF##*/} | cut -f2 -d"/") && versionToSet="${newVersion}+${oldBuild}"  && cider version $versionToSet && cider bump build
-      #  #                                                                                                             get oldversion                                     get old buildnumber (after +)                       get new version without "release/"                add strings                               set new version
-
-      #- name: Setup git config
-      #  run: |
-      #    git config user.name "Version Bump"
-      #    git config user.email "<>"
-      #- name: Commit new version to master
-      #  run: |
-      #    git add packages/smooth_app/pubspec.yaml
-      #    git commit -m "Bumped Version"
-      #    git push origin master
-      #- name: Commit new version to release branch
-      #  run: |
-      #    git add packages/smooth_app/pubspec.yaml
-      #    git commit -m "Bumped Version"
-      #    git push origin ${GITHUB_REF##*/}
-
-      #- name: Install Flutter dependencies
-      #  run: pwd && cd ./packages/smooth_app/ && pwd && flutter pub get
-=======
       - name: Setup Flutter
         uses: subosito/flutter-action@v1
         with:
           flutter-version: 1.22.5
       - name: Install Flutter dependencies
         run: pwd && cd ./packages/smooth_app/ && pwd && flutter pub get
->>>>>>> e9160139
 
       - name: Build AAB
-        run: echo $SIGN_STORE_PATH && pwd && cd ./packages/smooth_app/ && pwd && flutter build appbundle --release
-        env:
-          SIGN_STORE_PATH: ./../fastlane/envfiles/keystore.jks
-          SIGN_STORE_PASSWORD: ${{ secrets.SIGN_STORE_PASSWORD }}
-          SIGN_KEY_ALIAS: ${{ secrets.SIGN_KEY_ALIAS }}
-          SIGN_KEY_PASSWORD: ${{ secrets.SIGN_KEY_PASSWORD }}
-
-      - name: Run Fastlane
-        uses: maierj/fastlane-action@v2.0.1
-        with:
-          lane: closed_beta
-          subdirectory: packages/smooth_app/android
-<<<<<<< HEAD
-        #env:
-        #  SIGN_STORE_PATH: ./../fastlane/envfiles/keystore.jks
-        #  SIGN_STORE_PASSWORD: ${{ secrets.SIGN_STORE_PASSWORD }}
-        #  SIGN_KEY_ALIAS: ${{ secrets.SIGN_KEY_ALIAS }}
-        #  SIGN_KEY_PASSWORD: ${{ secrets.SIGN_KEY_PASSWORD }}
-=======
+        run: echo $SIGN_STORE_PATH && pwd && cd ./packages/smooth_app/ && pwd && flutter build appbundle --release  
         env:
          SIGN_STORE_PATH: ./../fastlane/envfiles/keystore.jks
          SIGN_STORE_PASSWORD: ${{ secrets.SIGN_STORE_PASSWORD }}
          SIGN_KEY_ALIAS: ${{ secrets.SIGN_KEY_ALIAS }}
          SIGN_KEY_PASSWORD: ${{ secrets.SIGN_KEY_PASSWORD }}
->>>>>>> e9160139
+
+      - name: Run Fastlane
+        uses: maierj/fastlane-action@v2.0.0
+        with:
+          lane: closed_beta
+          subdirectory: packages/smooth_app/android
+        env:
+         SIGN_STORE_PATH: ./../fastlane/envfiles/keystore.jks
+         SIGN_STORE_PASSWORD: ${{ secrets.SIGN_STORE_PASSWORD }}
+         SIGN_KEY_ALIAS: ${{ secrets.SIGN_KEY_ALIAS }}
+         SIGN_KEY_PASSWORD: ${{ secrets.SIGN_KEY_PASSWORD }}
