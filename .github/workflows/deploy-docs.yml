--- conflicted
+++ resolved
@@ -32,16 +32,6 @@
       - name: Build
         run: yarn build
 
-<<<<<<< HEAD
-=======
-  deploy:
-    needs: build
-    environment:
-      name: github-pages
-      url: ${{ steps.deployment.outputs.page_url }}
-    runs-on: ubuntu-latest
-    steps:
->>>>>>> 0938f0ac
       - name: Checkout
         uses: actions/checkout@v4
 
@@ -52,10 +42,6 @@
         uses: actions/upload-pages-artifact@v2
         with:
           path: './docs/dist'
-<<<<<<< HEAD
-
-=======
->>>>>>> 0938f0ac
       - name: Deploy to GitHub Pages
         id: deployment
         uses: actions/deploy-pages@v3
