--- conflicted
+++ resolved
@@ -1,14 +1,10 @@
 #shellcheck shell=bash disable=SC2034
 
 branch_name=$(echo "$GITHUB_REF" | awk -F'/' '{print $3}')
-<<<<<<< HEAD
-branch_name=${branch_name:0:30} #service name max length is 50 symbols minus prefixes
+branch_name=${branch_name:0:26} #service name max length is 50 symbols minus prefixes
 # instance_name is used for Atlas project & cluster name, but cluster names need to follow
 # The name can only contain ASCII letters, numbers, and hyphens.
 # Here we only catch '.'dot's for release builds.
-=======
-branch_name=${branch_name:0:26} #service name max length is 50 symbols minus prefixes
->>>>>>> fc34f434
 branch_name=$(echo "${branch_name}" | tr "." "-")
 commit_id=$(git rev-parse --short HEAD)
 postfix=$branch_name-$commit_id
