# GitHub Actions
GitHub Actions help to automate and customize workflows. We deploy Atlas Broker to Cloud Foundry using [GitHub Actions](https://docs.github.com/en/actions). Also, they are used for other tasks like release Atlas-OSB, cleaning our Atlas organization, testing, and demo-runs.

<<<<<<< HEAD
## Using GitHub Actions locally
=======
# Folder structure description

## action
The folder consists of implemented GitHub actions which are used in "workflows".
Actions available right now:
- clean-failed - triggered by deleting the branch, `purge` failed services and clean test-organization
- cleanup-cf - clean Cloud Foundry space after testing
- e2e-cf - deploy atlas broker with provided templates
- reaper - delete clusters/project from Atlas

"e2e-cf" action have commented parts in case spring-music are more preferiable as a test application

## base-dockerfile
The Dockerfile included here is used for actions and also contains helper functions for actions

## disabled-workflows
All disabled/cancelled/saved for future use workflows are placed in here. For example, workflow "Deploy to Amazon ECS" we plan to use it later.

## workflows
Active workflows for operating.
- `clean-cf.yml` clean Cloud Foundry from previous usage
- `deploy-broker.yml` deploy broker to CF
- `reaper.yml` delete clusters from Atlas
- `create-release-package.yml` create a release package, Docker image and push it to the registry (defined by secrets)
- `k8s-demo-*` for demonstrations/fast-start purposes/manual testing
- `test-org-user.yml` copy of `deploy-broker.yml` additionally, it includes a check to create org users by broker

# Using GitHub Actions locally
>>>>>>> 042cf244
Tools for successfully running pipeline locally:
- `act` allows running GitHub actions without pushing changes to a repository, more information [here](https://github.com/nektos/act)
- `githubsecrets` helps us to change/create [Github secrets](https://github.com/unfor19/githubsecrets) from CLI

## Requirements for running actions with the act tool
It is necessary to have a file named `.actrc` in the root of the project folder with the same secrets names mentioned in workflows.
Below there is an actual sample of `.actrc` with all required secrets:

```
-s ATLAS_BROKER_URL=<url to already deployed broker, used for Deploy to Amazon ECS>
-s ATLAS_PRIVATE_KEY=<private key>
-s ATLAS_PUBLIC_KEY=<public key>
-s ATLAS_ORG_ID=<org_id for the templates>
-s CF_PASSWORD=<password>
-s CF_API=api.something
-s CF_USER=<user>
-s REGISTRY=quay.io
-s REGISTRY_USERNAME=<...>
-s REGISTRY_PASSWORD=<...>
-s REGISTRY_REPO=test/test
-s KUBE_CONFIG_DATA=<...one line json kubeconfig...>
-s SENTRY_DSN=http://setry.host
```

Now simply call:

```bash
#act <trigger>
act delete #call clean-cf workflow
act push #call deploy-broker
```

This sample runs a specific job

```bash
act -j <job name> #call job
```

Additionally, we can run workflows/jobs with different runs-on images:

```bash
act -j k8s-demo-broker -P ubuntu-latest=leori/atlas-ci:v2
```

!NOTE! `deploy-broker` workflow deletes installed services at the end. If you need to look at deployed services - just run a separate job from `deploy-broker` workflow:

```bash
act -j basic-plan-cloudfoundry
```

Also, `act` can use [event payload](https://developer.github.com/webhooks/event-payloads/#delete) as an argument

```bash
act delete -e delete.json
```

delete.json sample:
```json
{
  "ref": "some-ref",
  "ref_type": "branch"
}
```

Some workflows have `workflow_dispatch` trigger - manual launch with inputs. It is possible to run it with `act` too. Just create a payload with all inputs:
event.json for k8s-demo-*

```json
{
	"action":"workflow_dispatch",
	"inputs": {
		"service_name":"second-service",
		"namespace":"atlas-k8s-sample-2ba27a6"
	}
}
```

After, run command:

```bash
act -e event.json -j k8s-demo-instance
```

for running pipeline `test-org-user.yml` we can run a separate job

```bash
act -j check-users
```

## About .github/ folder structure description

### action/
The folder consists of implemented GitHub actions which are used in "workflows/".
Actions available right now:
- clean-failed - triggered by deleting the branch, `purge` failed services and clean test-organization
- cleanup-cf - clean Cloud Foundry space after testing
- e2e-cf - deploy atlas broker with provided templates
- reaper - delete all clusters/projects from Atlas, except M0

### base-dockerfile/
The Dockerfile included here is used for actions and, also contains helper functions

### disabled-workflows/
All disabled/canceled/saved workflows are placed in here for future use. For example, workflow "Deploy to Amazon ECS," we plan to use it later.

### workflows/
Active workflows for operating.
- `clean-cf.yml` clean Cloud Foundry from previous usage
- `deploy-broker.yml` deploy broker to CF
- `reaper.yml` delete clusters from Atlas
- `create-release-package.yml` create a release
- `k8s-demo-*` demo
- `test-org-user.yml` copy of `deploy-broker.yml` additionally, it includes a check to create org users by broker


## Demo
demo workflows:

0) `k8s-demo-catalog` install service catalog to k8s cluster to `catalog` namespace, run only if k8s doesn't have a service catalog installed
1) `k8s-demo-broker` deploys broker into k8s cluster, creates service instance, deploys test application. At the end, prints out test application URL
2) `k8s-demo-instance` deploy service instance
3) `k8s-demo-test-app` deploy test application for demonstration
4) `k8s-demo-clean` clean k8s cluster

These jobs accept the `KUBE_CONFIG_DATA` secret, for example:

```bash
KUBE_CONFIG_DATA=$(kubectl config view -o json --raw | jq -c '.')
```

If `.actrc` file doesn't have `KUBE_CONFIG_DATA` secret or there are many different k8s clusters to use:

```bash
act -s KUBE_CONFIG_DATA="$(cat ./kubeconfigoneline.json)" -j k8s-demo-broker
```

Workflows work with default [parameters](https://github.com/mongodb/atlas-osb/blob/master/.github/base-dockerfile/helpers/params.sh), if it is necessary to work with another namespace then a better way is to create an event file with inputs: `service_name` and `namespace`. Samples:

```bash
echo '{"action":"workflow_dispatch", "inputs": {"service_name":"sky-service","namespace":"atlas-osb"}}' > event.json
act -j eksdemo-broker -e event.json
act -j eksdemo-instance -e event.json
act -j eksdemo-test -e event.json
```
<|MERGE_RESOLUTION|>--- conflicted
+++ resolved
@@ -1,179 +1,148 @@
-# GitHub Actions
-GitHub Actions help to automate and customize workflows. We deploy Atlas Broker to Cloud Foundry using [GitHub Actions](https://docs.github.com/en/actions). Also, they are used for other tasks like release Atlas-OSB, cleaning our Atlas organization, testing, and demo-runs.
-
-<<<<<<< HEAD
-## Using GitHub Actions locally
-=======
-# Folder structure description
-
-## action
-The folder consists of implemented GitHub actions which are used in "workflows".
-Actions available right now:
-- clean-failed - triggered by deleting the branch, `purge` failed services and clean test-organization
-- cleanup-cf - clean Cloud Foundry space after testing
-- e2e-cf - deploy atlas broker with provided templates
-- reaper - delete clusters/project from Atlas
-
-"e2e-cf" action have commented parts in case spring-music are more preferiable as a test application
-
-## base-dockerfile
-The Dockerfile included here is used for actions and also contains helper functions for actions
-
-## disabled-workflows
-All disabled/cancelled/saved for future use workflows are placed in here. For example, workflow "Deploy to Amazon ECS" we plan to use it later.
-
-## workflows
-Active workflows for operating.
-- `clean-cf.yml` clean Cloud Foundry from previous usage
-- `deploy-broker.yml` deploy broker to CF
-- `reaper.yml` delete clusters from Atlas
-- `create-release-package.yml` create a release package, Docker image and push it to the registry (defined by secrets)
-- `k8s-demo-*` for demonstrations/fast-start purposes/manual testing
-- `test-org-user.yml` copy of `deploy-broker.yml` additionally, it includes a check to create org users by broker
-
-# Using GitHub Actions locally
->>>>>>> 042cf244
-Tools for successfully running pipeline locally:
-- `act` allows running GitHub actions without pushing changes to a repository, more information [here](https://github.com/nektos/act)
-- `githubsecrets` helps us to change/create [Github secrets](https://github.com/unfor19/githubsecrets) from CLI
-
-## Requirements for running actions with the act tool
-It is necessary to have a file named `.actrc` in the root of the project folder with the same secrets names mentioned in workflows.
-Below there is an actual sample of `.actrc` with all required secrets:
-
-```
--s ATLAS_BROKER_URL=<url to already deployed broker, used for Deploy to Amazon ECS>
--s ATLAS_PRIVATE_KEY=<private key>
--s ATLAS_PUBLIC_KEY=<public key>
--s ATLAS_ORG_ID=<org_id for the templates>
--s CF_PASSWORD=<password>
--s CF_API=api.something
--s CF_USER=<user>
--s REGISTRY=quay.io
--s REGISTRY_USERNAME=<...>
--s REGISTRY_PASSWORD=<...>
--s REGISTRY_REPO=test/test
--s KUBE_CONFIG_DATA=<...one line json kubeconfig...>
--s SENTRY_DSN=http://setry.host
-```
-
-Now simply call:
-
-```bash
-#act <trigger>
-act delete #call clean-cf workflow
-act push #call deploy-broker
-```
-
-This sample runs a specific job
-
-```bash
-act -j <job name> #call job
-```
-
-Additionally, we can run workflows/jobs with different runs-on images:
-
-```bash
-act -j k8s-demo-broker -P ubuntu-latest=leori/atlas-ci:v2
-```
-
-!NOTE! `deploy-broker` workflow deletes installed services at the end. If you need to look at deployed services - just run a separate job from `deploy-broker` workflow:
-
-```bash
-act -j basic-plan-cloudfoundry
-```
-
-Also, `act` can use [event payload](https://developer.github.com/webhooks/event-payloads/#delete) as an argument
-
-```bash
-act delete -e delete.json
-```
-
-delete.json sample:
-```json
-{
-  "ref": "some-ref",
-  "ref_type": "branch"
-}
-```
-
-Some workflows have `workflow_dispatch` trigger - manual launch with inputs. It is possible to run it with `act` too. Just create a payload with all inputs:
-event.json for k8s-demo-*
-
-```json
-{
-	"action":"workflow_dispatch",
-	"inputs": {
-		"service_name":"second-service",
-		"namespace":"atlas-k8s-sample-2ba27a6"
-	}
-}
-```
-
-After, run command:
-
-```bash
-act -e event.json -j k8s-demo-instance
-```
-
-for running pipeline `test-org-user.yml` we can run a separate job
-
-```bash
-act -j check-users
-```
-
-## About .github/ folder structure description
-
-### action/
-The folder consists of implemented GitHub actions which are used in "workflows/".
-Actions available right now:
-- clean-failed - triggered by deleting the branch, `purge` failed services and clean test-organization
-- cleanup-cf - clean Cloud Foundry space after testing
-- e2e-cf - deploy atlas broker with provided templates
-- reaper - delete all clusters/projects from Atlas, except M0
-
-### base-dockerfile/
-The Dockerfile included here is used for actions and, also contains helper functions
-
-### disabled-workflows/
-All disabled/canceled/saved workflows are placed in here for future use. For example, workflow "Deploy to Amazon ECS," we plan to use it later.
-
-### workflows/
-Active workflows for operating.
-- `clean-cf.yml` clean Cloud Foundry from previous usage
-- `deploy-broker.yml` deploy broker to CF
-- `reaper.yml` delete clusters from Atlas
-- `create-release-package.yml` create a release
-- `k8s-demo-*` demo
-- `test-org-user.yml` copy of `deploy-broker.yml` additionally, it includes a check to create org users by broker
-
-
-## Demo
-demo workflows:
-
-0) `k8s-demo-catalog` install service catalog to k8s cluster to `catalog` namespace, run only if k8s doesn't have a service catalog installed
-1) `k8s-demo-broker` deploys broker into k8s cluster, creates service instance, deploys test application. At the end, prints out test application URL
-2) `k8s-demo-instance` deploy service instance
-3) `k8s-demo-test-app` deploy test application for demonstration
-4) `k8s-demo-clean` clean k8s cluster
-
-These jobs accept the `KUBE_CONFIG_DATA` secret, for example:
-
-```bash
-KUBE_CONFIG_DATA=$(kubectl config view -o json --raw | jq -c '.')
-```
-
-If `.actrc` file doesn't have `KUBE_CONFIG_DATA` secret or there are many different k8s clusters to use:
-
-```bash
-act -s KUBE_CONFIG_DATA="$(cat ./kubeconfigoneline.json)" -j k8s-demo-broker
-```
-
-Workflows work with default [parameters](https://github.com/mongodb/atlas-osb/blob/master/.github/base-dockerfile/helpers/params.sh), if it is necessary to work with another namespace then a better way is to create an event file with inputs: `service_name` and `namespace`. Samples:
-
-```bash
-echo '{"action":"workflow_dispatch", "inputs": {"service_name":"sky-service","namespace":"atlas-osb"}}' > event.json
-act -j eksdemo-broker -e event.json
-act -j eksdemo-instance -e event.json
-act -j eksdemo-test -e event.json
-```
+# GitHub Actions
+GitHub Actions help to automate and customize workflows. We deploy Atlas Broker to Cloud Foundry using [GitHub Actions](https://docs.github.com/en/actions). Also, they are used for other tasks like release Atlas-OSB, cleaning our Atlas organization, testing, and demo-runs.
+
+## Using GitHub Actions locally
+Tools for successfully running pipeline locally:
+- `act` allows running GitHub actions without pushing changes to a repository, more information [here](https://github.com/nektos/act)
+- `githubsecrets` helps us to change/create [Github secrets](https://github.com/unfor19/githubsecrets) from CLI
+
+## Requirements for running actions with the act tool
+It is necessary to have a file named `.actrc` in the root of the project folder with the same secrets names mentioned in workflows.
+Below there is an actual sample of `.actrc` with all required secrets:
+
+```
+-s ATLAS_BROKER_URL=<url to already deployed broker, used for Deploy to Amazon ECS>
+-s ATLAS_PRIVATE_KEY=<private key>
+-s ATLAS_PUBLIC_KEY=<public key>
+-s ATLAS_ORG_ID=<org_id for the templates>
+-s CF_PASSWORD=<password>
+-s CF_API=api.something
+-s CF_USER=<user>
+-s REGISTRY=quay.io
+-s REGISTRY_USERNAME=<...>
+-s REGISTRY_PASSWORD=<...>
+-s REGISTRY_REPO=test/test
+-s KUBE_CONFIG_DATA=<...one line json kubeconfig...>
+-s SENTRY_DSN=http://setry.host
+```
+
+Now simply call:
+
+```bash
+#act <trigger>
+act delete #call clean-cf workflow
+act push #call deploy-broker
+```
+
+This sample runs a specific job
+
+```bash
+act -j <job name> #call job
+```
+
+Additionally, we can run workflows/jobs with different runs-on images:
+
+```bash
+act -j k8s-demo-broker -P ubuntu-latest=leori/atlas-ci:v2
+```
+
+!NOTE! `deploy-broker` workflow deletes installed services at the end. If you need to look at deployed services - just run a separate job from `deploy-broker` workflow:
+
+```bash
+act -j basic-plan-cloudfoundry
+```
+
+Also, `act` can use [event payload](https://developer.github.com/webhooks/event-payloads/#delete) as an argument
+
+```bash
+act delete -e delete.json
+```
+
+delete.json sample:
+```json
+{
+  "ref": "some-ref",
+  "ref_type": "branch"
+}
+```
+
+Some workflows have `workflow_dispatch` trigger - manual launch with inputs. It is possible to run it with `act` too. Just create a payload with all inputs:
+event.json for k8s-demo-*
+
+```json
+{
+	"action":"workflow_dispatch",
+	"inputs": {
+		"service_name":"second-service",
+		"namespace":"atlas-k8s-sample-2ba27a6"
+	}
+}
+```
+
+After, run command:
+
+```bash
+act -e event.json -j k8s-demo-instance
+```
+
+for running pipeline `test-org-user.yml` we can run a separate job
+
+```bash
+act -j check-users
+```
+
+## About .github/ folder structure description
+
+### action/
+The folder consists of implemented GitHub actions which are used in "workflows/".
+Actions available right now:
+- clean-failed - triggered by deleting the branch, `purge` failed services and clean test-organization
+- cleanup-cf - clean Cloud Foundry space after testing
+- e2e-cf - deploy atlas broker with provided templates
+- reaper - delete all clusters/projects from Atlas, except M0
+
+### base-dockerfile/
+The Dockerfile included here is used for actions and, also contains helper functions
+
+### disabled-workflows/
+All disabled/canceled/saved workflows are placed in here for future use. For example, workflow "Deploy to Amazon ECS," we plan to use it later.
+
+### workflows/
+Active workflows for operating.
+- `clean-cf.yml` clean Cloud Foundry from previous usage
+- `deploy-broker.yml` deploy broker to CF
+- `reaper.yml` delete clusters from Atlas
+- `create-release-package.yml` create a release
+- `k8s-demo-*` demo
+- `test-org-user.yml` copy of `deploy-broker.yml` additionally, it includes a check to create org users by broker
+
+
+## Demo
+demo workflows:
+
+0) `k8s-demo-catalog` install service catalog to k8s cluster to `catalog` namespace, run only if k8s doesn't have a service catalog installed
+1) `k8s-demo-broker` deploys broker into k8s cluster, creates service instance, deploys test application. At the end, prints out test application URL
+2) `k8s-demo-instance` deploy service instance
+3) `k8s-demo-test-app` deploy test application for demonstration
+4) `k8s-demo-clean` clean k8s cluster
+
+These jobs accept the `KUBE_CONFIG_DATA` secret, for example:
+
+```bash
+KUBE_CONFIG_DATA=$(kubectl config view -o json --raw | jq -c '.')
+```
+
+If `.actrc` file doesn't have `KUBE_CONFIG_DATA` secret or there are many different k8s clusters to use:
+
+```bash
+act -s KUBE_CONFIG_DATA="$(cat ./kubeconfigoneline.json)" -j k8s-demo-broker
+```
+
+Workflows work with default [parameters](https://github.com/mongodb/atlas-osb/blob/master/.github/base-dockerfile/helpers/params.sh), if it is necessary to work with another namespace then a better way is to create an event file with inputs: `service_name` and `namespace`. Samples:
+
+```bash
+echo '{"action":"workflow_dispatch", "inputs": {"service_name":"sky-service","namespace":"atlas-osb"}}' > event.json
+act -j eksdemo-broker -e event.json
+act -j eksdemo-instance -e event.json
+act -j eksdemo-test -e event.json
+```