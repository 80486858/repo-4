--- conflicted
+++ resolved
@@ -23,35 +23,6 @@
 import Prelude ()
 
 import Distribution.Client.CmdErrorMessages
-<<<<<<< HEAD
-  ( plural
-  , renderListCommaAnd
-  , renderListPretty
-  , renderTargetProblem
-  , renderTargetProblemNoTargets
-  , renderTargetSelector
-  , showTargetSelector
-  , targetSelectorFilter
-  , targetSelectorPluralPkgs
-  )
-import Distribution.Client.ProjectOrchestration
-import Distribution.Client.TargetProblem
-  ( TargetProblem (..)
-  )
-
-import Distribution.Client.GlobalFlags
-  ( defaultGlobalFlags
-  )
-import Distribution.Client.InstallPlan
-  ( foldPlanPackage
-  , toList
-  )
-import Distribution.Client.NixStyleOptions
-  ( NixStyleFlags (..)
-  , defaultNixStyleFlags
-  , nixStyleOptions
-  )
-=======
          ( renderTargetSelector, showTargetSelector,
            renderTargetProblem,
            renderTargetProblemNoTargets, plural, targetSelectorPluralPkgs,
@@ -64,65 +35,10 @@
 import Distribution.Client.NixStyleOptions
          ( NixStyleFlags (..), nixStyleOptions, defaultNixStyleFlags )
 import Distribution.Client.ProjectOrchestration
->>>>>>> 94615d6a
 import Distribution.Client.ProjectPlanning
-  ( ElaboratedConfiguredPackage (..)
-  , ElaboratedInstallPlan
-  , binDirectoryFor
-  )
+         ( ElaboratedConfiguredPackage(..)
+         , ElaboratedInstallPlan, binDirectoryFor )
 import Distribution.Client.ProjectPlanning.Types
-<<<<<<< HEAD
-  ( dataDirsEnvironmentForPlan
-  )
-import Distribution.Client.ScriptUtils
-  ( AcceptNoTargets (..)
-  , TargetContext (..)
-  , updateContextAndWriteProjectFile
-  , withContextAndSelectors
-  )
-import Distribution.Client.Setup
-  ( ConfigFlags (..)
-  , GlobalFlags (..)
-  )
-import Distribution.Client.Utils
-  ( giveRTSWarning
-  , occursOnlyOrBefore
-  )
-import Distribution.Simple.Command
-  ( CommandUI (..)
-  , usageAlternatives
-  )
-import Distribution.Simple.Flag
-  ( fromFlagOrDefault
-  )
-import Distribution.Simple.Program.Run
-  ( ProgramInvocation (..)
-  , emptyProgramInvocation
-  , runProgramInvocation
-  )
-import Distribution.Simple.Utils
-  ( die'
-  , info
-  , notice
-  , safeHead
-  , warn
-  , wrapText
-  )
-import Distribution.Types.ComponentName
-  ( componentNameRaw
-  )
-import Distribution.Types.UnitId
-  ( UnitId
-  )
-import Distribution.Types.UnqualComponentName
-  ( UnqualComponentName
-  , unUnqualComponentName
-  )
-import Distribution.Verbosity
-  ( normal
-  , silent
-  )
-=======
          ( dataDirsEnvironmentForPlan )
 import Distribution.Client.ScriptUtils
          ( AcceptNoTargets(..), TargetContext(..)
@@ -151,18 +67,11 @@
          ( UnqualComponentName, unUnqualComponentName )
 import Distribution.Verbosity
          ( normal, silent )
->>>>>>> 94615d6a
 
 import Data.List (group)
 import qualified Data.Set as Set
 import GHC.Environment
-<<<<<<< HEAD
-  ( getFullArgs
-  )
-
-=======
          ( getFullArgs )
->>>>>>> 94615d6a
 import System.Directory
   ( doesFileExist
   )
@@ -332,24 +241,6 @@
             ++ " to supply "
             ++ exeName
         return elabPkg
-<<<<<<< HEAD
-      elabPkgs ->
-        die' verbosity $
-          "Multiple matching executables found matching "
-            ++ exeName
-            ++ ":\n"
-            ++ unlines (fmap (\p -> " - in package " ++ prettyShow (elabUnitId p)) elabPkgs)
-    let exePath =
-          binDirectoryFor
-            (distDirLayout baseCtx)
-            (elaboratedShared buildCtx)
-            pkg
-            exeName
-            </> exeName
-    let dryRun =
-          buildSettingDryRun (buildSettings baseCtx)
-            || buildSettingOnlyDownload (buildSettings baseCtx)
-=======
       elabPkgs -> die' verbosity
         $ "Multiple matching executables found matching "
         ++ exeName
@@ -366,7 +257,6 @@
 
     let dryRun = buildSettingDryRun (buildSettings baseCtx)
               || buildSettingOnlyDownload (buildSettings baseCtx)
->>>>>>> 94615d6a
 
     if dryRun
       then notice verbosity "Running of executable suppressed by flag(s)"
