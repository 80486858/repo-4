{-# LANGUAGE CPP #-}
{-# LANGUAGE FlexibleContexts #-}
{-# LANGUAGE MultiWayIf #-}
{-# LANGUAGE RankNTypes #-}
{-# LANGUAGE TupleSections #-}

-----------------------------------------------------------------------------

-- |
-- Module      :  Distribution.Simple.GHC
-- Copyright   :  Isaac Jones 2003-2007
-- License     :  BSD3
--
-- Maintainer  :  cabal-devel@haskell.org
-- Portability :  portable
--
-- This is a fairly large module. It contains most of the GHC-specific code for
-- configuring, building and installing packages. It also exports a function
-- for finding out what packages are already installed. Configuring involves
-- finding the @ghc@ and @ghc-pkg@ programs, finding what language extensions
-- this version of ghc supports and returning a 'Compiler' value.
--
-- 'getInstalledPackages' involves calling the @ghc-pkg@ program to find out
-- what packages are installed.
--
-- Building is somewhat complex as there is quite a bit of information to take
-- into account. We have to build libs and programs, possibly for profiling and
-- shared libs. We have to support building libraries that will be usable by
-- GHCi and also ghc's @-split-objs@ feature. We have to compile any C files
-- using ghc. Linking, especially for @split-objs@ is remarkably complex,
-- partly because there tend to be 1,000's of @.o@ files and this can often be
-- more than we can pass to the @ld@ or @ar@ programs in one go.
--
-- Installing for libs and exes involves finding the right files and copying
-- them to the right places. One of the more tricky things about this module is
-- remembering the layout of files in the build directory (which is not
-- explicitly documented) and thus what search dirs are used for various kinds
-- of files.
module Distribution.Simple.GHC
  ( getGhcInfo
  , configure
  , getInstalledPackages
  , getInstalledPackagesMonitorFiles
  , getPackageDBContents
  , buildLib
  , buildFLib
  , buildExe
  , replLib
  , replFLib
  , replExe
  , startInterpreter
  , installLib
  , installFLib
  , installExe
  , libAbiHash
  , hcPkgInfo
  , registerPackage
  , componentGhcOptions
  , componentCcGhcOptions
  , getGhcAppDir
  , getLibDir
  , isDynamic
  , getGlobalPackageDB
  , pkgRoot

    -- * Constructing and deconstructing GHC environment files
  , Internal.GhcEnvironmentFileEntry (..)
  , Internal.simpleGhcEnvironmentFile
  , Internal.renderGhcEnvironmentFile
  , Internal.writeGhcEnvironmentFile
  , Internal.ghcPlatformAndVersionString
  , readGhcEnvironmentFile
  , parseGhcEnvironmentFile
  , ParseErrorExc (..)

    -- * Version-specific implementation quirks
  , getImplInfo
  , GhcImplInfo (..)
  ) where

import Distribution.Compat.Prelude
import Prelude ()

import Distribution.CabalSpecVersion
import Distribution.InstalledPackageInfo (InstalledPackageInfo)
import qualified Distribution.InstalledPackageInfo as InstalledPackageInfo
import Distribution.ModuleName (ModuleName)
import qualified Distribution.ModuleName as ModuleName
import Distribution.Package
import Distribution.PackageDescription as PD
import Distribution.PackageDescription.Utils (cabalBug)
import Distribution.Pretty
import Distribution.Simple.BuildPaths
import Distribution.Simple.Compiler
import Distribution.Simple.Flag (Flag (Flag), fromFlag, fromFlagOrDefault, toFlag)
import Distribution.Simple.GHC.EnvironmentParser
import Distribution.Simple.GHC.ImplInfo
import qualified Distribution.Simple.GHC.Internal as Internal
import qualified Distribution.Simple.Hpc as Hpc
import Distribution.Simple.LocalBuildInfo
import Distribution.Simple.PackageIndex (InstalledPackageIndex)
import qualified Distribution.Simple.PackageIndex as PackageIndex
import Distribution.Simple.Program
import qualified Distribution.Simple.Program.Ar as Ar
import Distribution.Simple.Program.Builtin (runghcProgram)
import Distribution.Simple.Program.GHC
import qualified Distribution.Simple.Program.HcPkg as HcPkg
import qualified Distribution.Simple.Program.Ld as Ld
import qualified Distribution.Simple.Program.Strip as Strip
<<<<<<< HEAD
=======
import Distribution.Simple.Program.GHC
import Distribution.Simple.Flag ( Flag(..), fromFlag, fromFlagOrDefault, toFlag )
>>>>>>> 94615d6a
import Distribution.Simple.Setup.Config
import Distribution.Simple.Setup.Repl
import Distribution.Simple.Utils
import Distribution.System
import Distribution.Types.ComponentLocalBuildInfo
import Distribution.Types.PackageName.Magic
import Distribution.Utils.NubList
import Distribution.Utils.Path
import Distribution.Verbosity
import Distribution.Version
import Language.Haskell.Extension

import Control.Monad (forM_, msum)
import Data.Char (isLower)
import qualified Data.Map as Map
import System.Directory
<<<<<<< HEAD
  ( canonicalizePath
  , createDirectoryIfMissing
  , doesDirectoryExist
  , doesFileExist
  , getAppUserDataDirectory
  , getDirectoryContents
  , makeRelativeToCurrentDirectory
  , removeFile
  , renameFile
  )
import System.FilePath
  ( isRelative
  , replaceExtension
  , takeDirectory
  , takeExtension
  , (<.>)
  , (</>)
  )
=======
         ( doesFileExist, doesDirectoryExist
         , getAppUserDataDirectory, createDirectoryIfMissing
         , canonicalizePath, removeFile, renameFile, getDirectoryContents
         , makeRelativeToCurrentDirectory, doesDirectoryExist, getCurrentDirectory )
import System.FilePath          ( (</>), (<.>), takeExtension
                                , takeDirectory, replaceExtension
                                ,isRelative )
>>>>>>> 94615d6a
import qualified System.Info
#ifndef mingw32_HOST_OS
import System.Posix (createSymbolicLink)
#endif /* mingw32_HOST_OS */
import qualified Data.ByteString.Lazy.Char8 as BS
import Distribution.Compat.ResponseFile (escapeArgs)
import qualified Distribution.InstalledPackageInfo as IPI
import Distribution.Compat.Binary (encode)

-- -----------------------------------------------------------------------------
-- Configuring

configure
  :: Verbosity
  -> Maybe FilePath
  -> Maybe FilePath
  -> ProgramDb
  -> IO (Compiler, Maybe Platform, ProgramDb)
configure verbosity hcPath hcPkgPath conf0 = do
  (ghcProg, ghcVersion, progdb1) <-
    requireProgramVersion
      verbosity
      ghcProgram
      (orLaterVersion (mkVersion [7, 0, 1]))
      (userMaybeSpecifyPath "ghc" hcPath conf0)
  let implInfo = ghcVersionImplInfo ghcVersion

  -- Cabal currently supports ghc >= 7.0.1 && < 9.8
  -- ... and the following odd development version
  unless (ghcVersion < mkVersion [9, 8]) $
    warn verbosity $
      "Unknown/unsupported 'ghc' version detected "
        ++ "(Cabal "
        ++ prettyShow cabalVersion
        ++ " supports 'ghc' version < 9.8): "
        ++ programPath ghcProg
        ++ " is version "
        ++ prettyShow ghcVersion

  -- This is slightly tricky, we have to configure ghc first, then we use the
  -- location of ghc to help find ghc-pkg in the case that the user did not
  -- specify the location of ghc-pkg directly:
  (ghcPkgProg, ghcPkgVersion, progdb2) <-
    requireProgramVersion
      verbosity
      ghcPkgProgram
        { programFindLocation = guessGhcPkgFromGhcPath ghcProg
        }
      anyVersion
      (userMaybeSpecifyPath "ghc-pkg" hcPkgPath progdb1)

  when (ghcVersion /= ghcPkgVersion) $
    die' verbosity $
      "Version mismatch between ghc and ghc-pkg: "
        ++ programPath ghcProg
        ++ " is version "
        ++ prettyShow ghcVersion
        ++ " "
        ++ programPath ghcPkgProg
        ++ " is version "
        ++ prettyShow ghcPkgVersion

  -- Likewise we try to find the matching hsc2hs and haddock programs.
  let hsc2hsProgram' =
        hsc2hsProgram
          { programFindLocation = guessHsc2hsFromGhcPath ghcProg
          }
      haddockProgram' =
        haddockProgram
          { programFindLocation = guessHaddockFromGhcPath ghcProg
          }
      hpcProgram' =
        hpcProgram
          { programFindLocation = guessHpcFromGhcPath ghcProg
          }
      runghcProgram' =
        runghcProgram
          { programFindLocation = guessRunghcFromGhcPath ghcProg
          }
      progdb3 =
        addKnownProgram haddockProgram' $
          addKnownProgram hsc2hsProgram' $
            addKnownProgram hpcProgram' $
              addKnownProgram runghcProgram' progdb2

  languages <- Internal.getLanguages verbosity implInfo ghcProg
  extensions0 <- Internal.getExtensions verbosity implInfo ghcProg

  ghcInfo <- Internal.getGhcInfo verbosity implInfo ghcProg
  let ghcInfoMap = Map.fromList ghcInfo
      extensions =
        -- workaround https://gitlab.haskell.org/ghc/ghc/-/issues/11214
        filterExt JavaScriptFFI $
          -- see 'filterExtTH' comment below
          filterExtTH $
            extensions0

      -- starting with GHC 8.0, `TemplateHaskell` will be omitted from
      -- `--supported-extensions` when it's not available.
      -- for older GHCs we can use the "Have interpreter" property to
      -- filter out `TemplateHaskell`
      filterExtTH
        | ghcVersion < mkVersion [8]
        , Just "NO" <- Map.lookup "Have interpreter" ghcInfoMap =
            filterExt TemplateHaskell
        | otherwise = id

      filterExt ext = filter ((/= EnableExtension ext) . fst)

  let comp =
        Compiler
          { compilerId = CompilerId GHC ghcVersion
          , compilerAbiTag = NoAbiTag
          , compilerCompat = []
          , compilerLanguages = languages
          , compilerExtensions = extensions
          , compilerProperties = ghcInfoMap
          }
      compPlatform = Internal.targetPlatform ghcInfo
      -- configure gcc and ld
      progdb4 = Internal.configureToolchain implInfo ghcProg ghcInfoMap progdb3
  return (comp, compPlatform, progdb4)

-- | Given something like /usr/local/bin/ghc-6.6.1(.exe) we try and find
-- the corresponding tool; e.g. if the tool is ghc-pkg, we try looking
-- for a versioned or unversioned ghc-pkg in the same dir, that is:
--
-- > /usr/local/bin/ghc-pkg-ghc-6.6.1(.exe)
-- > /usr/local/bin/ghc-pkg-6.6.1(.exe)
-- > /usr/local/bin/ghc-pkg(.exe)
guessToolFromGhcPath
  :: Program
  -> ConfiguredProgram
  -> Verbosity
  -> ProgramSearchPath
  -> IO (Maybe (FilePath, [FilePath]))
guessToolFromGhcPath tool ghcProg verbosity searchpath =
  do
    let toolname = programName tool
        given_path = programPath ghcProg
        given_dir = takeDirectory given_path
    real_path <- canonicalizePath given_path
    let real_dir = takeDirectory real_path
        versionSuffix path = takeVersionSuffix (dropExeExtension path)
        given_suf = versionSuffix given_path
        real_suf = versionSuffix real_path
        guessNormal dir = dir </> toolname <.> exeExtension buildPlatform
        guessGhcVersioned dir suf =
          dir
            </> (toolname ++ "-ghc" ++ suf)
              <.> exeExtension buildPlatform
        guessVersioned dir suf =
          dir
            </> (toolname ++ suf)
              <.> exeExtension buildPlatform
        mkGuesses dir suf
          | null suf = [guessNormal dir]
          | otherwise =
              [ guessGhcVersioned dir suf
              , guessVersioned dir suf
              , guessNormal dir
              ]
        -- order matters here, see https://github.com/haskell/cabal/issues/7390
        guesses =
          ( if real_path == given_path
              then []
              else mkGuesses real_dir real_suf
          )
            ++ mkGuesses given_dir given_suf
    info verbosity $
      "looking for tool "
        ++ toolname
        ++ " near compiler in "
        ++ given_dir
    debug verbosity $ "candidate locations: " ++ show guesses
    exists <- traverse doesFileExist guesses
    case [file | (file, True) <- zip guesses exists] of
      -- If we can't find it near ghc, fall back to the usual
      -- method.
      [] -> programFindLocation tool verbosity searchpath
      (fp : _) -> do
        info verbosity $ "found " ++ toolname ++ " in " ++ fp
        let lookedAt =
              map fst
                . takeWhile (\(_file, exist) -> not exist)
                $ zip guesses exists
        return (Just (fp, lookedAt))
  where
    takeVersionSuffix :: FilePath -> String
    takeVersionSuffix = takeWhileEndLE isSuffixChar

    isSuffixChar :: Char -> Bool
    isSuffixChar c = isDigit c || c == '.' || c == '-'

-- | Given something like /usr/local/bin/ghc-6.6.1(.exe) we try and find a
-- corresponding ghc-pkg, we try looking for both a versioned and unversioned
-- ghc-pkg in the same dir, that is:
--
-- > /usr/local/bin/ghc-pkg-ghc-6.6.1(.exe)
-- > /usr/local/bin/ghc-pkg-6.6.1(.exe)
-- > /usr/local/bin/ghc-pkg(.exe)
guessGhcPkgFromGhcPath
  :: ConfiguredProgram
  -> Verbosity
  -> ProgramSearchPath
  -> IO (Maybe (FilePath, [FilePath]))
guessGhcPkgFromGhcPath = guessToolFromGhcPath ghcPkgProgram

-- | Given something like /usr/local/bin/ghc-6.6.1(.exe) we try and find a
-- corresponding hsc2hs, we try looking for both a versioned and unversioned
-- hsc2hs in the same dir, that is:
--
-- > /usr/local/bin/hsc2hs-ghc-6.6.1(.exe)
-- > /usr/local/bin/hsc2hs-6.6.1(.exe)
-- > /usr/local/bin/hsc2hs(.exe)
guessHsc2hsFromGhcPath
  :: ConfiguredProgram
  -> Verbosity
  -> ProgramSearchPath
  -> IO (Maybe (FilePath, [FilePath]))
guessHsc2hsFromGhcPath = guessToolFromGhcPath hsc2hsProgram

-- | Given something like /usr/local/bin/ghc-6.6.1(.exe) we try and find a
-- corresponding haddock, we try looking for both a versioned and unversioned
-- haddock in the same dir, that is:
--
-- > /usr/local/bin/haddock-ghc-6.6.1(.exe)
-- > /usr/local/bin/haddock-6.6.1(.exe)
-- > /usr/local/bin/haddock(.exe)
guessHaddockFromGhcPath
  :: ConfiguredProgram
  -> Verbosity
  -> ProgramSearchPath
  -> IO (Maybe (FilePath, [FilePath]))
guessHaddockFromGhcPath = guessToolFromGhcPath haddockProgram

guessHpcFromGhcPath
  :: ConfiguredProgram
  -> Verbosity
  -> ProgramSearchPath
  -> IO (Maybe (FilePath, [FilePath]))
guessHpcFromGhcPath = guessToolFromGhcPath hpcProgram

guessRunghcFromGhcPath
  :: ConfiguredProgram
  -> Verbosity
  -> ProgramSearchPath
  -> IO (Maybe (FilePath, [FilePath]))
guessRunghcFromGhcPath = guessToolFromGhcPath runghcProgram

getGhcInfo :: Verbosity -> ConfiguredProgram -> IO [(String, String)]
getGhcInfo verbosity ghcProg = Internal.getGhcInfo verbosity implInfo ghcProg
  where
    version = fromMaybe (error "GHC.getGhcInfo: no ghc version") $ programVersion ghcProg
    implInfo = ghcVersionImplInfo version

-- | Given a single package DB, return all installed packages.
getPackageDBContents
  :: Verbosity
  -> PackageDB
  -> ProgramDb
  -> IO InstalledPackageIndex
getPackageDBContents verbosity packagedb progdb = do
  pkgss <- getInstalledPackages' verbosity [packagedb] progdb
  toPackageIndex verbosity pkgss progdb

-- | Given a package DB stack, return all installed packages.
getInstalledPackages
  :: Verbosity
  -> Compiler
  -> PackageDBStack
  -> ProgramDb
  -> IO InstalledPackageIndex
getInstalledPackages verbosity comp packagedbs progdb = do
  checkPackageDbEnvVar verbosity
  checkPackageDbStack verbosity comp packagedbs
  pkgss <- getInstalledPackages' verbosity packagedbs progdb
  index <- toPackageIndex verbosity pkgss progdb
  return $! hackRtsPackage index
  where
    hackRtsPackage index =
      case PackageIndex.lookupPackageName index (mkPackageName "rts") of
        [(_, [rts])] ->
          PackageIndex.insert (removeMingwIncludeDir rts) index
        _ -> index -- No (or multiple) ghc rts package is registered!!
        -- Feh, whatever, the ghc test suite does some crazy stuff.

-- | Given a list of @(PackageDB, InstalledPackageInfo)@ pairs, produce a
-- @PackageIndex@. Helper function used by 'getPackageDBContents' and
-- 'getInstalledPackages'.
toPackageIndex
  :: Verbosity
  -> [(PackageDB, [InstalledPackageInfo])]
  -> ProgramDb
  -> IO InstalledPackageIndex
toPackageIndex verbosity pkgss progdb = do
  -- On Windows, various fields have $topdir/foo rather than full
  -- paths. We need to substitute the right value in so that when
  -- we, for example, call gcc, we have proper paths to give it.
  topDir <- getLibDir' verbosity ghcProg
  let indices =
        [ PackageIndex.fromList (map (Internal.substTopDir topDir) pkgs)
        | (_, pkgs) <- pkgss
        ]
  return $! mconcat indices
  where
    ghcProg = fromMaybe (error "GHC.toPackageIndex: no ghc program") $ lookupProgram ghcProgram progdb

-- | Return the 'FilePath' to the GHC application data directory.
--
-- @since 3.4.0.0
getGhcAppDir :: IO FilePath
getGhcAppDir = getAppUserDataDirectory "ghc"

getLibDir :: Verbosity -> LocalBuildInfo -> IO FilePath
getLibDir verbosity lbi =
  dropWhileEndLE isSpace
    `fmap` getDbProgramOutput
      verbosity
      ghcProgram
      (withPrograms lbi)
      ["--print-libdir"]

getLibDir' :: Verbosity -> ConfiguredProgram -> IO FilePath
getLibDir' verbosity ghcProg =
  dropWhileEndLE isSpace
    `fmap` getProgramOutput verbosity ghcProg ["--print-libdir"]

-- | Return the 'FilePath' to the global GHC package database.
getGlobalPackageDB :: Verbosity -> ConfiguredProgram -> IO FilePath
getGlobalPackageDB verbosity ghcProg =
  dropWhileEndLE isSpace
    `fmap` getProgramOutput verbosity ghcProg ["--print-global-package-db"]

-- | Return the 'FilePath' to the per-user GHC package database.
getUserPackageDB
  :: Verbosity -> ConfiguredProgram -> Platform -> IO FilePath
getUserPackageDB _verbosity ghcProg platform = do
  -- It's rather annoying that we have to reconstruct this, because ghc
  -- hides this information from us otherwise. But for certain use cases
  -- like change monitoring it really can't remain hidden.
  appdir <- getGhcAppDir
  return (appdir </> platformAndVersion </> packageConfFileName)
  where
    platformAndVersion =
      Internal.ghcPlatformAndVersionString
        platform
        ghcVersion
    packageConfFileName = "package.conf.d"
    ghcVersion = fromMaybe (error "GHC.getUserPackageDB: no ghc version") $ programVersion ghcProg

checkPackageDbEnvVar :: Verbosity -> IO ()
checkPackageDbEnvVar verbosity =
  Internal.checkPackageDbEnvVar verbosity "GHC" "GHC_PACKAGE_PATH"

checkPackageDbStack :: Verbosity -> Compiler -> PackageDBStack -> IO ()
checkPackageDbStack verbosity comp =
  if flagPackageConf implInfo
    then checkPackageDbStackPre76 verbosity
    else checkPackageDbStackPost76 verbosity
  where
    implInfo = ghcVersionImplInfo (compilerVersion comp)

checkPackageDbStackPost76 :: Verbosity -> PackageDBStack -> IO ()
checkPackageDbStackPost76 _ (GlobalPackageDB : rest)
  | GlobalPackageDB `notElem` rest = return ()
checkPackageDbStackPost76 verbosity rest
  | GlobalPackageDB `elem` rest =
      die' verbosity $
        "If the global package db is specified, it must be "
          ++ "specified first and cannot be specified multiple times"
checkPackageDbStackPost76 _ _ = return ()

checkPackageDbStackPre76 :: Verbosity -> PackageDBStack -> IO ()
checkPackageDbStackPre76 _ (GlobalPackageDB : rest)
  | GlobalPackageDB `notElem` rest = return ()
checkPackageDbStackPre76 verbosity rest
  | GlobalPackageDB `notElem` rest =
      die' verbosity $
        "With current ghc versions the global package db is always used "
          ++ "and must be listed first. This ghc limitation is lifted in GHC 7.6,"
          ++ "see https://gitlab.haskell.org/ghc/ghc/-/issues/5977"
checkPackageDbStackPre76 verbosity _ =
  die' verbosity $
    "If the global package db is specified, it must be "
      ++ "specified first and cannot be specified multiple times"

-- GHC < 6.10 put "$topdir/include/mingw" in rts's installDirs. This
-- breaks when you want to use a different gcc, so we need to filter
-- it out.
removeMingwIncludeDir :: InstalledPackageInfo -> InstalledPackageInfo
removeMingwIncludeDir pkg =
  let ids = InstalledPackageInfo.includeDirs pkg
      ids' = filter (not . ("mingw" `isSuffixOf`)) ids
   in pkg{InstalledPackageInfo.includeDirs = ids'}

-- | Get the packages from specific PackageDBs, not cumulative.
getInstalledPackages'
  :: Verbosity
  -> [PackageDB]
  -> ProgramDb
  -> IO [(PackageDB, [InstalledPackageInfo])]
getInstalledPackages' verbosity packagedbs progdb =
  sequenceA
    [ do
      pkgs <- HcPkg.dump (hcPkgInfo progdb) verbosity packagedb
      return (packagedb, pkgs)
    | packagedb <- packagedbs
    ]

getInstalledPackagesMonitorFiles
  :: Verbosity
  -> Platform
  -> ProgramDb
  -> [PackageDB]
  -> IO [FilePath]
getInstalledPackagesMonitorFiles verbosity platform progdb =
  traverse getPackageDBPath
  where
    getPackageDBPath :: PackageDB -> IO FilePath
    getPackageDBPath GlobalPackageDB =
      selectMonitorFile =<< getGlobalPackageDB verbosity ghcProg
    getPackageDBPath UserPackageDB =
      selectMonitorFile =<< getUserPackageDB verbosity ghcProg platform
    getPackageDBPath (SpecificPackageDB path) = selectMonitorFile path

    -- GHC has old style file dbs, and new style directory dbs.
    -- Note that for dir style dbs, we only need to monitor the cache file, not
    -- the whole directory. The ghc program itself only reads the cache file
    -- so it's safe to only monitor this one file.
    selectMonitorFile path = do
      isFileStyle <- doesFileExist path
      if isFileStyle
        then return path
        else return (path </> "package.cache")

    ghcProg = fromMaybe (error "GHC.toPackageIndex: no ghc program") $ lookupProgram ghcProgram progdb

-- -----------------------------------------------------------------------------
-- Building a library

buildLib
  :: Verbosity
  -> Flag (Maybe Int)
  -> PackageDescription
  -> LocalBuildInfo
  -> Library
  -> ComponentLocalBuildInfo
  -> IO ()
buildLib = buildOrReplLib Nothing

replLib
  :: ReplOptions
  -> Verbosity
  -> Flag (Maybe Int)
  -> PackageDescription
  -> LocalBuildInfo
  -> Library
  -> ComponentLocalBuildInfo
  -> IO ()
replLib = buildOrReplLib . Just

buildOrReplLib
  :: Maybe ReplOptions
  -> Verbosity
  -> Flag (Maybe Int)
  -> PackageDescription
  -> LocalBuildInfo
  -> Library
  -> ComponentLocalBuildInfo
  -> IO ()
buildOrReplLib mReplFlags verbosity numJobs pkg_descr lbi lib clbi = do
  let uid = componentUnitId clbi
      libTargetDir = componentBuildDir lbi clbi
      whenVanillaLib forceVanilla =
        when (forceVanilla || withVanillaLib lbi)
      whenProfLib = when (withProfLib lbi)
      whenSharedLib forceShared =
        when (forceShared || withSharedLib lbi)
      whenStaticLib forceStatic =
        when (forceStatic || withStaticLib lbi)
      whenGHCiLib = when (withGHCiLib lbi)
      forRepl = maybe False (const True) mReplFlags
      whenReplLib = forM_ mReplFlags
      replFlags = fromMaybe mempty mReplFlags
      comp = compiler lbi
      ghcVersion = compilerVersion comp
      implInfo = getImplInfo comp
      platform@(Platform hostArch hostOS) = hostPlatform lbi
      hasJsSupport = hostArch == JavaScript
      has_code = not (componentIsIndefinite clbi)

  relLibTargetDir <- makeRelativeToCurrentDirectory libTargetDir

  (ghcProg, _) <- requireProgram verbosity ghcProgram (withPrograms lbi)
  let runGhcProg = runGHC verbosity ghcProg comp platform

  let libBi = libBuildInfo lib

  -- ensure extra lib dirs exist before passing to ghc
  cleanedExtraLibDirs <- filterM doesDirectoryExist (extraLibDirs libBi)
  cleanedExtraLibDirsStatic <- filterM doesDirectoryExist (extraLibDirsStatic libBi)

  let isGhcDynamic = isDynamic comp
      dynamicTooSupported = supportsDynamicToo comp
      doingTH = usesTemplateHaskellOrQQ libBi
      forceVanillaLib = doingTH && not isGhcDynamic
      forceSharedLib = doingTH && isGhcDynamic
  -- TH always needs default libs, even when building for profiling

  -- Determine if program coverage should be enabled and if so, what
  -- '-hpcdir' should be.
  let isCoverageEnabled = libCoverage lbi
      -- TODO: Historically HPC files have been put into a directory which
      -- has the package name.  I'm going to avoid changing this for
      -- now, but it would probably be better for this to be the
      -- component ID instead...
      pkg_name = prettyShow (PD.package pkg_descr)
      distPref = fromFlag $ configDistPref $ configFlags lbi
      hpcdir way
        | forRepl = mempty -- HPC is not supported in ghci
        | isCoverageEnabled = toFlag $ Hpc.mixDir distPref way pkg_name
        | otherwise = mempty

  createDirectoryIfMissingVerbose verbosity True libTargetDir
  -- TODO: do we need to put hs-boot files into place for mutually recursive
  -- modules?
<<<<<<< HEAD
  let cLikeSources =
        fromNubListR $
          mconcat
            [ toNubListR (cSources libBi)
            , toNubListR (cxxSources libBi)
            , toNubListR (cmmSources libBi)
            , toNubListR (asmSources libBi)
            , if hasJsSupport
                then -- JS files are C-like with GHC's JS backend: they are
                -- "compiled" into `.o` files (renamed with a header).
                -- This is a difference from GHCJS, for which we only
                -- pass the JS files at link time.
                  toNubListR (jsSources libBi)
                else mempty
            ]
      cLikeObjs = map (`replaceExtension` objExtension) cLikeSources
      baseOpts = componentGhcOptions verbosity lbi libBi clbi libTargetDir
      vanillaOpts =
        baseOpts
          `mappend` mempty
            { ghcOptMode = toFlag GhcModeMake
            , ghcOptNumJobs = numJobs
            , ghcOptInputModules = toNubListR $ allLibModules lib clbi
            , ghcOptHPCDir = hpcdir Hpc.Vanilla
            }

      profOpts =
        vanillaOpts
          `mappend` mempty
            { ghcOptProfilingMode = toFlag True
            , ghcOptProfilingAuto =
                Internal.profDetailLevelFlag
                  True
                  (withProfLibDetail lbi)
            , ghcOptHiSuffix = toFlag "p_hi"
            , ghcOptObjSuffix = toFlag "p_o"
            , ghcOptExtra = hcProfOptions GHC libBi
            , ghcOptHPCDir = hpcdir Hpc.Prof
            }

      sharedOpts =
        vanillaOpts
          `mappend` mempty
            { ghcOptDynLinkMode = toFlag GhcDynamicOnly
            , ghcOptFPic = toFlag True
            , ghcOptHiSuffix = toFlag "dyn_hi"
            , ghcOptObjSuffix = toFlag "dyn_o"
            , ghcOptExtra = hcSharedOptions GHC libBi
            , ghcOptHPCDir = hpcdir Hpc.Dyn
            }
      linkerOpts =
        mempty
          { ghcOptLinkOptions =
              PD.ldOptions libBi
                ++ [ "-static"
                   | withFullyStaticExe lbi
                   ]
                -- Pass extra `ld-options` given
                -- through to GHC's linker.
                ++ maybe
                  []
                  programOverrideArgs
                  (lookupProgram ldProgram (withPrograms lbi))
          , ghcOptLinkLibs =
              if withFullyStaticExe lbi
                then extraLibsStatic libBi
                else extraLibs libBi
          , ghcOptLinkLibPath =
              toNubListR $
                if withFullyStaticExe lbi
                  then cleanedExtraLibDirsStatic
                  else cleanedExtraLibDirs
          , ghcOptLinkFrameworks = toNubListR $ PD.frameworks libBi
          , ghcOptLinkFrameworkDirs =
              toNubListR $
                PD.extraFrameworkDirs libBi
          , ghcOptInputFiles =
              toNubListR
                [relLibTargetDir </> x | x <- cLikeObjs]
          }
      replOpts =
        vanillaOpts
          { ghcOptExtra =
              Internal.filterGhciFlags
                (ghcOptExtra vanillaOpts)
                <> replOptionsFlags replFlags
          , ghcOptNumJobs = mempty
          , ghcOptInputModules = replNoLoad replFlags (ghcOptInputModules vanillaOpts)
          }
          `mappend` linkerOpts
          `mappend` mempty
            { ghcOptMode = toFlag GhcModeInteractive
            , ghcOptOptimisation = toFlag GhcNoOptimisation
            }

      vanillaSharedOpts =
        vanillaOpts
          `mappend` mempty
            { ghcOptDynLinkMode = toFlag GhcStaticAndDynamic
            , ghcOptDynHiSuffix = toFlag "dyn_hi"
            , ghcOptDynObjSuffix = toFlag "dyn_o"
            , ghcOptHPCDir = hpcdir Hpc.Dyn
            }
=======
  let cLikeSources  = fromNubListR $ mconcat
                      [ toNubListR (cSources   libBi)
                      , toNubListR (cxxSources libBi)
                      , toNubListR (cmmSources libBi)
                      , toNubListR (asmSources libBi)
                      , if hasJsSupport
                        -- JS files are C-like with GHC's JS backend: they are
                        -- "compiled" into `.o` files (renamed with a header).
                        -- This is a difference from GHCJS, for which we only
                        -- pass the JS files at link time.
                        then toNubListR (jsSources  libBi)
                        else mempty
                      ]
      cLikeObjs   = map (`replaceExtension` objExtension) cLikeSources
      baseOpts    = componentGhcOptions verbosity lbi libBi clbi libTargetDir
      vanillaOpts = baseOpts `mappend` mempty {
                      ghcOptMode         = toFlag GhcModeMake,
                      ghcOptNumJobs      = numJobs,
                      ghcOptInputModules = toNubListR $ allLibModules lib clbi,
                      ghcOptHPCDir       = hpcdir Hpc.Vanilla
                    }

      profOpts    = vanillaOpts `mappend` mempty {
                      ghcOptProfilingMode = toFlag True,
                      ghcOptProfilingAuto = Internal.profDetailLevelFlag True
                                              (withProfLibDetail lbi),
                      ghcOptHiSuffix      = toFlag "p_hi",
                      ghcOptObjSuffix     = toFlag "p_o",
                      ghcOptExtra         = hcProfOptions GHC libBi,
                      ghcOptHPCDir        = hpcdir Hpc.Prof
                    }

      sharedOpts  = vanillaOpts `mappend` mempty {
                      ghcOptDynLinkMode = toFlag GhcDynamicOnly,
                      ghcOptFPic        = toFlag True,
                      ghcOptHiSuffix    = toFlag "dyn_hi",
                      ghcOptObjSuffix   = toFlag "dyn_o",
                      ghcOptExtra       = hcSharedOptions GHC libBi,
                      ghcOptHPCDir      = hpcdir Hpc.Dyn
                    }
      linkerOpts = mempty {
                      ghcOptLinkOptions       = PD.ldOptions libBi
                                                ++ [ "-static"
                                                   | withFullyStaticExe lbi ]
                                                -- Pass extra `ld-options` given
                                                -- through to GHC's linker.
                                                ++ maybe [] programOverrideArgs
                                                     (lookupProgram ldProgram (withPrograms lbi)),
                      ghcOptLinkLibs          = if withFullyStaticExe lbi
                                                  then extraLibsStatic libBi
                                                  else extraLibs libBi,
                      ghcOptLinkLibPath       = toNubListR $
                                                  if withFullyStaticExe lbi
                                                    then cleanedExtraLibDirsStatic
                                                    else cleanedExtraLibDirs,
                      ghcOptLinkFrameworks    = toNubListR $ PD.frameworks libBi,
                      ghcOptLinkFrameworkDirs = toNubListR $
                                                PD.extraFrameworkDirs libBi,
                      ghcOptInputFiles     = toNubListR
                                             [relLibTargetDir </> x | x <- cLikeObjs]
                   }
      replOpts    = vanillaOpts {
                      ghcOptExtra        = Internal.filterGhciFlags
                                           (ghcOptExtra vanillaOpts)
                                           <> replOptionsFlags replFlags,
                      ghcOptNumJobs      = mempty,
                      ghcOptInputModules = replNoLoad replFlags (ghcOptInputModules vanillaOpts)
                    }
                    `mappend` linkerOpts
                    `mappend` mempty {
                      ghcOptMode         = isInteractive,
                      ghcOptOptimisation = toFlag GhcNoOptimisation
                    }

      isInteractive = toFlag GhcModeInteractive

      vanillaSharedOpts = vanillaOpts `mappend` mempty {
                      ghcOptDynLinkMode  = toFlag GhcStaticAndDynamic,
                      ghcOptDynHiSuffix  = toFlag "dyn_hi",
                      ghcOptDynObjSuffix = toFlag "dyn_o",
                      ghcOptHPCDir       = hpcdir Hpc.Dyn
                    }
>>>>>>> 94615d6a

  unless (forRepl || null (allLibModules lib clbi)) $
    do
      let vanilla = whenVanillaLib forceVanillaLib (runGhcProg vanillaOpts)
          shared = whenSharedLib forceSharedLib (runGhcProg sharedOpts)
          useDynToo =
            dynamicTooSupported
              && (forceVanillaLib || withVanillaLib lbi)
              && (forceSharedLib || withSharedLib lbi)
              && null (hcSharedOptions GHC libBi)
      if not has_code
        then vanilla
        else
          if useDynToo
            then do
              runGhcProg vanillaSharedOpts
              case (hpcdir Hpc.Dyn, hpcdir Hpc.Vanilla) of
                (Flag dynDir, Flag vanillaDir) ->
                  -- When the vanilla and shared library builds are done
                  -- in one pass, only one set of HPC module interfaces
                  -- are generated. This set should suffice for both
                  -- static and dynamically linked executables. We copy
                  -- the modules interfaces so they are available under
                  -- both ways.
                  copyDirectoryRecursive verbosity dynDir vanillaDir
                _ -> return ()
            else
              if isGhcDynamic
                then do shared; vanilla
                else do vanilla; shared
      whenProfLib (runGhcProg profOpts)

  -- Build any C++ sources separately.
  unless (not has_code || null (cxxSources libBi)) $ do
    info verbosity "Building C++ Sources..."
    sequence_
      [ do
        let baseCxxOpts =
              Internal.componentCxxGhcOptions
                verbosity
                implInfo
                lbi
                libBi
                clbi
                relLibTargetDir
                filename
            vanillaCxxOpts =
              if isGhcDynamic
                then baseCxxOpts{ghcOptFPic = toFlag True}
                else baseCxxOpts
            profCxxOpts =
              vanillaCxxOpts
                `mappend` mempty
                  { ghcOptProfilingMode = toFlag True
                  , ghcOptObjSuffix = toFlag "p_o"
                  }
            sharedCxxOpts =
              vanillaCxxOpts
                `mappend` mempty
                  { ghcOptFPic = toFlag True
                  , ghcOptDynLinkMode = toFlag GhcDynamicOnly
                  , ghcOptObjSuffix = toFlag "dyn_o"
                  }
            odir = fromFlag (ghcOptObjDir vanillaCxxOpts)
        createDirectoryIfMissingVerbose verbosity True odir
        let runGhcProgIfNeeded cxxOpts = do
              needsRecomp <- checkNeedsRecompilation filename cxxOpts
              when needsRecomp $ runGhcProg cxxOpts
        runGhcProgIfNeeded vanillaCxxOpts
        unless forRepl $
          whenSharedLib forceSharedLib (runGhcProgIfNeeded sharedCxxOpts)
        unless forRepl $ whenProfLib (runGhcProgIfNeeded profCxxOpts)
      | filename <- cxxSources libBi
      ]

  -- build any C sources
  unless (not has_code || null (cSources libBi)) $ do
    info verbosity "Building C Sources..."
    sequence_
      [ do
        let baseCcOpts =
              Internal.componentCcGhcOptions
                verbosity
                implInfo
                lbi
                libBi
                clbi
                relLibTargetDir
                filename
            vanillaCcOpts =
              if isGhcDynamic
                then -- Dynamic GHC requires C sources to be built
                -- with -fPIC for REPL to work. See #2207.
                  baseCcOpts{ghcOptFPic = toFlag True}
                else baseCcOpts
            profCcOpts =
              vanillaCcOpts
                `mappend` mempty
                  { ghcOptProfilingMode = toFlag True
                  , ghcOptObjSuffix = toFlag "p_o"
                  }
            sharedCcOpts =
              vanillaCcOpts
                `mappend` mempty
                  { ghcOptFPic = toFlag True
                  , ghcOptDynLinkMode = toFlag GhcDynamicOnly
                  , ghcOptObjSuffix = toFlag "dyn_o"
                  }
            odir = fromFlag (ghcOptObjDir vanillaCcOpts)
        createDirectoryIfMissingVerbose verbosity True odir
        let runGhcProgIfNeeded ccOpts = do
              needsRecomp <- checkNeedsRecompilation filename ccOpts
              when needsRecomp $ runGhcProg ccOpts
        runGhcProgIfNeeded vanillaCcOpts
        unless forRepl $
          whenSharedLib forceSharedLib (runGhcProgIfNeeded sharedCcOpts)
        unless forRepl $ whenProfLib (runGhcProgIfNeeded profCcOpts)
      | filename <- cSources libBi
      ]

  -- build any JS sources
  unless (not has_code || not hasJsSupport || null (jsSources libBi)) $ do
    info verbosity "Building JS Sources..."
    sequence_
      [ do
        let vanillaJsOpts =
              Internal.componentJsGhcOptions
                verbosity
                implInfo
                lbi
                libBi
                clbi
                relLibTargetDir
                filename
            profJsOpts =
              vanillaJsOpts
                `mappend` mempty
                  { ghcOptProfilingMode = toFlag True
                  , ghcOptObjSuffix = toFlag "p_o"
                  }
            odir = fromFlag (ghcOptObjDir vanillaJsOpts)
        createDirectoryIfMissingVerbose verbosity True odir
        let runGhcProgIfNeeded jsOpts = do
              needsRecomp <- checkNeedsRecompilation filename jsOpts
              when needsRecomp $ runGhcProg jsOpts
        runGhcProgIfNeeded vanillaJsOpts
        unless forRepl $ whenProfLib (runGhcProgIfNeeded profJsOpts)
      | filename <- jsSources libBi
      ]

  -- build any ASM sources
  unless (not has_code || null (asmSources libBi)) $ do
    info verbosity "Building Assembler Sources..."
    sequence_
      [ do
        let baseAsmOpts =
              Internal.componentAsmGhcOptions
                verbosity
                implInfo
                lbi
                libBi
                clbi
                relLibTargetDir
                filename
            vanillaAsmOpts =
              if isGhcDynamic
                then -- Dynamic GHC requires objects to be built
                -- with -fPIC for REPL to work. See #2207.
                  baseAsmOpts{ghcOptFPic = toFlag True}
                else baseAsmOpts
            profAsmOpts =
              vanillaAsmOpts
                `mappend` mempty
                  { ghcOptProfilingMode = toFlag True
                  , ghcOptObjSuffix = toFlag "p_o"
                  }
            sharedAsmOpts =
              vanillaAsmOpts
                `mappend` mempty
                  { ghcOptFPic = toFlag True
                  , ghcOptDynLinkMode = toFlag GhcDynamicOnly
                  , ghcOptObjSuffix = toFlag "dyn_o"
                  }
            odir = fromFlag (ghcOptObjDir vanillaAsmOpts)
        createDirectoryIfMissingVerbose verbosity True odir
        let runGhcProgIfNeeded asmOpts = do
              needsRecomp <- checkNeedsRecompilation filename asmOpts
              when needsRecomp $ runGhcProg asmOpts
        runGhcProgIfNeeded vanillaAsmOpts
        unless forRepl $
          whenSharedLib forceSharedLib (runGhcProgIfNeeded sharedAsmOpts)
        unless forRepl $ whenProfLib (runGhcProgIfNeeded profAsmOpts)
      | filename <- asmSources libBi
      ]

  -- build any Cmm sources
  unless (not has_code || null (cmmSources libBi)) $ do
    info verbosity "Building C-- Sources..."
    sequence_
      [ do
        let baseCmmOpts =
              Internal.componentCmmGhcOptions
                verbosity
                implInfo
                lbi
                libBi
                clbi
                relLibTargetDir
                filename
            vanillaCmmOpts =
              if isGhcDynamic
                then -- Dynamic GHC requires C sources to be built
                -- with -fPIC for REPL to work. See #2207.
                  baseCmmOpts{ghcOptFPic = toFlag True}
                else baseCmmOpts
            profCmmOpts =
              vanillaCmmOpts
                `mappend` mempty
                  { ghcOptProfilingMode = toFlag True
                  , ghcOptObjSuffix = toFlag "p_o"
                  }
            sharedCmmOpts =
              vanillaCmmOpts
                `mappend` mempty
                  { ghcOptFPic = toFlag True
                  , ghcOptDynLinkMode = toFlag GhcDynamicOnly
                  , ghcOptObjSuffix = toFlag "dyn_o"
                  }
            odir = fromFlag (ghcOptObjDir vanillaCmmOpts)
        createDirectoryIfMissingVerbose verbosity True odir
        let runGhcProgIfNeeded cmmOpts = do
              needsRecomp <- checkNeedsRecompilation filename cmmOpts
              when needsRecomp $ runGhcProg cmmOpts
        runGhcProgIfNeeded vanillaCmmOpts
        unless forRepl $
          whenSharedLib forceSharedLib (runGhcProgIfNeeded sharedCmmOpts)
        unless forRepl $ whenProfLib (runGhcProgIfNeeded profCmmOpts)
      | filename <- cmmSources libBi
      ]

  -- TODO: problem here is we need the .c files built first, so we can load them
  -- with ghci, but .c files can depend on .h files generated by ghc by ffi
  -- exports.
  whenReplLib $ \rflags -> do
    when (null (allLibModules lib clbi)) $ warn verbosity "No exposed modules"
    runReplOrWriteFlags verbosity ghcProg comp platform rflags replOpts libBi clbi (pkgName (PD.package pkg_descr))

  -- link:
  when has_code . unless forRepl $ do
    info verbosity "Linking..."
    let cLikeProfObjs =
          map
            (`replaceExtension` ("p_" ++ objExtension))
            cLikeSources
        cLikeSharedObjs =
          map
            (`replaceExtension` ("dyn_" ++ objExtension))
            cLikeSources
        compiler_id = compilerId (compiler lbi)
        vanillaLibFilePath = relLibTargetDir </> mkLibName uid
        profileLibFilePath = relLibTargetDir </> mkProfLibName uid
        sharedLibFilePath =
          relLibTargetDir
            </> mkSharedLibName (hostPlatform lbi) compiler_id uid
        staticLibFilePath =
          relLibTargetDir
            </> mkStaticLibName (hostPlatform lbi) compiler_id uid
        ghciLibFilePath = relLibTargetDir </> Internal.mkGHCiLibName uid
        ghciProfLibFilePath = relLibTargetDir </> Internal.mkGHCiProfLibName uid
        libInstallPath =
          libdir $
            absoluteComponentInstallDirs
              pkg_descr
              lbi
              uid
              NoCopyDest
        sharedLibInstallPath =
          libInstallPath
            </> mkSharedLibName (hostPlatform lbi) compiler_id uid

    stubObjs <-
      catMaybes
        <$> sequenceA
          [ findFileWithExtension
            [objExtension]
            [libTargetDir]
            (ModuleName.toFilePath x ++ "_stub")
          | ghcVersion < mkVersion [7, 2] -- ghc-7.2+ does not make _stub.o files
          , x <- allLibModules lib clbi
          ]
    stubProfObjs <-
      catMaybes
        <$> sequenceA
          [ findFileWithExtension
            ["p_" ++ objExtension]
            [libTargetDir]
            (ModuleName.toFilePath x ++ "_stub")
          | ghcVersion < mkVersion [7, 2] -- ghc-7.2+ does not make _stub.o files
          , x <- allLibModules lib clbi
          ]
    stubSharedObjs <-
      catMaybes
        <$> sequenceA
          [ findFileWithExtension
            ["dyn_" ++ objExtension]
            [libTargetDir]
            (ModuleName.toFilePath x ++ "_stub")
          | ghcVersion < mkVersion [7, 2] -- ghc-7.2+ does not make _stub.o files
          , x <- allLibModules lib clbi
          ]

    hObjs <-
      Internal.getHaskellObjects
        implInfo
        lib
        lbi
        clbi
        relLibTargetDir
        objExtension
        True
    hProfObjs <-
      if withProfLib lbi
        then
          Internal.getHaskellObjects
            implInfo
            lib
            lbi
            clbi
            relLibTargetDir
            ("p_" ++ objExtension)
            True
        else return []
    hSharedObjs <-
      if withSharedLib lbi
        then
          Internal.getHaskellObjects
            implInfo
            lib
            lbi
            clbi
            relLibTargetDir
            ("dyn_" ++ objExtension)
            False
        else return []

    unless (null hObjs && null cLikeObjs && null stubObjs) $ do
      rpaths <- getRPaths lbi clbi

      let staticObjectFiles =
            hObjs
              ++ map (relLibTargetDir </>) cLikeObjs
              ++ stubObjs
          profObjectFiles =
            hProfObjs
              ++ map (relLibTargetDir </>) cLikeProfObjs
              ++ stubProfObjs
          dynamicObjectFiles =
            hSharedObjs
              ++ map (relLibTargetDir </>) cLikeSharedObjs
              ++ stubSharedObjs
          -- After the relocation lib is created we invoke ghc -shared
          -- with the dependencies spelled out as -package arguments
          -- and ghc invokes the linker with the proper library paths
          ghcSharedLinkArgs =
            mempty
              { ghcOptShared = toFlag True
              , ghcOptDynLinkMode = toFlag GhcDynamicOnly
              , ghcOptInputFiles = toNubListR dynamicObjectFiles
              , ghcOptOutputFile = toFlag sharedLibFilePath
              , ghcOptExtra = hcSharedOptions GHC libBi
              , -- For dynamic libs, Mac OS/X needs to know the install location
                -- at build time. This only applies to GHC < 7.8 - see the
                -- discussion in #1660.
<<<<<<< HEAD
                ghcOptDylibName =
                  if hostOS == OSX
                    && ghcVersion < mkVersion [7, 8]
                    then toFlag sharedLibInstallPath
                    else mempty
              , ghcOptHideAllPackages = toFlag True
              , ghcOptNoAutoLinkPackages = toFlag True
              , ghcOptPackageDBs = withPackageDB lbi
              , ghcOptThisUnitId = case clbi of
                  LibComponentLocalBuildInfo{componentCompatPackageKey = pk} ->
                    toFlag pk
                  _ -> mempty
              , ghcOptThisComponentId = case clbi of
                  LibComponentLocalBuildInfo
                    { componentInstantiatedWith = insts
                    } ->
                      if null insts
                        then mempty
                        else toFlag (componentComponentId clbi)
                  _ -> mempty
              , ghcOptInstantiatedWith = case clbi of
                  LibComponentLocalBuildInfo
                    { componentInstantiatedWith = insts
                    } ->
                      insts
                  _ -> []
              , ghcOptPackages =
                  toNubListR $
                    Internal.mkGhcOptPackages clbi
              , ghcOptLinkLibs = extraLibs libBi
              , ghcOptLinkLibPath = toNubListR $ cleanedExtraLibDirs
              , ghcOptLinkFrameworks = toNubListR $ PD.frameworks libBi
              , ghcOptLinkFrameworkDirs =
                  toNubListR $ PD.extraFrameworkDirs libBi
              , ghcOptRPaths = rpaths
              }
          ghcStaticLinkArgs =
            mempty
              { ghcOptStaticLib = toFlag True
              , ghcOptInputFiles = toNubListR staticObjectFiles
              , ghcOptOutputFile = toFlag staticLibFilePath
              , ghcOptExtra = hcStaticOptions GHC libBi
              , ghcOptHideAllPackages = toFlag True
              , ghcOptNoAutoLinkPackages = toFlag True
              , ghcOptPackageDBs = withPackageDB lbi
              , ghcOptThisUnitId = case clbi of
                  LibComponentLocalBuildInfo{componentCompatPackageKey = pk} ->
                    toFlag pk
                  _ -> mempty
              , ghcOptThisComponentId = case clbi of
                  LibComponentLocalBuildInfo
                    { componentInstantiatedWith = insts
                    } ->
                      if null insts
                        then mempty
                        else toFlag (componentComponentId clbi)
                  _ -> mempty
              , ghcOptInstantiatedWith = case clbi of
                  LibComponentLocalBuildInfo
                    { componentInstantiatedWith = insts
                    } ->
                      insts
                  _ -> []
              , ghcOptPackages =
                  toNubListR $
                    Internal.mkGhcOptPackages clbi
              , ghcOptLinkLibs = extraLibs libBi
              , ghcOptLinkLibPath = toNubListR $ cleanedExtraLibDirs
=======
                ghcOptDylibName          = if hostOS == OSX
                                              && ghcVersion < mkVersion [7,8]
                                            then toFlag sharedLibInstallPath
                                            else mempty,
                ghcOptHideAllPackages    = toFlag True,
                ghcOptNoAutoLinkPackages = toFlag True,
                ghcOptPackageDBs         = withPackageDB lbi,
                ghcOptThisUnitId = case clbi of
                    LibComponentLocalBuildInfo { componentCompatPackageKey = pk }
                      -> toFlag pk
                    _ -> mempty,
                ghcOptThisComponentId = case clbi of
                    LibComponentLocalBuildInfo
                      { componentInstantiatedWith = insts } ->
                        if null insts
                            then mempty
                            else toFlag (componentComponentId clbi)
                    _ -> mempty,
                ghcOptInstantiatedWith = case clbi of
                    LibComponentLocalBuildInfo
                      { componentInstantiatedWith = insts }
                      -> insts
                    _ -> [],
                ghcOptPackages           = toNubListR $
                                           Internal.mkGhcOptPackages mempty clbi ,
                ghcOptLinkLibs           = extraLibs libBi,
                ghcOptLinkLibPath        = toNubListR $ cleanedExtraLibDirs,
                ghcOptLinkFrameworks     = toNubListR $ PD.frameworks libBi,
                ghcOptLinkFrameworkDirs  =
                  toNubListR $ PD.extraFrameworkDirs libBi,
                ghcOptRPaths             = rpaths
              }
          ghcStaticLinkArgs =
              mempty {
                ghcOptStaticLib          = toFlag True,
                ghcOptInputFiles         = toNubListR staticObjectFiles,
                ghcOptOutputFile         = toFlag staticLibFilePath,
                ghcOptExtra              = hcStaticOptions GHC libBi,
                ghcOptHideAllPackages    = toFlag True,
                ghcOptNoAutoLinkPackages = toFlag True,
                ghcOptPackageDBs         = withPackageDB lbi,
                ghcOptThisUnitId = case clbi of
                    LibComponentLocalBuildInfo { componentCompatPackageKey = pk }
                      -> toFlag pk
                    _ -> mempty,
                ghcOptThisComponentId = case clbi of
                    LibComponentLocalBuildInfo
                      { componentInstantiatedWith = insts } ->
                        if null insts
                            then mempty
                            else toFlag (componentComponentId clbi)
                    _ -> mempty,
                ghcOptInstantiatedWith = case clbi of
                    LibComponentLocalBuildInfo
                      { componentInstantiatedWith = insts }
                      -> insts
                    _ -> [],
                ghcOptPackages           = toNubListR $
                                           Internal.mkGhcOptPackages mempty clbi ,
                ghcOptLinkLibs           = extraLibs libBi,
                ghcOptLinkLibPath        = toNubListR $ cleanedExtraLibDirs
>>>>>>> 94615d6a
              }

      info verbosity (show (ghcOptPackages ghcSharedLinkArgs))

      whenVanillaLib False $ do
        Ar.createArLibArchive verbosity lbi vanillaLibFilePath staticObjectFiles
        whenGHCiLib $ do
          (ldProg, _) <- requireProgram verbosity ldProgram (withPrograms lbi)
          Ld.combineObjectFiles
            verbosity
            lbi
            ldProg
            ghciLibFilePath
            staticObjectFiles

      whenProfLib $ do
        Ar.createArLibArchive verbosity lbi profileLibFilePath profObjectFiles
        whenGHCiLib $ do
          (ldProg, _) <- requireProgram verbosity ldProgram (withPrograms lbi)
          Ld.combineObjectFiles
            verbosity
            lbi
            ldProg
            ghciProfLibFilePath
            profObjectFiles

      whenSharedLib False $
        runGhcProg ghcSharedLinkArgs

      whenStaticLib False $
        runGhcProg ghcStaticLinkArgs

-- | Start a REPL without loading any source files.
startInterpreter
  :: Verbosity
  -> ProgramDb
  -> Compiler
  -> Platform
  -> PackageDBStack
  -> IO ()
startInterpreter verbosity progdb comp platform packageDBs = do
  let replOpts =
        mempty
          { ghcOptMode = toFlag GhcModeInteractive
          , ghcOptPackageDBs = packageDBs
          }
  checkPackageDbStack verbosity comp packageDBs
  (ghcProg, _) <- requireProgram verbosity ghcProgram progdb
  runGHC verbosity ghcProg comp platform replOpts


runReplOrWriteFlags
  :: Verbosity
  -> ConfiguredProgram
  -> Compiler
  -> Platform
  -> ReplOptions
  -> GhcOptions
  -> BuildInfo
  -> ComponentLocalBuildInfo
  -> PackageName
  -> IO ()
runReplOrWriteFlags verbosity ghcProg comp platform rflags replOpts bi clbi pkg_name =
  case replOptionsFlagOutput rflags of
    NoFlag -> runGHC verbosity ghcProg comp platform replOpts
    Flag out_dir -> do
      src_dir <- getCurrentDirectory
      let uid = componentUnitId clbi
          this_unit = prettyShow uid
          reexported_modules = [mn | LibComponentLocalBuildInfo {} <- [clbi], IPI.ExposedModule mn (Just {}) <- componentExposedModules clbi]
          hidden_modules = otherModules bi
          extra_opts = concat $
                      [ ["-this-package-name", prettyShow pkg_name]
                      , ["-working-dir"      , src_dir]
                      ] ++
                      [ ["-reexported-module", prettyShow m] | m <- reexported_modules
                      ] ++
                      [ ["-hidden-module", prettyShow m] | m <- hidden_modules
                      ]
      -- Create "paths" subdirectory if it doesn't exist. This is where we write
      -- information about how the PATH was augmented.
      createDirectoryIfMissing False (out_dir </> "paths")
      -- Write out the PATH information into `paths` subdirectory.
      writeFileAtomic (out_dir </> "paths" </> this_unit) (encode ghcProg)
      -- Write out options for this component into a file ready for loading into
      -- the multi-repl
      writeFileAtomic (out_dir </> this_unit) $ BS.pack $ escapeArgs
        $ extra_opts ++ renderGhcOptions comp platform (replOpts { ghcOptMode = NoFlag })

-- -----------------------------------------------------------------------------
-- Building an executable or foreign library

-- | Build a foreign library
buildFLib
  :: Verbosity
  -> Flag (Maybe Int)
  -> PackageDescription
  -> LocalBuildInfo
  -> ForeignLib
  -> ComponentLocalBuildInfo
  -> IO ()
buildFLib v njobs pkg lbi = gbuild v njobs pkg lbi . GBuildFLib

replFLib
  :: ReplOptions
  -> Verbosity
  -> Flag (Maybe Int)
  -> PackageDescription
  -> LocalBuildInfo
  -> ForeignLib
  -> ComponentLocalBuildInfo
  -> IO ()
replFLib replFlags v njobs pkg lbi =
  gbuild v njobs pkg lbi . GReplFLib replFlags

-- | Build an executable with GHC.
buildExe
  :: Verbosity
  -> Flag (Maybe Int)
  -> PackageDescription
  -> LocalBuildInfo
  -> Executable
  -> ComponentLocalBuildInfo
  -> IO ()
buildExe v njobs pkg lbi = gbuild v njobs pkg lbi . GBuildExe

replExe
  :: ReplOptions
  -> Verbosity
  -> Flag (Maybe Int)
  -> PackageDescription
  -> LocalBuildInfo
  -> Executable
  -> ComponentLocalBuildInfo
  -> IO ()
replExe replFlags v njobs pkg lbi =
  gbuild v njobs pkg lbi . GReplExe replFlags

-- | Building an executable, starting the REPL, and building foreign
-- libraries are all very similar and implemented in 'gbuild'. The
-- 'GBuildMode' distinguishes between the various kinds of operation.
data GBuildMode
  = GBuildExe Executable
  | GReplExe ReplOptions Executable
  | GBuildFLib ForeignLib
  | GReplFLib ReplOptions ForeignLib

gbuildInfo :: GBuildMode -> BuildInfo
gbuildInfo (GBuildExe exe) = buildInfo exe
gbuildInfo (GReplExe _ exe) = buildInfo exe
gbuildInfo (GBuildFLib flib) = foreignLibBuildInfo flib
gbuildInfo (GReplFLib _ flib) = foreignLibBuildInfo flib

gbuildName :: GBuildMode -> String
gbuildName (GBuildExe exe) = unUnqualComponentName $ exeName exe
gbuildName (GReplExe _ exe) = unUnqualComponentName $ exeName exe
gbuildName (GBuildFLib flib) = unUnqualComponentName $ foreignLibName flib
gbuildName (GReplFLib _ flib) = unUnqualComponentName $ foreignLibName flib

gbuildTargetName :: LocalBuildInfo -> GBuildMode -> String
gbuildTargetName lbi (GBuildExe exe) = exeTargetName (hostPlatform lbi) exe
gbuildTargetName lbi (GReplExe _ exe) = exeTargetName (hostPlatform lbi) exe
gbuildTargetName lbi (GBuildFLib flib) = flibTargetName lbi flib
gbuildTargetName lbi (GReplFLib _ flib) = flibTargetName lbi flib

exeTargetName :: Platform -> Executable -> String
exeTargetName platform exe = unUnqualComponentName (exeName exe) `withExt` exeExtension platform

-- | Target name for a foreign library (the actual file name)
--
-- We do not use mkLibName and co here because the naming for foreign libraries
-- is slightly different (we don't use "_p" or compiler version suffices, and we
-- don't want the "lib" prefix on Windows).
--
-- TODO: We do use `dllExtension` and co here, but really that's wrong: they
-- use the OS used to build cabal to determine which extension to use, rather
-- than the target OS (but this is wrong elsewhere in Cabal as well).
flibTargetName :: LocalBuildInfo -> ForeignLib -> String
flibTargetName lbi flib =
  case (os, foreignLibType flib) of
    (Windows, ForeignLibNativeShared) -> nm <.> "dll"
    (Windows, ForeignLibNativeStatic) -> nm <.> "lib"
    (Linux, ForeignLibNativeShared) -> "lib" ++ nm <.> versionedExt
    (_other, ForeignLibNativeShared) ->
      "lib" ++ nm <.> dllExtension (hostPlatform lbi)
    (_other, ForeignLibNativeStatic) ->
      "lib" ++ nm <.> staticLibExtension (hostPlatform lbi)
    (_any, ForeignLibTypeUnknown) -> cabalBug "unknown foreign lib type"
  where
    nm :: String
    nm = unUnqualComponentName $ foreignLibName flib

    os :: OS
    os =
      let (Platform _ os') = hostPlatform lbi
       in os'

    -- If a foreign lib foo has lib-version-info 5:1:2 or
    -- lib-version-linux 3.2.1, it should be built as libfoo.so.3.2.1
    -- Libtool's version-info data is translated into library versions in a
    -- nontrivial way: so refer to libtool documentation.
    versionedExt :: String
    versionedExt =
      let nums = foreignLibVersion flib os
       in foldl (<.>) "so" (map show nums)

-- | Name for the library when building.
--
-- If the `lib-version-info` field or the `lib-version-linux` field of
-- a foreign library target is set, we need to incorporate that
-- version into the SONAME field.
--
-- If a foreign library foo has lib-version-info 5:1:2, it should be
-- built as libfoo.so.3.2.1.  We want it to get soname libfoo.so.3.
-- However, GHC does not allow overriding soname by setting linker
-- options, as it sets a soname of its own (namely the output
-- filename), after the user-supplied linker options.  Hence, we have
-- to compile the library with the soname as its filename.  We rename
-- the compiled binary afterwards.
--
-- This method allows to adjust the name of the library at build time
-- such that the correct soname can be set.
flibBuildName :: LocalBuildInfo -> ForeignLib -> String
flibBuildName lbi flib
  -- On linux, if a foreign-library has version data, the first digit is used
  -- to produce the SONAME.
  | (os, foreignLibType flib)
      == (Linux, ForeignLibNativeShared) =
      let nums = foreignLibVersion flib os
       in "lib" ++ nm <.> foldl (<.>) "so" (map show (take 1 nums))
  | otherwise = flibTargetName lbi flib
  where
    os :: OS
    os =
      let (Platform _ os') = hostPlatform lbi
       in os'

    nm :: String
    nm = unUnqualComponentName $ foreignLibName flib

gbuildIsRepl :: GBuildMode -> Bool
gbuildIsRepl (GBuildExe _) = False
gbuildIsRepl (GReplExe _ _) = True
gbuildIsRepl (GBuildFLib _) = False
gbuildIsRepl (GReplFLib _ _) = True

gbuildNeedDynamic :: LocalBuildInfo -> GBuildMode -> Bool
gbuildNeedDynamic lbi bm =
  case bm of
    GBuildExe _ -> withDynExe lbi
    GReplExe _ _ -> withDynExe lbi
    GBuildFLib flib -> withDynFLib flib
    GReplFLib _ flib -> withDynFLib flib
  where
    withDynFLib flib =
      case foreignLibType flib of
        ForeignLibNativeShared ->
          ForeignLibStandalone `notElem` foreignLibOptions flib
        ForeignLibNativeStatic ->
          False
        ForeignLibTypeUnknown ->
          cabalBug "unknown foreign lib type"

gbuildModDefFiles :: GBuildMode -> [FilePath]
gbuildModDefFiles (GBuildExe _) = []
gbuildModDefFiles (GReplExe _ _) = []
gbuildModDefFiles (GBuildFLib flib) = foreignLibModDefFile flib
gbuildModDefFiles (GReplFLib _ flib) = foreignLibModDefFile flib

-- | "Main" module name when overridden by @ghc-options: -main-is ...@
-- or 'Nothing' if no @-main-is@ flag could be found.
--
-- In case of 'Nothing', 'Distribution.ModuleName.main' can be assumed.
exeMainModuleName :: Executable -> Maybe ModuleName
exeMainModuleName Executable{buildInfo = bnfo} =
  -- GHC honors the last occurrence of a module name updated via -main-is
  --
  -- Moreover, -main-is when parsed left-to-right can update either
  -- the "Main" module name, or the "main" function name, or both,
  -- see also 'decodeMainIsArg'.
  msum $ reverse $ map decodeMainIsArg $ findIsMainArgs ghcopts
  where
    ghcopts = hcOptions GHC bnfo

    findIsMainArgs [] = []
    findIsMainArgs ("-main-is" : arg : rest) = arg : findIsMainArgs rest
    findIsMainArgs (_ : rest) = findIsMainArgs rest

-- | Decode argument to '-main-is'
--
-- Returns 'Nothing' if argument set only the function name.
--
-- This code has been stolen/refactored from GHC's DynFlags.setMainIs
-- function. The logic here is deliberately imperfect as it is
-- intended to be bug-compatible with GHC's parser. See discussion in
-- https://github.com/haskell/cabal/pull/4539#discussion_r118981753.
decodeMainIsArg :: String -> Maybe ModuleName
decodeMainIsArg arg
  | headOf main_fn isLower =
      -- The arg looked like "Foo.Bar.baz"
      Just (ModuleName.fromString main_mod)
  | headOf arg isUpper -- The arg looked like "Foo" or "Foo.Bar"
    =
      Just (ModuleName.fromString arg)
  | otherwise -- The arg looked like "baz"
    =
      Nothing
  where
    headOf :: String -> (Char -> Bool) -> Bool
    headOf str pred' = any pred' (safeHead str)

    (main_mod, main_fn) = splitLongestPrefix arg (== '.')

    splitLongestPrefix :: String -> (Char -> Bool) -> (String, String)
    splitLongestPrefix str pred'
      | null r_pre = (str, [])
      | otherwise = (reverse (safeTail r_pre), reverse r_suf)
      where
        -- 'safeTail' drops the char satisfying 'pred'
        (r_suf, r_pre) = break pred' (reverse str)

-- | A collection of:
--    * C input files
--    * C++ input files
--    * GHC input files
--    * GHC input modules
--
-- Used to correctly build and link sources.
data BuildSources = BuildSources
  { cSourcesFiles :: [FilePath]
  , cxxSourceFiles :: [FilePath]
  , inputSourceFiles :: [FilePath]
  , inputSourceModules :: [ModuleName]
  }

-- | Locate and return the 'BuildSources' required to build and link.
gbuildSources
  :: Verbosity
  -> PackageId
  -> CabalSpecVersion
  -> FilePath
  -> GBuildMode
  -> IO BuildSources
gbuildSources verbosity pkgId specVer tmpDir bm =
  case bm of
    GBuildExe exe -> exeSources exe
    GReplExe _ exe -> exeSources exe
    GBuildFLib flib -> return $ flibSources flib
    GReplFLib _ flib -> return $ flibSources flib
  where
    exeSources :: Executable -> IO BuildSources
    exeSources exe@Executable{buildInfo = bnfo, modulePath = modPath} = do
      main <- findFileEx verbosity (tmpDir : map getSymbolicPath (hsSourceDirs bnfo)) modPath
      let mainModName = fromMaybe ModuleName.main $ exeMainModuleName exe
          otherModNames = exeModules exe

      -- Scripts have fakePackageId and are always Haskell but can have any extension.
      if isHaskell main || pkgId == fakePackageId
        then
          if specVer < CabalSpecV2_0 && (mainModName `elem` otherModNames)
            then do
              -- The cabal manual clearly states that `other-modules` is
              -- intended for non-main modules.  However, there's at least one
              -- important package on Hackage (happy-1.19.5) which
              -- violates this. We workaround this here so that we don't
              -- invoke GHC with e.g.  'ghc --make Main src/Main.hs' which
              -- would result in GHC complaining about duplicate Main
              -- modules.
              --
              -- Finally, we only enable this workaround for
              -- specVersion < 2, as 'cabal-version:>=2.0' cabal files
              -- have no excuse anymore to keep doing it wrong... ;-)
              warn verbosity $
                "Enabling workaround for Main module '"
                  ++ prettyShow mainModName
                  ++ "' listed in 'other-modules' illegally!"

              return
                BuildSources
                  { cSourcesFiles = cSources bnfo
                  , cxxSourceFiles = cxxSources bnfo
                  , inputSourceFiles = [main]
                  , inputSourceModules =
                      filter (/= mainModName) $
                        exeModules exe
                  }
            else
              return
                BuildSources
                  { cSourcesFiles = cSources bnfo
                  , cxxSourceFiles = cxxSources bnfo
                  , inputSourceFiles = [main]
                  , inputSourceModules = exeModules exe
                  }
        else
          let (csf, cxxsf)
                | isCxx main = (cSources bnfo, main : cxxSources bnfo)
                -- if main is not a Haskell source
                -- and main is not a C++ source
                -- then we assume that it is a C source
                | otherwise = (main : cSources bnfo, cxxSources bnfo)
           in return
                BuildSources
                  { cSourcesFiles = csf
                  , cxxSourceFiles = cxxsf
                  , inputSourceFiles = []
                  , inputSourceModules = exeModules exe
                  }

    flibSources :: ForeignLib -> BuildSources
    flibSources flib@ForeignLib{foreignLibBuildInfo = bnfo} =
      BuildSources
        { cSourcesFiles = cSources bnfo
        , cxxSourceFiles = cxxSources bnfo
        , inputSourceFiles = []
        , inputSourceModules = foreignLibModules flib
        }

    isCxx :: FilePath -> Bool
    isCxx fp = elem (takeExtension fp) [".cpp", ".cxx", ".c++"]

-- | FilePath has a Haskell extension: .hs or .lhs
isHaskell :: FilePath -> Bool
isHaskell fp = elem (takeExtension fp) [".hs", ".lhs"]

replNoLoad :: Ord a => ReplOptions -> NubListR a -> NubListR a
replNoLoad replFlags l
  | replOptionsNoLoad replFlags == Flag True = mempty
  | otherwise = l

-- | Generic build function. See comment for 'GBuildMode'.
gbuild
  :: Verbosity
  -> Flag (Maybe Int)
  -> PackageDescription
  -> LocalBuildInfo
  -> GBuildMode
  -> ComponentLocalBuildInfo
  -> IO ()
gbuild verbosity numJobs pkg_descr lbi bm clbi = do
  (ghcProg, _) <- requireProgram verbosity ghcProgram (withPrograms lbi)
  let replFlags = case bm of
        GReplExe flags _ -> flags
        GReplFLib flags _ -> flags
        GBuildExe{} -> mempty
        GBuildFLib{} -> mempty
      comp = compiler lbi
      platform = hostPlatform lbi
      implInfo = getImplInfo comp
      runGhcProg = runGHC verbosity ghcProg comp platform

  let bnfo = gbuildInfo bm

  -- the name that GHC really uses (e.g., with .exe on Windows for executables)
  let targetName = gbuildTargetName lbi bm
  let targetDir = buildDir lbi </> (gbuildName bm)
  let tmpDir = targetDir </> (gbuildName bm ++ "-tmp")
  createDirectoryIfMissingVerbose verbosity True targetDir
  createDirectoryIfMissingVerbose verbosity True tmpDir

  -- TODO: do we need to put hs-boot files into place for mutually recursive
  -- modules?  FIX: what about exeName.hi-boot?

  -- Determine if program coverage should be enabled and if so, what
  -- '-hpcdir' should be.
  let isCoverageEnabled = exeCoverage lbi
      distPref = fromFlag $ configDistPref $ configFlags lbi
      hpcdir way
        | gbuildIsRepl bm = mempty -- HPC is not supported in ghci
        | isCoverageEnabled = toFlag $ Hpc.mixDir distPref way (gbuildName bm)
        | otherwise = mempty

  rpaths <- getRPaths lbi clbi
  buildSources <- gbuildSources verbosity (package pkg_descr) (specVersion pkg_descr) tmpDir bm

  -- ensure extra lib dirs exist before passing to ghc
  cleanedExtraLibDirs <- filterM doesDirectoryExist (extraLibDirs bnfo)
  cleanedExtraLibDirsStatic <- filterM doesDirectoryExist (extraLibDirsStatic bnfo)

  let cSrcs = cSourcesFiles buildSources
      cxxSrcs = cxxSourceFiles buildSources
      inputFiles = inputSourceFiles buildSources
      inputModules = inputSourceModules buildSources
      isGhcDynamic = isDynamic comp
      dynamicTooSupported = supportsDynamicToo comp
      cLikeObjs = map (`replaceExtension` objExtension) cSrcs
      cxxObjs = map (`replaceExtension` objExtension) cxxSrcs
      needDynamic = gbuildNeedDynamic lbi bm
      needProfiling = withProfExe lbi

      -- build executables
      baseOpts =
        (componentGhcOptions verbosity lbi bnfo clbi tmpDir)
          `mappend` mempty
            { ghcOptMode = toFlag GhcModeMake
            , ghcOptInputFiles =
                toNubListR $
                  if package pkg_descr == fakePackageId
                    then filter isHaskell inputFiles
                    else inputFiles
            , ghcOptInputScripts =
                toNubListR $
                  if package pkg_descr == fakePackageId
                    then filter (not . isHaskell) inputFiles
                    else []
            , ghcOptInputModules = toNubListR inputModules
            }
      staticOpts =
        baseOpts
          `mappend` mempty
            { ghcOptDynLinkMode = toFlag GhcStaticOnly
            , ghcOptHPCDir = hpcdir Hpc.Vanilla
            }
      profOpts =
        baseOpts
          `mappend` mempty
            { ghcOptProfilingMode = toFlag True
            , ghcOptProfilingAuto =
                Internal.profDetailLevelFlag
                  False
                  (withProfExeDetail lbi)
            , ghcOptHiSuffix = toFlag "p_hi"
            , ghcOptObjSuffix = toFlag "p_o"
            , ghcOptExtra = hcProfOptions GHC bnfo
            , ghcOptHPCDir = hpcdir Hpc.Prof
            }
      dynOpts =
        baseOpts
          `mappend` mempty
            { ghcOptDynLinkMode = toFlag GhcDynamicOnly
            , -- TODO: Does it hurt to set -fPIC for executables?
              ghcOptFPic = toFlag True
            , ghcOptHiSuffix = toFlag "dyn_hi"
            , ghcOptObjSuffix = toFlag "dyn_o"
            , ghcOptExtra = hcSharedOptions GHC bnfo
            , ghcOptHPCDir = hpcdir Hpc.Dyn
            }
      dynTooOpts =
        staticOpts
          `mappend` mempty
            { ghcOptDynLinkMode = toFlag GhcStaticAndDynamic
            , ghcOptDynHiSuffix = toFlag "dyn_hi"
            , ghcOptDynObjSuffix = toFlag "dyn_o"
            , ghcOptHPCDir = hpcdir Hpc.Dyn
            }
      linkerOpts =
        mempty
          { ghcOptLinkOptions =
              PD.ldOptions bnfo
                ++ [ "-static"
                   | withFullyStaticExe lbi
                   ]
                -- Pass extra `ld-options` given
                -- through to GHC's linker.
                ++ maybe
                  []
                  programOverrideArgs
                  (lookupProgram ldProgram (withPrograms lbi))
          , ghcOptLinkLibs =
              if withFullyStaticExe lbi
                then extraLibsStatic bnfo
                else extraLibs bnfo
          , ghcOptLinkLibPath =
              toNubListR $
                if withFullyStaticExe lbi
                  then cleanedExtraLibDirsStatic
                  else cleanedExtraLibDirs
          , ghcOptLinkFrameworks =
              toNubListR $
                PD.frameworks bnfo
          , ghcOptLinkFrameworkDirs =
              toNubListR $
                PD.extraFrameworkDirs bnfo
          , ghcOptInputFiles =
              toNubListR
                [tmpDir </> x | x <- cLikeObjs ++ cxxObjs]
          }
      dynLinkerOpts =
        mempty
          { ghcOptRPaths = rpaths
          , ghcOptInputFiles =
              toNubListR
                [tmpDir </> x | x <- cLikeObjs ++ cxxObjs]
          }
      replOpts =
        baseOpts
          { ghcOptExtra =
              Internal.filterGhciFlags
                (ghcOptExtra baseOpts)
                <> replOptionsFlags replFlags
          , ghcOptInputModules = replNoLoad replFlags (ghcOptInputModules baseOpts)
          , ghcOptInputFiles = replNoLoad replFlags (ghcOptInputFiles baseOpts)
          }
          -- For a normal compile we do separate invocations of ghc for
          -- compiling as for linking. But for repl we have to do just
          -- the one invocation, so that one has to include all the
          -- linker stuff too, like -l flags and any .o files from C
          -- files etc.
          `mappend` linkerOpts
          `mappend` mempty
            { ghcOptMode = toFlag GhcModeInteractive
            , ghcOptOptimisation = toFlag GhcNoOptimisation
            }
      commonOpts
        | needProfiling = profOpts
        | needDynamic = dynOpts
        | otherwise = staticOpts
      compileOpts
        | useDynToo = dynTooOpts
        | otherwise = commonOpts
      withStaticExe = not needProfiling && not needDynamic

      -- For building exe's that use TH with -prof or -dynamic we actually have
      -- to build twice, once without -prof/-dynamic and then again with
      -- -prof/-dynamic. This is because the code that TH needs to run at
      -- compile time needs to be the vanilla ABI so it can be loaded up and run
      -- by the compiler.
      -- With dynamic-by-default GHC the TH object files loaded at compile-time
      -- need to be .dyn_o instead of .o.
      doingTH = usesTemplateHaskellOrQQ bnfo
      -- Should we use -dynamic-too instead of compiling twice?
      useDynToo =
        dynamicTooSupported
          && isGhcDynamic
          && doingTH
          && withStaticExe
          && null (hcSharedOptions GHC bnfo)
      compileTHOpts
        | isGhcDynamic = dynOpts
        | otherwise = staticOpts
      compileForTH
        | gbuildIsRepl bm = False
        | useDynToo = False
        | isGhcDynamic = doingTH && (needProfiling || withStaticExe)
        | otherwise = doingTH && (needProfiling || needDynamic)

  -- Build static/dynamic object files for TH, if needed.
  when compileForTH $
    runGhcProg
      compileTHOpts
        { ghcOptNoLink = toFlag True
        , ghcOptNumJobs = numJobs
        }

  -- Do not try to build anything if there are no input files.
  -- This can happen if the cabal file ends up with only cSrcs
  -- but no Haskell modules.
  unless
    ( (null inputFiles && null inputModules)
        || gbuildIsRepl bm
    )
    $ runGhcProg
      compileOpts
        { ghcOptNoLink = toFlag True
        , ghcOptNumJobs = numJobs
        }

  -- build any C++ sources
  unless (null cxxSrcs) $ do
    info verbosity "Building C++ Sources..."
    sequence_
      [ do
        let baseCxxOpts =
              Internal.componentCxxGhcOptions
                verbosity
                implInfo
                lbi
                bnfo
                clbi
                tmpDir
                filename
            vanillaCxxOpts =
              if isGhcDynamic
                then -- Dynamic GHC requires C++ sources to be built
                -- with -fPIC for REPL to work. See #2207.
                  baseCxxOpts{ghcOptFPic = toFlag True}
                else baseCxxOpts
            profCxxOpts =
              vanillaCxxOpts
                `mappend` mempty
                  { ghcOptProfilingMode = toFlag True
                  }
            sharedCxxOpts =
              vanillaCxxOpts
                `mappend` mempty
                  { ghcOptFPic = toFlag True
                  , ghcOptDynLinkMode = toFlag GhcDynamicOnly
                  }
            opts
              | needProfiling = profCxxOpts
              | needDynamic = sharedCxxOpts
              | otherwise = vanillaCxxOpts
            -- TODO: Placing all Haskell, C, & C++ objects in a single directory
            --       Has the potential for file collisions. In general we would
            --       consider this a user error. However, we should strive to
            --       add a warning if this occurs.
            odir = fromFlag (ghcOptObjDir opts)
        createDirectoryIfMissingVerbose verbosity True odir
        needsRecomp <- checkNeedsRecompilation filename opts
        when needsRecomp $
          runGhcProg opts
      | filename <- cxxSrcs
      ]

  -- build any C sources
  unless (null cSrcs) $ do
    info verbosity "Building C Sources..."
    sequence_
      [ do
        let baseCcOpts =
              Internal.componentCcGhcOptions
                verbosity
                implInfo
                lbi
                bnfo
                clbi
                tmpDir
                filename
            vanillaCcOpts =
              if isGhcDynamic
                then -- Dynamic GHC requires C sources to be built
                -- with -fPIC for REPL to work. See #2207.
                  baseCcOpts{ghcOptFPic = toFlag True}
                else baseCcOpts
            profCcOpts =
              vanillaCcOpts
                `mappend` mempty
                  { ghcOptProfilingMode = toFlag True
                  }
            sharedCcOpts =
              vanillaCcOpts
                `mappend` mempty
                  { ghcOptFPic = toFlag True
                  , ghcOptDynLinkMode = toFlag GhcDynamicOnly
                  }
            opts
              | needProfiling = profCcOpts
              | needDynamic = sharedCcOpts
              | otherwise = vanillaCcOpts
            odir = fromFlag (ghcOptObjDir opts)
        createDirectoryIfMissingVerbose verbosity True odir
        needsRecomp <- checkNeedsRecompilation filename opts
        when needsRecomp $
          runGhcProg opts
      | filename <- cSrcs
      ]

  -- TODO: problem here is we need the .c files built first, so we can load them
  -- with ghci, but .c files can depend on .h files generated by ghc by ffi
  -- exports.
  case bm of
<<<<<<< HEAD
    GReplExe _ _ -> runGhcProg replOpts
    GReplFLib _ _ -> runGhcProg replOpts
=======
    GReplExe  _ _ -> runReplOrWriteFlags verbosity ghcProg comp platform replFlags replOpts bnfo clbi (pkgName (PD.package pkg_descr))
    GReplFLib _ _ -> runReplOrWriteFlags verbosity ghcProg comp platform replFlags replOpts bnfo clbi (pkgName (PD.package pkg_descr))
>>>>>>> 94615d6a
    GBuildExe _ -> do
      let linkOpts =
            commonOpts
              `mappend` linkerOpts
              `mappend` mempty
                { ghcOptLinkNoHsMain = toFlag (null inputFiles)
                }
              `mappend` (if withDynExe lbi then dynLinkerOpts else mempty)

      info verbosity "Linking..."
      -- Work around old GHCs not relinking in this
      -- situation, see #3294
      let target = targetDir </> targetName
      when (compilerVersion comp < mkVersion [7, 7]) $ do
        e <- doesFileExist target
        when e (removeFile target)
      runGhcProg linkOpts{ghcOptOutputFile = toFlag target}
    GBuildFLib flib -> do
      let
        -- Instruct GHC to link against libHSrts.
        rtsLinkOpts :: GhcOptions
        rtsLinkOpts
          | supportsFLinkRts =
              mempty
                { ghcOptLinkRts = toFlag True
                }
          | otherwise =
              mempty
                { ghcOptLinkLibs = rtsOptLinkLibs
                , ghcOptLinkLibPath = toNubListR $ rtsLibPaths rtsInfo
                }
          where
            threaded = hasThreaded (gbuildInfo bm)
            supportsFLinkRts = compilerVersion comp >= mkVersion [9, 0]
            rtsInfo = extractRtsInfo lbi
            rtsOptLinkLibs =
              [ if needDynamic
                  then
                    if threaded
                      then dynRtsThreadedLib (rtsDynamicInfo rtsInfo)
                      else dynRtsVanillaLib (rtsDynamicInfo rtsInfo)
                  else
                    if threaded
                      then statRtsThreadedLib (rtsStaticInfo rtsInfo)
                      else statRtsVanillaLib (rtsStaticInfo rtsInfo)
              ]

        linkOpts :: GhcOptions
        linkOpts = case foreignLibType flib of
          ForeignLibNativeShared ->
            commonOpts
              `mappend` linkerOpts
              `mappend` dynLinkerOpts
              `mappend` rtsLinkOpts
              `mappend` mempty
                { ghcOptLinkNoHsMain = toFlag True
                , ghcOptShared = toFlag True
                , ghcOptFPic = toFlag True
                , ghcOptLinkModDefFiles = toNubListR $ gbuildModDefFiles bm
                }
              -- See Note [RPATH]
              `mappend` ifNeedsRPathWorkaround
                lbi
                mempty
                  { ghcOptLinkOptions = ["-Wl,--no-as-needed"]
                  , ghcOptLinkLibs = ["ffi"]
                  }
          ForeignLibNativeStatic ->
            -- this should be caught by buildFLib
            -- (and if we do implement this, we probably don't even want to call
            -- ghc here, but rather Ar.createArLibArchive or something)
            cabalBug "static libraries not yet implemented"
          ForeignLibTypeUnknown ->
            cabalBug "unknown foreign lib type"
      -- We build under a (potentially) different filename to set a
      -- soname on supported platforms.  See also the note for
      -- @flibBuildName@.
      info verbosity "Linking..."
      let buildName = flibBuildName lbi flib
      runGhcProg linkOpts{ghcOptOutputFile = toFlag (targetDir </> buildName)}
      renameFile (targetDir </> buildName) (targetDir </> targetName)

{-
Note [RPATH]
~~~~~~~~~~~~

Suppose that the dynamic library depends on `base`, but not (directly) on
`integer-gmp` (which, however, is a dependency of `base`). We will link the
library as

    gcc ... -lHSbase-4.7.0.2-ghc7.8.4 -lHSinteger-gmp-0.5.1.0-ghc7.8.4 ...

However, on systems (like Ubuntu) where the linker gets called with `-as-needed`
by default, the linker will notice that `integer-gmp` isn't actually a direct
dependency and hence omit the link.

Then when we attempt to link a C program against this dynamic library, the
_static_ linker will attempt to verify that all symbols can be resolved.  The
dynamic library itself does not require any symbols from `integer-gmp`, but
`base` does. In order to verify that the symbols used by `base` can be
resolved, the static linker needs to be able to _find_ integer-gmp.

Finding the `base` dependency is simple, because the dynamic elf header
(`readelf -d`) for the library that we have created looks something like

    (NEEDED) Shared library: [libHSbase-4.7.0.2-ghc7.8.4.so]
    (RPATH)  Library rpath: [/path/to/base-4.7.0.2:...]

However, when it comes to resolving the dependency on `integer-gmp`, it needs
to look at the dynamic header for `base`. On modern ghc (7.8 and higher) this
looks something like

    (NEEDED) Shared library: [libHSinteger-gmp-0.5.1.0-ghc7.8.4.so]
    (RPATH)  Library rpath: [$ORIGIN/../integer-gmp-0.5.1.0:...]

This specifies the location of `integer-gmp` _in terms of_ the location of base
(using the `$ORIGIN`) variable. But here's the crux: when the static linker
attempts to verify that all symbols can be resolved, [**IT DOES NOT RESOLVE
`$ORIGIN`**](http://stackoverflow.com/questions/6323603/ld-using-rpath-origin-inside-a-shared-library-recursive).
As a consequence, it will not be able to resolve the symbols and report the
missing symbols as errors, _even though the dynamic linker **would** be able to
resolve these symbols_. We can tell the static linker not to report these
errors by using `--unresolved-symbols=ignore-all` and all will be fine when we
run the program ([(indeed, this is what the gold linker
does)](https://sourceware.org/ml/binutils/2013-05/msg00038.html), but it makes
the resulting library more difficult to use.

Instead what we can do is make sure that the generated dynamic library has
explicit top-level dependencies on these libraries. This means that the static
linker knows where to find them, and when we have transitive dependencies on
the same libraries the linker will only load them once, so we avoid needing to
look at the `RPATH` of our dependencies. We can do this by passing
`--no-as-needed` to the linker, so that it doesn't omit any libraries.

Note that on older ghc (7.6 and before) the Haskell libraries don't have an
RPATH set at all, which makes it even more important that we make these
top-level dependencies.

Finally, we have to explicitly link against `libffi` for the same reason. For
newer ghc this _happens_ to be unnecessary on many systems because `libffi` is
a library which is not specific to GHC, and when the static linker verifies
that all symbols can be resolved it will find the `libffi` that is globally
installed (completely independent from ghc). Of course, this may well be the
_wrong_ version of `libffi`, but it's quite possible that symbol resolution
happens to work. This is of course the wrong approach, which is why we link
explicitly against `libffi` so that we will find the _right_ version of
`libffi`.
-}

-- | Do we need the RPATH workaround?
--
-- See Note [RPATH].
ifNeedsRPathWorkaround :: Monoid a => LocalBuildInfo -> a -> a
ifNeedsRPathWorkaround lbi a =
  case hostPlatform lbi of
    Platform _ Linux -> a
    _otherwise -> mempty

data DynamicRtsInfo = DynamicRtsInfo
  { dynRtsVanillaLib :: FilePath
  , dynRtsThreadedLib :: FilePath
  , dynRtsDebugLib :: FilePath
  , dynRtsEventlogLib :: FilePath
  , dynRtsThreadedDebugLib :: FilePath
  , dynRtsThreadedEventlogLib :: FilePath
  }

data StaticRtsInfo = StaticRtsInfo
  { statRtsVanillaLib :: FilePath
  , statRtsThreadedLib :: FilePath
  , statRtsDebugLib :: FilePath
  , statRtsEventlogLib :: FilePath
  , statRtsThreadedDebugLib :: FilePath
  , statRtsThreadedEventlogLib :: FilePath
  , statRtsProfilingLib :: FilePath
  , statRtsThreadedProfilingLib :: FilePath
  }

data RtsInfo = RtsInfo
  { rtsDynamicInfo :: DynamicRtsInfo
  , rtsStaticInfo :: StaticRtsInfo
  , rtsLibPaths :: [FilePath]
  }

-- | Extract (and compute) information about the RTS library
--
-- TODO: This hardcodes the name as @HSrts-ghc<version>@. I don't know if we can
-- find this information somewhere. We can lookup the 'hsLibraries' field of
-- 'InstalledPackageInfo' but it will tell us @["HSrts", "Cffi"]@, which
-- doesn't really help.
extractRtsInfo :: LocalBuildInfo -> RtsInfo
extractRtsInfo lbi =
  case PackageIndex.lookupPackageName
    (installedPkgs lbi)
    (mkPackageName "rts") of
    [(_, [rts])] -> aux rts
    _otherwise -> error "No (or multiple) ghc rts package is registered"
  where
    aux :: InstalledPackageInfo -> RtsInfo
    aux rts =
      RtsInfo
        { rtsDynamicInfo =
            DynamicRtsInfo
              { dynRtsVanillaLib = withGhcVersion "HSrts"
              , dynRtsThreadedLib = withGhcVersion "HSrts_thr"
              , dynRtsDebugLib = withGhcVersion "HSrts_debug"
              , dynRtsEventlogLib = withGhcVersion "HSrts_l"
              , dynRtsThreadedDebugLib = withGhcVersion "HSrts_thr_debug"
              , dynRtsThreadedEventlogLib = withGhcVersion "HSrts_thr_l"
              }
        , rtsStaticInfo =
            StaticRtsInfo
              { statRtsVanillaLib = "HSrts"
              , statRtsThreadedLib = "HSrts_thr"
              , statRtsDebugLib = "HSrts_debug"
              , statRtsEventlogLib = "HSrts_l"
              , statRtsThreadedDebugLib = "HSrts_thr_debug"
              , statRtsThreadedEventlogLib = "HSrts_thr_l"
              , statRtsProfilingLib = "HSrts_p"
              , statRtsThreadedProfilingLib = "HSrts_thr_p"
              }
        , rtsLibPaths = InstalledPackageInfo.libraryDirs rts
        }
    withGhcVersion = (++ ("-ghc" ++ prettyShow (compilerVersion (compiler lbi))))

-- | Returns True if the modification date of the given source file is newer than
-- the object file we last compiled for it, or if no object file exists yet.
checkNeedsRecompilation :: FilePath -> GhcOptions -> IO Bool
checkNeedsRecompilation filename opts = filename `moreRecentFile` oname
  where
    oname = getObjectFileName filename opts

-- | Finds the object file name of the given source file
getObjectFileName :: FilePath -> GhcOptions -> FilePath
getObjectFileName filename opts = oname
  where
    odir = fromFlag (ghcOptObjDir opts)
    oext = fromFlagOrDefault "o" (ghcOptObjSuffix opts)
    oname = odir </> replaceExtension filename oext

-- | Calculate the RPATHs for the component we are building.
--
-- Calculates relative RPATHs when 'relocatable' is set.
getRPaths
  :: LocalBuildInfo
  -> ComponentLocalBuildInfo
  -- ^ Component we are building
  -> IO (NubListR FilePath)
getRPaths lbi clbi | supportRPaths hostOS = do
  libraryPaths <- depLibraryPaths False (relocatable lbi) lbi clbi
  let hostPref = case hostOS of
        OSX -> "@loader_path"
        _ -> "$ORIGIN"
      relPath p = if isRelative p then hostPref </> p else p
      rpaths = toNubListR (map relPath libraryPaths)
  return rpaths
  where
    (Platform _ hostOS) = hostPlatform lbi
    compid = compilerId . compiler $ lbi

    -- The list of RPath-supported operating systems below reflects the
    -- platforms on which Cabal's RPATH handling is tested. It does _NOT_
    -- reflect whether the OS supports RPATH.

    -- E.g. when this comment was written, the *BSD operating systems were
    -- untested with regards to Cabal RPATH handling, and were hence set to
    -- 'False', while those operating systems themselves do support RPATH.
    supportRPaths Linux = True
    supportRPaths Windows = False
    supportRPaths OSX = True
    supportRPaths FreeBSD =
      case compid of
        CompilerId GHC ver | ver >= mkVersion [7, 10, 2] -> True
        _ -> False
    supportRPaths OpenBSD = False
    supportRPaths NetBSD = False
    supportRPaths DragonFly = False
    supportRPaths Solaris = False
    supportRPaths AIX = False
    supportRPaths HPUX = False
    supportRPaths IRIX = False
    supportRPaths HaLVM = False
    supportRPaths IOS = False
    supportRPaths Android = False
    supportRPaths Ghcjs = False
    supportRPaths Wasi = False
    supportRPaths Hurd = False
    supportRPaths (OtherOS _) = False
-- Do _not_ add a default case so that we get a warning here when a new OS
-- is added.

getRPaths _ _ = return mempty

-- | Determine whether the given 'BuildInfo' is intended to link against the
-- threaded RTS. This is used to determine which RTS to link against when
-- building a foreign library with a GHC without support for @-flink-rts@.
hasThreaded :: BuildInfo -> Bool
hasThreaded bi = elem "-threaded" ghc
  where
    PerCompilerFlavor ghc _ = options bi

-- | Extracts a String representing a hash of the ABI of a built
-- library.  It can fail if the library has not yet been built.
libAbiHash
  :: Verbosity
  -> PackageDescription
  -> LocalBuildInfo
  -> Library
  -> ComponentLocalBuildInfo
  -> IO String
libAbiHash verbosity _pkg_descr lbi lib clbi = do
  let
    libBi = libBuildInfo lib
    comp = compiler lbi
    platform = hostPlatform lbi
    vanillaArgs0 =
      (componentGhcOptions verbosity lbi libBi clbi (componentBuildDir lbi clbi))
        `mappend` mempty
          { ghcOptMode = toFlag GhcModeAbiHash
          , ghcOptInputModules = toNubListR $ exposedModules lib
          }
    vanillaArgs =
      -- Package DBs unnecessary, and break ghc-cabal. See #3633
      -- BUT, put at least the global database so that 7.4 doesn't
      -- break.
      vanillaArgs0
        { ghcOptPackageDBs = [GlobalPackageDB]
        , ghcOptPackages = mempty
        }
    sharedArgs =
      vanillaArgs
        `mappend` mempty
          { ghcOptDynLinkMode = toFlag GhcDynamicOnly
          , ghcOptFPic = toFlag True
          , ghcOptHiSuffix = toFlag "dyn_hi"
          , ghcOptObjSuffix = toFlag "dyn_o"
          , ghcOptExtra = hcSharedOptions GHC libBi
          }
    profArgs =
      vanillaArgs
        `mappend` mempty
          { ghcOptProfilingMode = toFlag True
          , ghcOptProfilingAuto =
              Internal.profDetailLevelFlag
                True
                (withProfLibDetail lbi)
          , ghcOptHiSuffix = toFlag "p_hi"
          , ghcOptObjSuffix = toFlag "p_o"
          , ghcOptExtra = hcProfOptions GHC libBi
          }
    ghcArgs
      | withVanillaLib lbi = vanillaArgs
      | withSharedLib lbi = sharedArgs
      | withProfLib lbi = profArgs
      | otherwise = error "libAbiHash: Can't find an enabled library way"

  (ghcProg, _) <- requireProgram verbosity ghcProgram (withPrograms lbi)
  hash <-
    getProgramInvocationOutput
      verbosity
      (ghcInvocation ghcProg comp platform ghcArgs)
  return (takeWhile (not . isSpace) hash)

componentGhcOptions
  :: Verbosity
  -> LocalBuildInfo
  -> BuildInfo
  -> ComponentLocalBuildInfo
  -> FilePath
  -> GhcOptions
componentGhcOptions verbosity lbi =
  Internal.componentGhcOptions verbosity implInfo lbi
  where
    comp = compiler lbi
    implInfo = getImplInfo comp

componentCcGhcOptions
  :: Verbosity
  -> LocalBuildInfo
  -> BuildInfo
  -> ComponentLocalBuildInfo
  -> FilePath
  -> FilePath
  -> GhcOptions
componentCcGhcOptions verbosity lbi =
  Internal.componentCcGhcOptions verbosity implInfo lbi
  where
    comp = compiler lbi
    implInfo = getImplInfo comp

-- -----------------------------------------------------------------------------
-- Installing

-- | Install executables for GHC.
installExe
  :: Verbosity
  -> LocalBuildInfo
  -> FilePath
  -- ^ Where to copy the files to
  -> FilePath
  -- ^ Build location
  -> (FilePath, FilePath)
  -- ^ Executable (prefix,suffix)
  -> PackageDescription
  -> Executable
  -> IO ()
installExe
  verbosity
  lbi
  binDir
  buildPref
  (progprefix, progsuffix)
  _pkg
  exe = do
    createDirectoryIfMissingVerbose verbosity True binDir
    let exeName' = unUnqualComponentName $ exeName exe
        exeFileName = exeTargetName (hostPlatform lbi) exe
        fixedExeBaseName = progprefix ++ exeName' ++ progsuffix
        installBinary dest = do
          installExecutableFile
            verbosity
            (buildPref </> exeName' </> exeFileName)
            (dest <.> exeExtension (hostPlatform lbi))
          when (stripExes lbi) $
            Strip.stripExe
              verbosity
              (hostPlatform lbi)
              (withPrograms lbi)
              (dest <.> exeExtension (hostPlatform lbi))
    installBinary (binDir </> fixedExeBaseName)

-- | Install foreign library for GHC.
installFLib
  :: Verbosity
  -> LocalBuildInfo
  -> FilePath
  -- ^ install location
  -> FilePath
  -- ^ Build location
  -> PackageDescription
  -> ForeignLib
  -> IO ()
installFLib verbosity lbi targetDir builtDir _pkg flib =
  install
    (foreignLibIsShared flib)
    builtDir
    targetDir
    (flibTargetName lbi flib)
  where
    install isShared srcDir dstDir name = do
      let src = srcDir </> name
          dst = dstDir </> name
      createDirectoryIfMissingVerbose verbosity True targetDir
      -- TODO: Should we strip? (stripLibs lbi)
      if isShared
        then installExecutableFile verbosity src dst
        else installOrdinaryFile verbosity src dst
      -- Now install appropriate symlinks if library is versioned
      let (Platform _ os) = hostPlatform lbi
      when (not (null (foreignLibVersion flib os))) $ do
        when (os /= Linux) $
          die'
            verbosity
            -- It should be impossible to get here.
            "Can't install foreign-library symlink on non-Linux OS"
#ifndef mingw32_HOST_OS
        -- 'createSymbolicLink file1 file2' creates a symbolic link
        -- named 'file2' which points to the file 'file1'.
        -- Note that we do want a symlink to 'name' rather than
        -- 'dst', because the symlink will be relative to the
        -- directory it's created in.
        -- Finally, we first create the symlinks in a temporary
        -- directory and then rename to simulate 'ln --force'.
        withTempDirectory verbosity dstDir nm $ \tmpDir -> do
            let link1 = flibBuildName lbi flib
                link2 = "lib" ++ nm <.> "so"
            createSymbolicLink name (tmpDir </> link1)
            renameFile (tmpDir </> link1) (dstDir </> link1)
            createSymbolicLink name (tmpDir </> link2)
            renameFile (tmpDir </> link2) (dstDir </> link2)
      where
        nm :: String
        nm = unUnqualComponentName $ foreignLibName flib
#endif /* mingw32_HOST_OS */

-- | Install for ghc, .hi, .a and, if --with-ghci given, .o
installLib
  :: Verbosity
  -> LocalBuildInfo
  -> FilePath
  -- ^ install location
  -> FilePath
  -- ^ install location for dynamic libraries
  -> FilePath
  -- ^ Build location
  -> PackageDescription
  -> Library
  -> ComponentLocalBuildInfo
  -> IO ()
installLib verbosity lbi targetDir dynlibTargetDir _builtDir pkg lib clbi = do
  -- copy .hi files over:
  whenVanilla $ copyModuleFiles "hi"
  whenProf $ copyModuleFiles "p_hi"
  whenShared $ copyModuleFiles "dyn_hi"

  -- copy extra compilation artifacts that ghc plugins may produce
  copyDirectoryIfExists "extra-compilation-artifacts"

  -- copy the built library files over:
  whenHasCode $ do
    whenVanilla $ do
      sequence_
        [ installOrdinary
          builtDir
          targetDir
          (mkGenericStaticLibName (l ++ f))
        | l <-
            getHSLibraryName
              (componentUnitId clbi)
              : (extraBundledLibs (libBuildInfo lib))
        , f <- "" : extraLibFlavours (libBuildInfo lib)
        ]
      whenGHCi $ installOrdinary builtDir targetDir ghciLibName
    whenProf $ do
      installOrdinary builtDir targetDir profileLibName
      whenGHCi $ installOrdinary builtDir targetDir ghciProfLibName
    whenShared $
      if
          -- The behavior for "extra-bundled-libraries" changed in version 2.5.0.
          -- See ghc issue #15837 and Cabal PR #5855.
          | specVersion pkg < CabalSpecV3_0 -> do
              sequence_
                [ installShared
                  builtDir
                  dynlibTargetDir
                  (mkGenericSharedLibName platform compiler_id (l ++ f))
                | l <- getHSLibraryName uid : extraBundledLibs (libBuildInfo lib)
                , f <- "" : extraDynLibFlavours (libBuildInfo lib)
                ]
          | otherwise -> do
              sequence_
                [ installShared
                  builtDir
                  dynlibTargetDir
                  ( mkGenericSharedLibName
                      platform
                      compiler_id
                      (getHSLibraryName uid ++ f)
                  )
                | f <- "" : extraDynLibFlavours (libBuildInfo lib)
                ]
              sequence_
                [ do
                  files <- getDirectoryContents builtDir
                  let l' =
                        mkGenericSharedBundledLibName
                          platform
                          compiler_id
                          l
                  forM_ files $ \file ->
                    when (l' `isPrefixOf` file) $ do
                      isFile <- doesFileExist (builtDir </> file)
                      when isFile $ do
                        installShared
                          builtDir
                          dynlibTargetDir
                          file
                | l <- extraBundledLibs (libBuildInfo lib)
                ]
  where
    builtDir = componentBuildDir lbi clbi

    install isShared srcDir dstDir name = do
      let src = srcDir </> name
          dst = dstDir </> name

      createDirectoryIfMissingVerbose verbosity True dstDir

      if isShared
        then installExecutableFile verbosity src dst
        else installOrdinaryFile verbosity src dst

      when (stripLibs lbi) $
        Strip.stripLib
          verbosity
          platform
          (withPrograms lbi)
          dst

    installOrdinary = install False
    installShared = install True

    copyModuleFiles ext =
      findModuleFilesEx verbosity [builtDir] [ext] (allLibModules lib clbi)
        >>= installOrdinaryFiles verbosity targetDir

    copyDirectoryIfExists dirName = do
      let src = builtDir </> dirName
          dst = targetDir </> dirName
      dirExists <- doesDirectoryExist src
      when dirExists $ copyDirectoryRecursive verbosity src dst

    compiler_id = compilerId (compiler lbi)
    platform = hostPlatform lbi
    uid = componentUnitId clbi
    profileLibName = mkProfLibName uid
    ghciLibName = Internal.mkGHCiLibName uid
    ghciProfLibName = Internal.mkGHCiProfLibName uid

    hasLib =
      not $
        null (allLibModules lib clbi)
          && null (cSources (libBuildInfo lib))
          && null (cxxSources (libBuildInfo lib))
          && null (cmmSources (libBuildInfo lib))
          && null (asmSources (libBuildInfo lib))
          && (null (jsSources (libBuildInfo lib)) || not hasJsSupport)
    hasJsSupport = case hostPlatform lbi of
      Platform JavaScript _ -> True
      _ -> False
    has_code = not (componentIsIndefinite clbi)
    whenHasCode = when has_code
    whenVanilla = when (hasLib && withVanillaLib lbi)
    whenProf = when (hasLib && withProfLib lbi && has_code)
    whenGHCi = when (hasLib && withGHCiLib lbi && has_code)
    whenShared = when (hasLib && withSharedLib lbi && has_code)

-- -----------------------------------------------------------------------------
-- Registering

hcPkgInfo :: ProgramDb -> HcPkg.HcPkgInfo
hcPkgInfo progdb =
  HcPkg.HcPkgInfo
    { HcPkg.hcPkgProgram = ghcPkgProg
    , HcPkg.noPkgDbStack = v < [6, 9]
    , HcPkg.noVerboseFlag = v < [6, 11]
    , HcPkg.flagPackageConf = v < [7, 5]
    , HcPkg.supportsDirDbs = v >= [6, 8]
    , HcPkg.requiresDirDbs = v >= [7, 10]
    , HcPkg.nativeMultiInstance = v >= [7, 10]
    , HcPkg.recacheMultiInstance = v >= [6, 12]
    , HcPkg.suppressFilesCheck = v >= [6, 6]
    }
  where
    v = versionNumbers ver
    ghcPkgProg = fromMaybe (error "GHC.hcPkgInfo: no ghc program") $ lookupProgram ghcPkgProgram progdb
    ver = fromMaybe (error "GHC.hcPkgInfo: no ghc version") $ programVersion ghcPkgProg

registerPackage
  :: Verbosity
  -> ProgramDb
  -> PackageDBStack
  -> InstalledPackageInfo
  -> HcPkg.RegisterOptions
  -> IO ()
registerPackage verbosity progdb packageDbs installedPkgInfo registerOptions =
  HcPkg.register
    (hcPkgInfo progdb)
    verbosity
    packageDbs
    installedPkgInfo
    registerOptions

pkgRoot :: Verbosity -> LocalBuildInfo -> PackageDB -> IO FilePath
pkgRoot verbosity lbi = pkgRoot'
  where
    pkgRoot' GlobalPackageDB =
      let ghcProg = fromMaybe (error "GHC.pkgRoot: no ghc program") $ lookupProgram ghcProgram (withPrograms lbi)
       in fmap takeDirectory (getGlobalPackageDB verbosity ghcProg)
    pkgRoot' UserPackageDB = do
      appDir <- getGhcAppDir
      let ver = compilerVersion (compiler lbi)
          subdir =
            System.Info.arch
              ++ '-'
              : System.Info.os
              ++ '-'
              : prettyShow ver
          rootDir = appDir </> subdir
      -- We must create the root directory for the user package database if it
      -- does not yet exists. Otherwise '${pkgroot}' will resolve to a
      -- directory at the time of 'ghc-pkg register', and registration will
      -- fail.
      createDirectoryIfMissing True rootDir
      return rootDir
    pkgRoot' (SpecificPackageDB fp) = return (takeDirectory fp)

-- -----------------------------------------------------------------------------
-- Utils

isDynamic :: Compiler -> Bool
isDynamic = Internal.ghcLookupProperty "GHC Dynamic"

supportsDynamicToo :: Compiler -> Bool
supportsDynamicToo = Internal.ghcLookupProperty "Support dynamic-too"

withExt :: FilePath -> String -> FilePath
withExt fp ext = fp <.> if takeExtension fp /= ('.' : ext) then ext else ""<|MERGE_RESOLUTION|>--- conflicted
+++ resolved
@@ -104,14 +104,7 @@
 import qualified Distribution.Simple.Program.Ar as Ar
 import Distribution.Simple.Program.Builtin (runghcProgram)
 import Distribution.Simple.Program.GHC
-import qualified Distribution.Simple.Program.HcPkg as HcPkg
-import qualified Distribution.Simple.Program.Ld as Ld
-import qualified Distribution.Simple.Program.Strip as Strip
-<<<<<<< HEAD
-=======
-import Distribution.Simple.Program.GHC
 import Distribution.Simple.Flag ( Flag(..), fromFlag, fromFlagOrDefault, toFlag )
->>>>>>> 94615d6a
 import Distribution.Simple.Setup.Config
 import Distribution.Simple.Setup.Repl
 import Distribution.Simple.Utils
@@ -128,34 +121,13 @@
 import Data.Char (isLower)
 import qualified Data.Map as Map
 import System.Directory
-<<<<<<< HEAD
-  ( canonicalizePath
-  , createDirectoryIfMissing
-  , doesDirectoryExist
-  , doesFileExist
-  , getAppUserDataDirectory
-  , getDirectoryContents
-  , makeRelativeToCurrentDirectory
-  , removeFile
-  , renameFile
-  )
-import System.FilePath
-  ( isRelative
-  , replaceExtension
-  , takeDirectory
-  , takeExtension
-  , (<.>)
-  , (</>)
-  )
-=======
          ( doesFileExist, doesDirectoryExist
          , getAppUserDataDirectory, createDirectoryIfMissing
          , canonicalizePath, removeFile, renameFile, getDirectoryContents
-         , makeRelativeToCurrentDirectory, doesDirectoryExist, getCurrentDirectory )
+         , makeRelativeToCurrentDirectory, doesDirectoryExist )
 import System.FilePath          ( (</>), (<.>), takeExtension
                                 , takeDirectory, replaceExtension
                                 ,isRelative )
->>>>>>> 94615d6a
 import qualified System.Info
 #ifndef mingw32_HOST_OS
 import System.Posix (createSymbolicLink)
@@ -683,7 +655,6 @@
   createDirectoryIfMissingVerbose verbosity True libTargetDir
   -- TODO: do we need to put hs-boot files into place for mutually recursive
   -- modules?
-<<<<<<< HEAD
   let cLikeSources =
         fromNubListR $
           mconcat
@@ -723,102 +694,6 @@
             , ghcOptExtra = hcProfOptions GHC libBi
             , ghcOptHPCDir = hpcdir Hpc.Prof
             }
-
-      sharedOpts =
-        vanillaOpts
-          `mappend` mempty
-            { ghcOptDynLinkMode = toFlag GhcDynamicOnly
-            , ghcOptFPic = toFlag True
-            , ghcOptHiSuffix = toFlag "dyn_hi"
-            , ghcOptObjSuffix = toFlag "dyn_o"
-            , ghcOptExtra = hcSharedOptions GHC libBi
-            , ghcOptHPCDir = hpcdir Hpc.Dyn
-            }
-      linkerOpts =
-        mempty
-          { ghcOptLinkOptions =
-              PD.ldOptions libBi
-                ++ [ "-static"
-                   | withFullyStaticExe lbi
-                   ]
-                -- Pass extra `ld-options` given
-                -- through to GHC's linker.
-                ++ maybe
-                  []
-                  programOverrideArgs
-                  (lookupProgram ldProgram (withPrograms lbi))
-          , ghcOptLinkLibs =
-              if withFullyStaticExe lbi
-                then extraLibsStatic libBi
-                else extraLibs libBi
-          , ghcOptLinkLibPath =
-              toNubListR $
-                if withFullyStaticExe lbi
-                  then cleanedExtraLibDirsStatic
-                  else cleanedExtraLibDirs
-          , ghcOptLinkFrameworks = toNubListR $ PD.frameworks libBi
-          , ghcOptLinkFrameworkDirs =
-              toNubListR $
-                PD.extraFrameworkDirs libBi
-          , ghcOptInputFiles =
-              toNubListR
-                [relLibTargetDir </> x | x <- cLikeObjs]
-          }
-      replOpts =
-        vanillaOpts
-          { ghcOptExtra =
-              Internal.filterGhciFlags
-                (ghcOptExtra vanillaOpts)
-                <> replOptionsFlags replFlags
-          , ghcOptNumJobs = mempty
-          , ghcOptInputModules = replNoLoad replFlags (ghcOptInputModules vanillaOpts)
-          }
-          `mappend` linkerOpts
-          `mappend` mempty
-            { ghcOptMode = toFlag GhcModeInteractive
-            , ghcOptOptimisation = toFlag GhcNoOptimisation
-            }
-
-      vanillaSharedOpts =
-        vanillaOpts
-          `mappend` mempty
-            { ghcOptDynLinkMode = toFlag GhcStaticAndDynamic
-            , ghcOptDynHiSuffix = toFlag "dyn_hi"
-            , ghcOptDynObjSuffix = toFlag "dyn_o"
-            , ghcOptHPCDir = hpcdir Hpc.Dyn
-            }
-=======
-  let cLikeSources  = fromNubListR $ mconcat
-                      [ toNubListR (cSources   libBi)
-                      , toNubListR (cxxSources libBi)
-                      , toNubListR (cmmSources libBi)
-                      , toNubListR (asmSources libBi)
-                      , if hasJsSupport
-                        -- JS files are C-like with GHC's JS backend: they are
-                        -- "compiled" into `.o` files (renamed with a header).
-                        -- This is a difference from GHCJS, for which we only
-                        -- pass the JS files at link time.
-                        then toNubListR (jsSources  libBi)
-                        else mempty
-                      ]
-      cLikeObjs   = map (`replaceExtension` objExtension) cLikeSources
-      baseOpts    = componentGhcOptions verbosity lbi libBi clbi libTargetDir
-      vanillaOpts = baseOpts `mappend` mempty {
-                      ghcOptMode         = toFlag GhcModeMake,
-                      ghcOptNumJobs      = numJobs,
-                      ghcOptInputModules = toNubListR $ allLibModules lib clbi,
-                      ghcOptHPCDir       = hpcdir Hpc.Vanilla
-                    }
-
-      profOpts    = vanillaOpts `mappend` mempty {
-                      ghcOptProfilingMode = toFlag True,
-                      ghcOptProfilingAuto = Internal.profDetailLevelFlag True
-                                              (withProfLibDetail lbi),
-                      ghcOptHiSuffix      = toFlag "p_hi",
-                      ghcOptObjSuffix     = toFlag "p_o",
-                      ghcOptExtra         = hcProfOptions GHC libBi,
-                      ghcOptHPCDir        = hpcdir Hpc.Prof
-                    }
 
       sharedOpts  = vanillaOpts `mappend` mempty {
                       ghcOptDynLinkMode = toFlag GhcDynamicOnly,
@@ -861,7 +736,6 @@
                       ghcOptMode         = isInteractive,
                       ghcOptOptimisation = toFlag GhcNoOptimisation
                     }
-
       isInteractive = toFlag GhcModeInteractive
 
       vanillaSharedOpts = vanillaOpts `mappend` mempty {
@@ -870,7 +744,6 @@
                       ghcOptDynObjSuffix = toFlag "dyn_o",
                       ghcOptHPCDir       = hpcdir Hpc.Dyn
                     }
->>>>>>> 94615d6a
 
   unless (forRepl || null (allLibModules lib clbi)) $
     do
@@ -1244,76 +1117,6 @@
               , -- For dynamic libs, Mac OS/X needs to know the install location
                 -- at build time. This only applies to GHC < 7.8 - see the
                 -- discussion in #1660.
-<<<<<<< HEAD
-                ghcOptDylibName =
-                  if hostOS == OSX
-                    && ghcVersion < mkVersion [7, 8]
-                    then toFlag sharedLibInstallPath
-                    else mempty
-              , ghcOptHideAllPackages = toFlag True
-              , ghcOptNoAutoLinkPackages = toFlag True
-              , ghcOptPackageDBs = withPackageDB lbi
-              , ghcOptThisUnitId = case clbi of
-                  LibComponentLocalBuildInfo{componentCompatPackageKey = pk} ->
-                    toFlag pk
-                  _ -> mempty
-              , ghcOptThisComponentId = case clbi of
-                  LibComponentLocalBuildInfo
-                    { componentInstantiatedWith = insts
-                    } ->
-                      if null insts
-                        then mempty
-                        else toFlag (componentComponentId clbi)
-                  _ -> mempty
-              , ghcOptInstantiatedWith = case clbi of
-                  LibComponentLocalBuildInfo
-                    { componentInstantiatedWith = insts
-                    } ->
-                      insts
-                  _ -> []
-              , ghcOptPackages =
-                  toNubListR $
-                    Internal.mkGhcOptPackages clbi
-              , ghcOptLinkLibs = extraLibs libBi
-              , ghcOptLinkLibPath = toNubListR $ cleanedExtraLibDirs
-              , ghcOptLinkFrameworks = toNubListR $ PD.frameworks libBi
-              , ghcOptLinkFrameworkDirs =
-                  toNubListR $ PD.extraFrameworkDirs libBi
-              , ghcOptRPaths = rpaths
-              }
-          ghcStaticLinkArgs =
-            mempty
-              { ghcOptStaticLib = toFlag True
-              , ghcOptInputFiles = toNubListR staticObjectFiles
-              , ghcOptOutputFile = toFlag staticLibFilePath
-              , ghcOptExtra = hcStaticOptions GHC libBi
-              , ghcOptHideAllPackages = toFlag True
-              , ghcOptNoAutoLinkPackages = toFlag True
-              , ghcOptPackageDBs = withPackageDB lbi
-              , ghcOptThisUnitId = case clbi of
-                  LibComponentLocalBuildInfo{componentCompatPackageKey = pk} ->
-                    toFlag pk
-                  _ -> mempty
-              , ghcOptThisComponentId = case clbi of
-                  LibComponentLocalBuildInfo
-                    { componentInstantiatedWith = insts
-                    } ->
-                      if null insts
-                        then mempty
-                        else toFlag (componentComponentId clbi)
-                  _ -> mempty
-              , ghcOptInstantiatedWith = case clbi of
-                  LibComponentLocalBuildInfo
-                    { componentInstantiatedWith = insts
-                    } ->
-                      insts
-                  _ -> []
-              , ghcOptPackages =
-                  toNubListR $
-                    Internal.mkGhcOptPackages clbi
-              , ghcOptLinkLibs = extraLibs libBi
-              , ghcOptLinkLibPath = toNubListR $ cleanedExtraLibDirs
-=======
                 ghcOptDylibName          = if hostOS == OSX
                                               && ghcVersion < mkVersion [7,8]
                                             then toFlag sharedLibInstallPath
@@ -1375,7 +1178,6 @@
                                            Internal.mkGhcOptPackages mempty clbi ,
                 ghcOptLinkLibs           = extraLibs libBi,
                 ghcOptLinkLibPath        = toNubListR $ cleanedExtraLibDirs
->>>>>>> 94615d6a
               }
 
       info verbosity (show (ghcOptPackages ghcSharedLinkArgs))
@@ -2127,13 +1929,8 @@
   -- with ghci, but .c files can depend on .h files generated by ghc by ffi
   -- exports.
   case bm of
-<<<<<<< HEAD
-    GReplExe _ _ -> runGhcProg replOpts
-    GReplFLib _ _ -> runGhcProg replOpts
-=======
     GReplExe  _ _ -> runReplOrWriteFlags verbosity ghcProg comp platform replFlags replOpts bnfo clbi (pkgName (PD.package pkg_descr))
     GReplFLib _ _ -> runReplOrWriteFlags verbosity ghcProg comp platform replFlags replOpts bnfo clbi (pkgName (PD.package pkg_descr))
->>>>>>> 94615d6a
     GBuildExe _ -> do
       let linkOpts =
             commonOpts
