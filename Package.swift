--- conflicted
+++ resolved
@@ -2,25 +2,12 @@
 
 let package = Package(
     name: "Quick",
-<<<<<<< HEAD
-    exclude: ["Sources/QuickAfterSuiteTests"],
-    targets: [
-        Target(name: "QuickTests", dependencies: [.Target(name: "Quick"), .Target(name: "QuickTestHelpers")]),
-        Target(name: "QuickFocusedTests", dependencies: [.Target(name: "Quick"), .Target(name: "QuickTestHelpers")]),
-        Target(name: "QuickTestHelpers", dependencies: [.Target(name: "Quick")]),
-    ],
-    // TODO: Once the `test` command has been implemented in the Swift Package Manager, this should be changed to
-    // be `testDependencies:` instead. For now it has to be done like this for the library to get linked with the test targets.
-    // See: https://github.com/apple/swift-evolution/blob/master/proposals/0019-package-manager-testing.md
-    dependencies: [ 
-        .Package(url: "https://github.com/briancroom/Nimble", majorVersion: 3)
-=======
     exclude: [
+      "Sources/QuickAfterSuiteTests",
       "Sources/QuickObjectiveC",
       "Tests/QuickTests/QuickFocusedTests/FocusedTests+ObjC.m",
       "Tests/QuickTests/QuickTests/FunctionalTests/ObjC",
       "Tests/QuickTests/QuickTests/Helpers",
       "Tests/QuickTests/QuickTests/QuickConfigurationTests.m",
->>>>>>> 2ee9a45c
     ]
 )