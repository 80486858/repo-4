import Foundation

/**
    A closure that, when evaluated, returns a dictionary of key-value
    pairs that can be accessed from within a group of shared examples.
*/
public typealias SharedExampleContext = () -> (NSDictionary)

/**
    A closure that is used to define a group of shared examples. This
    closure may contain any number of example and example groups.
*/
public typealias SharedExampleClosure = (SharedExampleContext) -> ()

/**
    A collection of state Quick builds up in order to work its magic.
    World is primarily responsible for maintaining a mapping of QuickSpec
    classes to root example groups for those classes.

    It also maintains a mapping of shared example names to shared
    example closures.

    You may configure how Quick behaves by calling the -[World configure:]
    method from within an overridden +[QuickConfiguration configure:] method.
*/
@objc public class World {
    /**
        The example group that is currently being run.
        The DSL requires that this group is correctly set in order to build a
        correct hierarchy of example groups and their examples.
    */
    public var currentExampleGroup: ExampleGroup?

    /**
        A flag that indicates whether additional test suites are being run
        within this test suite. This is only true within the context of Quick
        functional tests.
    */
    public var isRunningAdditionalSuites = false

    private var specs: Dictionary<String, ExampleGroup> = [:]
    private var sharedExamples: [String: SharedExampleClosure] = [:]
    private let configuration = Configuration()
    private var isConfigurationFinalized = false

    internal var exampleHooks: ExampleHooks {return configuration.exampleHooks }
    internal var suiteHooks: SuiteHooks { return configuration.suiteHooks }

    // MARK: Singleton Constructor

    private init() {}
    private struct Shared {
        static let instance = World()
    }
    public class func sharedWorld() -> World {
        return Shared.instance
    }

    // MARK: Public Interface

    /**
        Exposes the World's Configuration object within the scope of the closure
        so that it may be configured. This method must not be called outside of
        an overridden +[QuickConfiguration configure:] method.

        :param: closure  A closure that takes a Configuration object that can
                         be mutated to change Quick's behavior.
    */
    public func configure(closure: QuickConfigurer) {
        assert(!isConfigurationFinalized,
               "Quick cannot be configured outside of a +[QuickConfiguration configure:] method. You should not call -[World configure:] directly. Instead, subclass QuickConfiguration and override the +[QuickConfiguration configure:] method.")
        closure(configuration: configuration)
    }

    /**
        Finalizes the World's configuration.
        Any subsequent calls to World.configure() will raise.
    */
    public func finalizeConfiguration() {
        isConfigurationFinalized = true
    }

<<<<<<< HEAD
    public var currentExampleGroup: ExampleGroup?
    public var currentExampleMetadata: ExampleMetadata?
=======
    /**
        Returns an internally constructed root example group for the given
        QuickSpec class.
>>>>>>> 73c0d3be

        A root example group with the description "root example group" is lazily
        initialized for each QuickSpec class. This root example group wraps the
        top level of a -[QuickSpec spec] method--it's thanks to this group that
        users can define beforeEach and it closures at the top level, like so:

            override func spec() {
                // These belong to the root example group
                beforeEach {}
                it("is at the top level") {}
            }

        :param: cls The QuickSpec class for which to retrieve the root example group.
        :returns: The root example group for the class.
    */
    public func rootExampleGroupForSpecClass(cls: AnyClass) -> ExampleGroup {
        let name = NSStringFromClass(cls)
        if let group = specs[name] {
            return group
        } else {
            let group = ExampleGroup(description: "root example group",
                                     isInternalRootExampleGroup: true)
            specs[name] = group
            return group
        }
    }

    // MARK: Internal

    internal var exampleCount: Int {
        var count = 0
        for (_, group) in specs {
            group.walkDownExamples { _ in count += 1 }
        }
        return count
    }

    internal func registerSharedExample(name: String, closure: SharedExampleClosure) {
        raiseIfSharedExampleAlreadyRegistered(name)
        sharedExamples[name] = closure
    }

    internal func sharedExample(name: String) -> SharedExampleClosure {
        raiseIfSharedExampleNotRegistered(name)
        return sharedExamples[name]!
    }

    private func raiseIfSharedExampleAlreadyRegistered(name: String) {
        if sharedExamples[name] != nil {
            NSException(name: NSInternalInconsistencyException,
                reason: "A shared example named '\(name)' has already been registered.",
                userInfo: nil).raise()
        }
    }

    private func raiseIfSharedExampleNotRegistered(name: String) {
        if sharedExamples[name] == nil {
            NSException(name: NSInternalInconsistencyException,
                reason: "No shared example named '\(name)' has been registered. Registered shared examples: '\(Array(sharedExamples.keys))'",
                userInfo: nil).raise()
        }
    }
}<|MERGE_RESOLUTION|>--- conflicted
+++ resolved
@@ -30,6 +30,14 @@
         correct hierarchy of example groups and their examples.
     */
     public var currentExampleGroup: ExampleGroup?
+
+    /**
+        The example metadata of the test that is currently being run.
+        This is useful for using the Quick test metadata (like its name) at
+        runtime.
+    */
+
+    public var currentExampleMetadata: ExampleMetadata?
 
     /**
         A flag that indicates whether additional test suites are being run
@@ -80,14 +88,10 @@
         isConfigurationFinalized = true
     }
 
-<<<<<<< HEAD
-    public var currentExampleGroup: ExampleGroup?
-    public var currentExampleMetadata: ExampleMetadata?
-=======
+
     /**
         Returns an internally constructed root example group for the given
         QuickSpec class.
->>>>>>> 73c0d3be
 
         A root example group with the description "root example group" is lazily
         initialized for each QuickSpec class. This root example group wraps the
