--- conflicted
+++ resolved
@@ -1,11 +1,6 @@
 source "https://rubygems.org"
 
-<<<<<<< HEAD
 gem 'cocoapods', '~> 1.11'
 gem 'danger'
-=======
-gem 'cocoapods', '~> 1.10'
-gem 'danger'
 gem 'rake'
-gem 'xcpretty'
->>>>>>> 3bd11c6e
+gem 'xcpretty'