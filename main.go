// Copyright 2020 MongoDB Inc
//
// Licensed under the Apache License, Version 2.0 (the "License");
// you may not use this file except in compliance with the License.
// You may obtain a copy of the License at
//
//      http://www.apache.org/licenses/LICENSE-2.0
//
// Unless required by applicable law or agreed to in writing, software
// distributed under the License is distributed on an "AS IS" BASIS,
// WITHOUT WARRANTIES OR CONDITIONS OF ANY KIND, either express or implied.
// See the License for the specific language governing permissions and
// limitations under the License.

package main

import (
	"crypto/sha256"
	"encoding/hex"
	"fmt"
	"io/ioutil"
	"net/http"
	"os"
	"runtime"

	"github.com/TheZeroSlave/zapsentry"
	"github.com/alexflint/go-arg"
	"github.com/gorilla/mux"
	"github.com/mongodb/atlas-osb/pkg/broker"
	"github.com/mongodb/atlas-osb/pkg/broker/credentials"
	"github.com/pivotal-cf/brokerapi"
	"go.uber.org/zap"
	"go.uber.org/zap/zapcore"
)

const toolName = "atlas-aosb"

// releaseVersion should be set by the linker at compile time.
var releaseVersion = "0.0.0+devbuild." + getBinaryFootprint()

// command-line arguments and env variables with default values
type Args struct {
<<<<<<< HEAD
	LogLevel    zapcore.Level `arg:"-l,env:BROKER_TLS_KEY_FILE" default:"INFO"`
	SentryDSN   string        `arg:"env:SENTRY_DSN"`
	SentryLevel zapcore.Level `arg:"env:SENTRY_LEVEL" default:"ERROR"`
=======
	LogLevel zapcore.Level `arg:"-l,env:BROKER_LOG_LEVEL" default:"INFO"`
>>>>>>> 2208ce1d

	BrokerConfig
}

type BrokerConfig struct {
	AtlasURL string `arg:"-a,env:ATLAS_BASE_URL" default:"https://cloud.mongodb.com/api/atlas/v1.0/"`
	RealmURL string `arg:"-r,env:REALM_BASE_URL" default:"https://realm.mongodb.com/api/admin/v3.0/"`
	Host     string `arg:"-h,env:BROKER_HOST" default:"127.0.0.1"`
	Port     uint16 `arg:"-p,env:BROKER_PORT" default:"4000"`
	CertPath string `arg:"-c,env:BROKER_TLS_CERT_FILE"`
	KeyPath  string `arg:"-k,env:BROKER_TLS_KEY_FILE"`

	ServiceName         string `arg:"env:BROKER_OSB_SERVICE_NAME" default:"atlas"`
	ServiceDisplayName  string `arg:"env:BROKER_OSB_SERVICE_DISPLAY_NAME" default:"Template Services"`
	ServiceDesc         string `arg:"env:BROKER_OSB_SERVICE_DESC" default:"MongoDB Atlas Plan Template Deployments"`
	ServiceTags         string `arg:"env:BROKER_OSB_SERVICE_TAGS" default:"mongodb"`
	ImageURL            string `arg:"env:BROKER_OSB_IMAGE_URL" default:"https://webassets.mongodb.com/_com_assets/cms/vectors-anchor-circle-mydmar539a.svg"`
	DocumentationURL    string `arg:"env:BROKER_OSB_DOCS_URL" default:"https://support.mongodb.com/welcome"`
	ProviderDisplayName string `arg:"env:BROKER_OSB_PROVIDER_DISPLAY_NAME" default:"MongoDB"`
	LongDescription     string `arg:"env:BROKER_OSB_LONG_DESC" default:"Complete MongoDB Atlas deployments managed through resource templates. See https://github.com/mongodb/atlas-osb"`
}

// FIXME: update links
func (*Args) Description() string {
	const helpMessage = `This is a Service Broker which provides access to MongoDB deployments running
in MongoDB Atlas. It conforms to the Open Service Broker specification and can
be used with any compatible platform, for example the Kubernetes Service Catalog.

For instructions on how to install and use the Service Broker please refer to
the documentation: https://github.com/mongodb/atlas-osb/blob/master/README.md

Github: https://github.com/mongodb/atlas-osb
Docker Image: https://TBD
`

	return helpMessage
}

func (*Args) Version() string {
	return fmt.Sprintf("MongoDB Atlas Service Broker v%s", releaseVersion)
}

var args Args

func main() {
	p := arg.MustParse(&args)

	hasCertPath := args.CertPath != ""
	hasKeyPath := args.KeyPath != ""
	// Bail if only one of the cert and key has been provided.
	if hasCertPath != hasKeyPath {
		p.Fail("Both a certificate and private key are necessary to enable TLS")
	}

	startBrokerServer()
}

func deduceCredentials(logger *zap.SugaredLogger, atlasURL string) *credentials.Credentials {
	logger.Info("Deducing credentials source...")

	logger.Info("Trying Multi-Project credentials from env...")
	creds, err := credentials.FromEnv(atlasURL)
	switch {
	case err == nil && creds == nil:
		logger.Infow("Rejected Multi-Project (env): no credentials in env")
	case err == nil:
		logger.Info("Selected Multi-Project (env)")
		return creds
	default:
		logger.Fatalw("Error while loading env credentials", "error", err)
	}

	logger.Info("Trying Multi-Project credentials from CredHub...")
	creds, err = credentials.FromCredHub(atlasURL)
	switch {
	case err == nil && creds == nil:
		logger.Infow("Rejected Multi-Project (CredHub): not in CF")
	case err == nil:
		logger.Info("Selected Multi-Project (CredHub)")
		return creds
	default:
		logger.Fatalw("Error while loading CredHub credentials", "error", err)
	}

	logger.Info("Selected Basic Auth")
	logger.Fatal("Basic Auth credentials are not implemented yet")
	return nil
}

func createBroker(logger *zap.SugaredLogger) *broker.Broker {
	logger.Infow("Creating broker", "atlas_base_url", args.AtlasURL)

	creds := deduceCredentials(logger, args.AtlasURL)
	userAgent := fmt.Sprintf("%s/%s (%s;%s)", toolName, releaseVersion, runtime.GOOS, runtime.GOARCH)

	return broker.New(logger, creds, broker.Config(args.BrokerConfig), userAgent)
}

func startBrokerServer() {
	logger, err := createLogger()
	if err != nil {
		panic(err)
	}
	defer func() {
		err := logger.Sync() // Flushes buffer, if any
		if err != nil {
			panic(err)
		}
	}()

	b := createBroker(logger)

	router := mux.NewRouter()
	brokerapi.AttachRoutes(router, b, NewLagerZapLogger(logger))

	// The auth middleware will convert basic auth credentials into an Atlas
	// client.
	router.Use(b.AuthMiddleware())

	tlsEnabled := args.CertPath != ""

	// Replace with NONE if not set
	logger.Infow("Starting API server", "releaseVersion", releaseVersion, "host", args.Host, "port", args.Port, "tls", tlsEnabled)

	// Start broker HTTP server.
	address := args.Host + ":" + fmt.Sprint(args.Port)

	var serverErr error
	if tlsEnabled {
		serverErr = http.ListenAndServeTLS(address, args.CertPath, args.KeyPath, router)
	} else {
		logger.Warn("TLS is disabled")
		serverErr = http.ListenAndServe(address, router)
	}

	if serverErr != nil {
		logger.Fatal(serverErr)
	}
}

func addSentryLogger(log *zap.Logger) *zap.Logger {
	cfg := zapsentry.Configuration{
		Level: args.SentryLevel,
		Tags: map[string]string{
			"component":      "system",
			"releaseVersion": releaseVersion,
		},
	}

	core, err := zapsentry.NewCore(cfg, zapsentry.NewSentryClientFromDSN(args.SentryDSN))
	if err != nil {
		log.Fatal("failed to init zap", zap.Error(err))
	}
	return zapsentry.AttachCoreToLogger(core, log)
}

// createLogger will create a zap sugared logger with the specified log level.
func createLogger() (*zap.SugaredLogger, error) {
	config := zap.NewProductionConfig()
	config.Level.SetLevel(args.LogLevel)
	// https://github.com/uber-go/zap/issues/584
	config.OutputPaths = []string{"stdout"}

	logger, err := config.Build()
	if err != nil {
		return nil, err
	}

	if args.SentryDSN != "" {
		logger = addSentryLogger(logger)
	}

	return logger.Sugar(), nil
}

func getBinaryFootprint() string {
	fname := os.Args[0]
	f, err := ioutil.ReadFile(fname)
	if err != nil {
		return "unknown"
	}

	cs := sha256.Sum256(f)
	bcs := hex.EncodeToString(cs[:])
	return bcs[:16]
}<|MERGE_RESOLUTION|>--- conflicted
+++ resolved
@@ -40,13 +40,9 @@
 
 // command-line arguments and env variables with default values
 type Args struct {
-<<<<<<< HEAD
-	LogLevel    zapcore.Level `arg:"-l,env:BROKER_TLS_KEY_FILE" default:"INFO"`
+	LogLevel    zapcore.Level `arg:"-l,env:BROKER_LOG_LEVEL" default:"INFO"`
 	SentryDSN   string        `arg:"env:SENTRY_DSN"`
 	SentryLevel zapcore.Level `arg:"env:SENTRY_LEVEL" default:"ERROR"`
-=======
-	LogLevel zapcore.Level `arg:"-l,env:BROKER_LOG_LEVEL" default:"INFO"`
->>>>>>> 2208ce1d
 
 	BrokerConfig
 }
