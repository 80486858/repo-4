// Copyright 2020 MongoDB Inc
//
// Licensed under the Apache License, Version 2.0 (the "License");
// you may not use this file except in compliance with the License.
// You may obtain a copy of the License at
//
//      http://www.apache.org/licenses/LICENSE-2.0
//
// Unless required by applicable law or agreed to in writing, software
// distributed under the License is distributed on an "AS IS" BASIS,
// WITHOUT WARRANTIES OR CONDITIONS OF ANY KIND, either express or implied.
// See the License for the specific language governing permissions and
// limitations under the License.

package main

import (
	"fmt"
	"net/http"
	"runtime"
	"time"

	"github.com/alexflint/go-arg"
	"github.com/gorilla/mux"
	"github.com/mongodb/mongodb-atlas-service-broker/pkg/broker"
	"github.com/mongodb/mongodb-atlas-service-broker/pkg/broker/credentials"
	"github.com/pivotal-cf/brokerapi"
	"go.uber.org/zap"
	"go.uber.org/zap/zapcore"
)

const toolName = "atlas-aosb"

// releaseVersion should be set by the linker at compile time.
var releaseVersion = "0.0.0+devbuild." + time.Now().UTC().Format("20060102T150405")

// command-line arguments and env variables with default values
type Args struct {
	LogLevel      zapcore.Level `arg:"-l,env:BROKER_TLS_KEY_FILE" default:"INFO"`
	WhitelistFile string        `arg:"-w,env:PROVIDERS_WHITELIST_FILE"`

	AtlasURL string `arg:"-a,env:ATLAS_BASE_URL" default:"https://cloud.mongodb.com/api/atlas/v1.0/"`
	RealmURL string `arg:"-r,env:REALM_BASE_URL" default:"https://realm.mongodb.com/api/admin/v3.0/"`

	BrokerConfig
}

type BrokerConfig struct {
	Host                string `arg:"-h,env:BROKER_HOST" default:"127.0.0.1"`
	Port                uint16 `arg:"-p,env:BROKER_PORT" default:"4000"`
	CertPath            string `arg:"-c,env:BROKER_TLS_CERT_FILE"`
	KeyPath             string `arg:"-k,env:BROKER_TLS_KEY_FILE"`
	ServiceName         string `arg:"env:BROKER_OSB_SERVICE_NAME" default:"atlas"`
	ServiceDisplayName  string `arg:"env:BROKER_OSB_SERVICE_DISPLAY_NAME" default:"Template Services"`
	ServiceDesc         string `arg:"env:BROKER_OSB_SERVICE_DESC" default:"MonogoDB Atlas Plan Template Deployments"`
	ImageURL            string `arg:"env:BROKER_OSB_IMAGE_URL" default:"https://webassets.mongodb.com/_com_assets/cms/vectors-anchor-circle-mydmar539a.svg"`
	DocumentationURL    string `arg:"env:BROKER_OSB_DOCS_URL" default:"https://support.mongodb.com/welcome"`
	ProviderDisplayName string `arg:"env:BROKER_OSB_PROVIDER_DISPLAY_NAME" default:"MongoDB"`
	LongDescription     string `arg:"env:BROKER_OSB_PROVIDER_DESC" default:"Complete MongoDB Atlas deployments managed through resource templates. See https://github.com/jasonmimick/atlas-osb"`
}

// FIXME: update links
func (*Args) Description() string {
	const helpMessage = `This is a Service Broker which provides access to MongoDB deployments running
in MongoDB Atlas. It conforms to the Open Service Broker specification and can
be used with any compatible platform, for example the Kubernetes Service Catalog.

For instructions on how to install and use the Service Broker please refer to
the documentation: https://TBD

Github: https://TBD
Docker Image: https://TBD
`

	return helpMessage
}

func (*Args) Version() string {
	return fmt.Sprintf("MongoDB Atlas Service Broker v%s", releaseVersion)
}

var args Args

func main() {
	p := arg.MustParse(&args)

	hasCertPath := args.CertPath != ""
	hasKeyPath := args.KeyPath != ""
	// Bail if only one of the cert and key has been provided.
	if hasCertPath != hasKeyPath {
		p.Fail("Both a certificate and private key are necessary to enable TLS")
	}

	startBrokerServer()
}

func deduceCredentials(logger *zap.SugaredLogger, atlasURL string) *credentials.Credentials {
	logger.Info("Deducing credentials source...")

	logger.Info("Trying Multi-Project credentials from env...")
	creds, err := credentials.FromEnv(atlasURL)
	switch {
	case err == nil && creds == nil:
		logger.Infow("Rejected Multi-Project (env): no credentials in env")
	case err == nil:
		logger.Info("Selected Multi-Project (env)")
		return creds
	default:
		logger.Fatalw("Error while loading env credentials", "error", err)
	}

	logger.Info("Trying Multi-Project credentials from CredHub...")
	creds, err = credentials.FromCredHub(atlasURL)
	switch {
	case err == nil && creds == nil:
		logger.Infow("Rejected Multi-Project (CredHub): not in CF")
	case err == nil:
		logger.Info("Selected Multi-Project (CredHub)")
		return creds
	default:
		logger.Fatalw("Error while loading CredHub credentials", "error", err)
	}

	logger.Info("Selected Basic Auth")
	logger.Fatal("Basic Auth credentials are not implemented yet")
	return nil
}

func createBroker(logger *zap.SugaredLogger) *broker.Broker {
	logger.Infow("Creating broker", "atlas_base_url", args.AtlasURL, "whitelist_file", args.WhitelistFile)

<<<<<<< HEAD
	creds := deduceCredentials(logger, args.AtlasURL)

	// Administrators can control what providers/plans are available to users
	if args.WhitelistFile == "" {
		return broker.New(logger, creds, args.AtlasURL, args.RealmURL, nil)
=======
	userAgent := fmt.Sprintf("%s/%s (%s;%s)", toolName, releaseVersion, runtime.GOOS, runtime.GOARCH)
	creds, state := createCredsAndDB(logger, args.AtlasURL, args.RealmURL)

	// Administrators can control what providers/plans are available to users
	if args.WhitelistFile == "" {
		return broker.New(logger, creds, args.AtlasURL, nil, state, userAgent)
>>>>>>> f36eaa45
	}

	// TODO
	logger.Fatal("Whitelist is not implemented yet")

	whitelist, err := broker.ReadWhitelistFile(args.WhitelistFile)
	if err != nil {
		logger.Fatal("Cannot load providers whitelist: %v", err)
	}

<<<<<<< HEAD
	return broker.New(logger, creds, args.AtlasURL, args.RealmURL, whitelist)
=======
	return broker.New(logger, creds, args.AtlasURL, whitelist, state, userAgent)
>>>>>>> f36eaa45
}

func startBrokerServer() {
	logger, err := createLogger()
	if err != nil {
		panic(err)
	}
	defer func() {
		err := logger.Sync() // Flushes buffer, if any
		if err != nil {
			panic(err)
		}
	}()

	b := createBroker(logger)

	router := mux.NewRouter()
	brokerapi.AttachRoutes(router, b, NewLagerZapLogger(logger))

	// The auth middleware will convert basic auth credentials into an Atlas
	// client.
	router.Use(b.AuthMiddleware())

	tlsEnabled := args.CertPath != ""

	// Replace with NONE if not set
	logger.Infow("Starting API server", "releaseVersion", releaseVersion, "host", args.Host, "port", args.Port, "tls", tlsEnabled)

	// Start broker HTTP server.
	address := args.Host + ":" + fmt.Sprint(args.Port)

	var serverErr error
	if tlsEnabled {
		serverErr = http.ListenAndServeTLS(address, args.CertPath, args.KeyPath, router)
	} else {
		logger.Warn("TLS is disabled")
		serverErr = http.ListenAndServe(address, router)
	}

	if serverErr != nil {
		logger.Fatal(serverErr)
	}
}

// createLogger will create a zap sugared logger with the specified log level.
func createLogger() (*zap.SugaredLogger, error) {
	config := zap.NewProductionConfig()
	config.Level.SetLevel(args.LogLevel)
	// https://github.com/uber-go/zap/issues/584
	config.OutputPaths = []string{"stdout"}

	logger, err := config.Build()
	if err != nil {
		return nil, err
	}

	return logger.Sugar(), nil
}<|MERGE_RESOLUTION|>--- conflicted
+++ resolved
@@ -129,20 +129,12 @@
 func createBroker(logger *zap.SugaredLogger) *broker.Broker {
 	logger.Infow("Creating broker", "atlas_base_url", args.AtlasURL, "whitelist_file", args.WhitelistFile)
 
-<<<<<<< HEAD
 	creds := deduceCredentials(logger, args.AtlasURL)
+	userAgent := fmt.Sprintf("%s/%s (%s;%s)", toolName, releaseVersion, runtime.GOOS, runtime.GOARCH)
 
 	// Administrators can control what providers/plans are available to users
 	if args.WhitelistFile == "" {
-		return broker.New(logger, creds, args.AtlasURL, args.RealmURL, nil)
-=======
-	userAgent := fmt.Sprintf("%s/%s (%s;%s)", toolName, releaseVersion, runtime.GOOS, runtime.GOARCH)
-	creds, state := createCredsAndDB(logger, args.AtlasURL, args.RealmURL)
-
-	// Administrators can control what providers/plans are available to users
-	if args.WhitelistFile == "" {
-		return broker.New(logger, creds, args.AtlasURL, nil, state, userAgent)
->>>>>>> f36eaa45
+		return broker.New(logger, creds, args.AtlasURL, args.RealmURL, nil, userAgent)
 	}
 
 	// TODO
@@ -153,11 +145,7 @@
 		logger.Fatal("Cannot load providers whitelist: %v", err)
 	}
 
-<<<<<<< HEAD
-	return broker.New(logger, creds, args.AtlasURL, args.RealmURL, whitelist)
-=======
-	return broker.New(logger, creds, args.AtlasURL, whitelist, state, userAgent)
->>>>>>> f36eaa45
+	return broker.New(logger, creds, args.AtlasURL, args.RealmURL, whitelist, userAgent)
 }
 
 func startBrokerServer() {
