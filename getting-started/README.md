---
description: A quick guide to getting up and running with the Plural CLI.
---

# Quickstart

## Overview

This is a guide on how to get Plural running on your own machines using our CLI. If you prefer an in-browser Cloud Shell experience with all the dependencies loaded, check out our quickstart guide [here](cloud-shell-quickstart.md).

## Install Plural CLI and dependencies

The Plural CLI and its dependencies are available using a package manager for your system. For Mac, we recommend using Homebrew, although our Docker image should be usable on virtually any platform.

{% tabs %}
{% tab title="Mac" %}
```
brew install pluralsh/plural/plural
```

The brew tap will install plural, alongside Terraform, Helm and kubectl for you. If you've already installed any of those dependencies, you can add `--without-helm`, `--without-terraform`, or `--without-kubectl`
{% endtab %}

{% tab title="curl" %}
You can download the binaries attached to our GitHub releases here: [https://github.com/pluralsh/plural-cli/releases](https://github.com/pluralsh/plural-cli/releases). There will be binaries for linux, windows, and mac and all compatible platforms.

For example, you can download v0.2.57 for Darwin arm64 via:

```
curl -L -o plural.tgz 'https://github.com/pluralsh/plural-cli/releases/download/v0.2.57/plural-cli_0.2.57_Darwin_arm64.tar.gz'
tar -xvf plural.tgz
chmod +x plural
mv plural /usr/local/bin/plural
```



{% hint style="info" %}
Be sure to download the CLI version for your target OS/architecture, the above example is only valid for ARM Mac's
{% endhint %}



You will still need to ensure helm, terraform and kubectl are properly installed, you can find installers for each here

| Tool      | Installer                                                                                                                  |
| --------- | -------------------------------------------------------------------------------------------------------------------------- |
| helm      | [https://helm.sh/docs/intro/install/](https://helm.sh/docs/intro/install/)                                                 |
| terraform | [https://learn.hashicorp.com/tutorials/terraform/install-cli](https://learn.hashicorp.com/tutorials/terraform/install-cli) |
| kubectl   | [https://kubernetes.io/docs/tasks/tools/#kubectl](https://kubernetes.io/docs/tasks/tools/#kubectl)                         |
{% endtab %}

{% tab title="Docker" %}
We offer a docker image with the plural cli installed along with all cli dependencies: terraform, helm, kubectl, and all the major cloud clis: gcr.io/pluralsh/plural-cli:0.1.1-cloud. We also provide a decent configuration of zsh in it, so you can drive the entire plural workflow in an interactive session. The best strategy is probably to mount the config dir of the cloud provider you're using, like (\~/.aws), in the docker run command:

```
docker run -it --volume $HOME/.aws:/home/plural/aws \
               --volume $HOME/.plural:/home/plural/.plural \
               --volume $HOME/.ssh:/home/plural/.ssh \
               --volume $HOME/<path-to-installation-repo:/home/plural/workspace \ # optional if you want to manage git via a volume
    gcr.io/pluralsh/plural-cli:0.1.1-cloud zsh
```

Once you're in the container's zsh, you'll want to clone the repo you'll use for your installations state there, or alternatively you can clone it outside your container and mount another volume pointing to it.
{% endtab %}

{% tab title="EC2 AMI" %}
We have EC2 AMI's with the Plural CLI installed, along with all cloud provider clis, terraform, helm and kubectl for those interested in creating a remote environment. A registry of the AMIs can be viewed here: [https://github.com/pluralsh/plural-cli/blob/master/packer/manifest.json](https://github.com/pluralsh/plural-cli/blob/master/packer/manifest.json)

If there's interest in images for GCP and Azure, please to give us a shout in our discord or feel free to open a GitHub issue.

This doc gives more details on launching AMIs if you are unfamiliar: [https://aws.amazon.com/premiumsupport/knowledge-center/launch-instance-custom-ami/](https://aws.amazon.com/premiumsupport/knowledge-center/launch-instance-custom-ami/). You'll want to select "Public images" within the ami search bar and you can use the ami id embedded in the `artifact_id` in our manifests, eg `ami-0249247d5fc865089`. Be sure to chose the one for the appropriate region.
{% endtab %}
{% endtabs %}

## Configure Cloud Provider CLI and Settings

You should now install and configure your cloud provider cli ([awscli](https://docs.aws.amazon.com/cli/latest/userguide/install-cliv2.html), [gcloud](https://cloud.google.com/sdk/docs/install), [az](https://docs.microsoft.com/en-us/cli/azure/install-azure-cli)) if you have not done so already. This is also a good time to take care of some cloud setup tasks from your provider's console. Follow the provider-specific instructions below.

{% tabs %}
{% tab title="AWS" %}
* Follow the instructions [here](https://docs.aws.amazon.com/cli/latest/userguide/install-cliv2.html) to install your AWS cli.
* Verify that the cli has been added to your `$PATH`
* Follow the instructions [here](https://docs.aws.amazon.com/cli/latest/userguide/cli-configure-quickstart.html) to configure your cli and connect it to your aws console
* Verify that your cli has been properly configured by running

```
aws configure list
```

* You should see a set of values that looks like this:

```
      Name                    Value             Type    Location
      ----                    -----             ----    --------
   profile                <not set>             None    None
access_key     ****************RUG2 shared-credentials-file    
secret_key     ****************hJUU shared-credentials-file    
    region                us-east-2      config-file    ~/.aws/config
```
{% endtab %}

{% tab title="GCP" %}
* Follow the instructions [here](https://cloud.google.com/sdk/docs/install) to install the gcloud cli.
* Verify that the cli has been added to your `$PATH`
* Create a new project in gcp via the cli:

```
gcloud projects create example-project-name
```

* [Enable the Kubernetes Engine API](https://cloud.google.com/kubernetes-engine/docs/quickstart) for the project you just created.
* [Enable the Google DNS API](https://excelnotes.com/enable-cloud-dns-api/) for the project you just created.
* Run `gcloud init` and follow the prompts to configure the gcloud cli and connect it to the project you just created.
* Verify that your cli has been properly configured. It should look something like this. Make sure that your active configuration is set to the project you just created.

```
> gcloud config list
[compute]
region = us-east1
zone = us-east1-b
[core]
account = yirenlu92@gmail.com
disable_usage_reporting = True
project = example-project-name

Your active configuration is: [example-project-name]
```

* If you have multiple projects in GCP and previously have configured your gcloud cli to point to a different project, run

```
gcloud auth application-default login
```

to reset the application default credential and re-authorize the browser. Failure to do this could result in `project requested not found` errors further along.
{% endtab %}

<<<<<<< HEAD
=======
{% tab title="AWS" %}
* Follow the instructions [here](https://docs.aws.amazon.com/cli/latest/userguide/install-cliv2.html) to install your AWS cli.
* Verify that the cli has been added to your `$PATH`
* Follow the instructions [here](https://docs.aws.amazon.com/cli/latest/userguide/cli-configure-quickstart.html) to configure your cli and connect it to your aws console
* Verify that your cli has been properly configured by running

```
aws configure list
```

* You should see a set of values that looks like this:

```
      Name                    Value             Type    Location
      ----                    -----             ----    --------
   profile                <not set>             None    None
access_key     ****************RUG2 shared-credentials-file
secret_key     ****************hJUU shared-credentials-file
    region                us-east-2      config-file    ~/.aws/config
```
{% endtab %}

>>>>>>> 38abf866
{% tab title="Azure" %}
* Follow the instructions [here](https://docs.microsoft.com/en-us/cli/azure/install-azure-cli) to install your Azure cli.
* Follow the instructions [here](https://docs.microsoft.com/en-us/cli/azure/get-started-with-azure-cli) to sign into your Azure cli.
{% endtab %}
{% endtabs %}
  
## Create your Plural Repo

Run this command within a directory that you want to store your configuration repository in:

```
plural init
```

The Plural CLI will then guide you through a workflow using GitHub/GitLab OAuth to create a repository on your behalf.

{% hint style="info" %}
Currently we're limited to a one cluster to one repo mapping, but eventually that will be relaxed. We also strongly urge users to store installations in a fresh, separate repository to avoid our automation trampling existing files.
{% endhint %}

Along the `plural init` workflow, we will set the Git attributes to configure encryption and configure your cloud provider for this installation.

You will also be asked whether you want to use Plural's domain service and if so, what you want the subdomain to be. Here's an example of what it looks like below:

```
Do you want to use plural's dns provider: [Yn] Y
What do you want to use as your subdomain, must be a subdomain under onplural.sh: singular.onplural.sh
```

This process will generate a `workspace.yaml` file at the root of your repo that stores your cloud provider configuration information.

## Install Plural Applications

To view the applications you can install on Plural, navigate to the explore tab at [https://app.plural.sh/explore/public](https://app.plural.sh/explore/public).

Run `plural bundle list <app-name>` to find installation commands and information about each application available for install.

To install applications on Plural, run:

```
plural bundle install <app-name> <bundle-name>
```

We can try this out by installing the Plural Console, a powerful Kubernetes control plane:

{% tabs %}

{% tab title="AWS" %}
```plural bundle install console console-aws```
{% endtab %}
{% tab title="GCP" %}
```plural bundle install console console-gcp```
{% endtab %}
{% tab title="Azure" %}
```plural bundle install console console-azure```
{% endtab %}

{% endtabs %}

You should be asked a lot of questions about how your app will be configured, including whether you want to enable Plural OIDC (single sign-on):

![](<../.gitbook/assets/Screen Shot 2021-11-11 at 7.55.50 PM.png>)

Unless you don't wish to use Plural as an identity provider due to internal company security requirements, you should enter (Y). This will enable you to use your existing `app.plural.sh` login information to log into all Plural-deployed applications.

Ultimately all the values you input at this step will be stored in a file called `context.yaml` at the root of your repo.

## Build and Deploy your Kubernetes Cluster and Applications

With all bundles installed, run:

```bash
plural build
plural deploy --commit "initial deploy"
```

This will generate all deployment artifacts in the repo, then deploy them in dependency order.

{% hint style="info" %}
`plural deploy` can take a fair amount of time, and network disconnects can cause potential issues as a result. If you're running on a spotty network, or would like to step out while it's running we recommend running it in [tmux](https://github.com/tmux/tmux/wiki)
{% endhint %}

## Log into your Applications

Once `plural deploy` has completed, you should be ready to log in to your application at `{app-name}.{domain-name}`.

{% hint style="warning" %}
You may experience a delayed creation of your SSL certs for your applications. ZeroSSL currently may take up to 24 hours to provide you your certs.
{% endhint %}

The application urls will have been printed out to the terminal at the end of the `plural deploy` logs.

If you selected (Y) to using Plural's OIDC above, then you should be able to login with your `app.plural.sh` login credentials.

If you selected (N) to using Plural's OIDC, login credentials are available at`{app-name}/helm/{app-name}/values.yaml.` The key name should be pretty self-descriptive, for instance the initial admin password for the plural console is in a key named: `console.secrets.admin_password`.

## Uninstall Applications

To uninstall applications, use:

```
plural destroy <app-name>
```

This will do things like destroying terraform resources and emptying k8s namespaces, but it won't remove the application builds from your local repo, or the application configuration values from `context.yaml.`

To uninstall your entire Plural installation and Kubernetes cluster, run:

```
plural destroy
```

{% hint style="danger" %}
Only do this if you're absolutely sure you want to bring down all associated resources with this repository.
{% endhint %}
<|MERGE_RESOLUTION|>--- conflicted
+++ resolved
@@ -136,8 +136,6 @@
 to reset the application default credential and re-authorize the browser. Failure to do this could result in `project requested not found` errors further along.
 {% endtab %}
 
-<<<<<<< HEAD
-=======
 {% tab title="AWS" %}
 * Follow the instructions [here](https://docs.aws.amazon.com/cli/latest/userguide/install-cliv2.html) to install your AWS cli.
 * Verify that the cli has been added to your `$PATH`
@@ -160,7 +158,6 @@
 ```
 {% endtab %}
 
->>>>>>> 38abf866
 {% tab title="Azure" %}
 * Follow the instructions [here](https://docs.microsoft.com/en-us/cli/azure/install-azure-cli) to install your Azure cli.
 * Follow the instructions [here](https://docs.microsoft.com/en-us/cli/azure/get-started-with-azure-cli) to sign into your Azure cli.
